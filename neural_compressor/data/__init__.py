#!/usr/bin/env python
# -*- coding: utf-8 -*-
#
# Copyright (c) 2021 Intel Corporation
#
# Licensed under the Apache License, Version 2.0 (the "License");
# you may not use this file except in compliance with the License.
# You may obtain a copy of the License at
#
#   http://www.apache.org/licenses/LICENSE-2.0
#
# Unless required by applicable law or agreed to in writing, software
# distributed under the License is distributed on an "AS IS" BASIS,
# WITHOUT WARRANTIES OR CONDITIONS OF ANY KIND, either express or implied.
# See the License for the specific language governing permissions and
# limitations under the License.
# ==============================================================================
"""Built-in dataloaders, datasets, transforms, filters for multiple framework backends."""


import neural_compressor.data.datasets
import neural_compressor.data.transforms
from .datasets import Datasets, Dataset, IterableDataset, dataset_registry, TensorflowImageRecord, COCORecordDataset
from .dataloaders import DATALOADERS, DataLoader
from .dataloaders.default_dataloader import DefaultDataLoader
from .transforms import TRANSFORMS, BaseTransform, ComposeTransform, transform_registry, Postprocess
from .transforms import LabelShift, BilinearImagenetTransform, TensorflowResizeCropImagenetTransform
<<<<<<< HEAD
from .transforms import TFSquadV1PostTransform, TFSquadV1ModelZooPostTransform
=======
from .transforms import TensorflowResizeWithRatio, ResizeTFTransform, RescaleTFTransform, NormalizeTFTransform
from .transforms import ParseDecodeCocoTransform
>>>>>>> 1c2b93a7

from .filters import FILTERS, Filter, filter_registry, LabelBalanceCOCORecordFilter

__all__ = [
    "DataLoader",
    "DATALOADERS",
    "DefaultDataLoader",
    "Datasets",
    "Dataset",
    "IterableDataset",
    "COCORecordDataset",
    "dataset_registry",
    'TensorflowImageRecord',
    "TRANSFORMS",
    "BaseTransform",
    "ComposeTransform",
    "transform_registry",
    "Postprocess",
    'LabelShift',
    "ResizeTFTransform", 
    "RescaleTFTransform",
    "NormalizeTFTransform",
    "ParseDecodeCocoTransform",
    'BilinearImagenetTransform',
    "TensorflowResizeWithRatio",
    'TensorflowResizeCropImagenetTransform',
    "FILTERS",
    "Filter",
    "filter_registry",
<<<<<<< HEAD
    "TFSquadV1PostTransform",
    "TFSquadV1ModelZooPostTransform",]
=======
    "LabelBalanceCOCORecordFilter"]
>>>>>>> 1c2b93a7
<|MERGE_RESOLUTION|>--- conflicted
+++ resolved
@@ -25,12 +25,9 @@
 from .dataloaders.default_dataloader import DefaultDataLoader
 from .transforms import TRANSFORMS, BaseTransform, ComposeTransform, transform_registry, Postprocess
 from .transforms import LabelShift, BilinearImagenetTransform, TensorflowResizeCropImagenetTransform
-<<<<<<< HEAD
 from .transforms import TFSquadV1PostTransform, TFSquadV1ModelZooPostTransform
-=======
 from .transforms import TensorflowResizeWithRatio, ResizeTFTransform, RescaleTFTransform, NormalizeTFTransform
 from .transforms import ParseDecodeCocoTransform
->>>>>>> 1c2b93a7
 
 from .filters import FILTERS, Filter, filter_registry, LabelBalanceCOCORecordFilter
 
@@ -60,9 +57,6 @@
     "FILTERS",
     "Filter",
     "filter_registry",
-<<<<<<< HEAD
+    "LabelBalanceCOCORecordFilter",
     "TFSquadV1PostTransform",
-    "TFSquadV1ModelZooPostTransform",]
-=======
-    "LabelBalanceCOCORecordFilter"]
->>>>>>> 1c2b93a7
+    "TFSquadV1ModelZooPostTransform"]