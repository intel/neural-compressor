--- conflicted
+++ resolved
@@ -18,12 +18,7 @@
 
 """Intel Neural Compressor Metric."""
 
-<<<<<<< HEAD
-from .metric import METRICS, Metric, BaseMetric, metric_registry
-from .metric import TensorflowTopK, SquadF1
-=======
-from .metric import METRICS, Metric, BaseMetric, TensorflowTopK, metric_registry, COCOmAPv2
->>>>>>> 1c2b93a7
+from .metric import METRICS, Metric, BaseMetric, TensorflowTopK, metric_registry, COCOmAPv2, SquadF1
 from os.path import dirname, basename, isfile, join
 import glob
 
@@ -34,8 +29,4 @@
         __import__(basename(f)[:-3], globals(), locals(), level=1)
 
 
-<<<<<<< HEAD
-__all__ = ["METRICS", "Metric", "BaseMetric", "TensorflowTopK", "metric_registry", "SquadF1"]
-=======
-__all__ = ["METRICS", "Metric", "BaseMetric", "TensorflowTopK", "metric_registry", "COCOmAPv2"]
->>>>>>> 1c2b93a7
+__all__ = ["METRICS", "Metric", "BaseMetric", "TensorflowTopK", "metric_registry", "COCOmAPv2", "SquadF1"]