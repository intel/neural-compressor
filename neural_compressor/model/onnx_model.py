--- conflicted
+++ resolved
@@ -472,10 +472,9 @@
     def get_nodes_chain(self, start, stop, result_chain=[]):
         """Get nodes chain with given start node and stop node."""
         from collections import deque
-<<<<<<< HEAD
         from onnx import NodeProto
 
-        # process start and stop node list
+        # process start node list
         start_node = deque()
         for node in start:
             if isinstance(node, str):
@@ -486,6 +485,7 @@
                 assert False, "'get_nodes_chain' function only support list[string]" \
                               "or list[NodeProto] params"
         
+         # process stop node list
         stop_node = []
         for node in stop:
             if isinstance(node, str):
@@ -496,12 +496,6 @@
                 assert False, "'get_nodes_chain' function only support list[string]" \
                               "or list[NodeProto] params"
 
-=======
-        if not all([isinstance(node, str) for node in start_node]):
-            start_node = deque([node.name for node in start_node])
-        if not all([isinstance(node, str) for node in stop_node]):
-            stop_node = [node.name for node in stop_node]
->>>>>>> 9de948c8
         while start_node:
             node_name = start_node.popleft()
             if node_name in stop_node:
