#!/usr/bin/env python
# -*- coding: utf-8 -*-
#
# Copyright (c) 2021 Intel Corporation
#
# Licensed under the Apache License, Version 2.0 (the "License");
# you may not use this file except in compliance with the License.
# You may obtain a copy of the License at
#
#   http://www.apache.org/licenses/LICENSE-2.0
#
# Unless required by applicable law or agreed to in writing, software
# distributed under the License is distributed on an "AS IS" BASIS,
# WITHOUT WARRANTIES OR CONDITIONS OF ANY KIND, either express or implied.
# See the License for the specific language governing permissions and
# limitations under the License.
"""Class for Tensorflow model."""

import copy
import importlib
import json
import os
import shutil
import sys
import tempfile
import time
from abc import abstractmethod

from neural_compressor import config as cfg
from neural_compressor.model.base_model import BaseModel
from neural_compressor.utils import logger
from neural_compressor.utils.utility import (
    LazyImport,
    compute_sparsity,
    version1_gt_version2,
    version1_gte_version2,
    version1_lt_version2,
)

tf = LazyImport("tensorflow")
np = LazyImport("numpy")

tensor_to_node = lambda s: list(set([x.split(":")[0] for x in s]))


def get_model_type(model):
    """Get Tensorflow mode type.

    Args:
        model (string or model object): model path or model object.

    Returns:
        string: model type
    """
    from neural_compressor.adaptor.tf_utils.util import is_ckpt_format, is_saved_model_format

    if isinstance(model, str):
        model = os.path.abspath(os.path.expanduser(model))
        if (
            (model.endswith(".h5") and os.path.isfile(model))
            or is_saved_model_format(os.path.dirname(model))
            or (os.path.isdir(model) and is_saved_model_format(model))
        ):
            if version1_lt_version2(tf.version.VERSION, "2.10.0"):  # pragma: no cover
                logger.warn("keras model running on tensorflow 2.10.0 and" " lower not support intel ITEX.")
            try:
                model = tf.keras.models.load_model(model)
                if isinstance(model, tf.keras.Model) and hasattr(model, "to_json"):
                    return "keras"
                return "saved_model"
            except:
                pass
    if isinstance(model, tf.keras.Model) and hasattr(model, "to_json"):
        if json.loads(model.to_json())["class_name"] in ["Sequential", "Functional"]:
            # Keras adaptor only support Sequential or Functional model
            return "keras"
        else:
            # otherwise, the backend will fallback to tensorflow_itex
            return "AutoTrackable"
    if isinstance(model, tf.Graph):
        return "graph"
    elif isinstance(model, tf.compat.v1.GraphDef):
        return "graph_def"
<<<<<<< HEAD
    # elif isinstance(model, tf.compat.v1.estimator.Estimator):
    #     return "estimator"
=======
    elif not version1_gte_version2(tf.version.VERSION, "2.16.1") and isinstance(
        model, tf.compat.v1.estimator.Estimator
    ):
        return "estimator"
>>>>>>> 1e6c6117
    elif isinstance(model, str):
        model = os.path.abspath(os.path.expanduser(model))
        if model.endswith(".pb") and os.path.isfile(model):
            if is_saved_model_format(os.path.dirname(model)):
                return "saved_model"
            else:
                return "frozen_pb"
        elif model.endswith(".ckpt") and os.path.isfile(model):
            return "slim"
        elif os.path.isdir(model):
            if is_ckpt_format(model):
                return "checkpoint"
            elif is_saved_model_format(model):
                return "saved_model"
        elif os.path.isfile(model + ".pb"):
            return "frozen_pb"

    raise ValueError("model {} has not recognized model type....".format(model))


def validate_graph_node(graph_def, node_names):
    """Validate nodes exist in the graph_def.

    Args:
        graph_def (tf.compat.v1.GraphDef): tf.compat.v1.GraphDef object.
        node_names (list of string): node names to be validated.
    """
    if len(node_names) == 0:
        return False
    all_node_name = [node.name for node in graph_def.node]
    for user_name in node_names:
        if user_name not in all_node_name:
            logger.warn(str("Node name {} specified in yaml doesn't exist in the model.").format(user_name))
            return False
    return True


def validate_and_inference_input_output(graph_def, input_tensor_names, output_tensor_names):
    """Validate and inference the input and output tensor names of graph_def.

    Args:
        graph_def (tf.compat.v1.GraphDef): tf.compat.v1.GraphDef object.
        input_tensor_names (list of string): input_tensor_names of graph_def.
        output_tensor_names (list of string): output_tensor_names of graph_def.

    Returns:
        input_tensor_names (list of string): validated input_tensor_names.
        output_tensor_names (list of string): validated output_tensor_names.
    """
    from neural_compressor.adaptor.tf_utils.util import get_input_output_node_names

    temp_output_tensor_names = []
    if validate_graph_node(graph_def, tensor_to_node(input_tensor_names)):
        input_tensor_names = input_tensor_names
    else:
        input_tensor_names, temp_output_tensor_names = get_input_output_node_names(graph_def)

    if validate_graph_node(graph_def, tensor_to_node(output_tensor_names)):
        output_tensor_names = output_tensor_names
    elif temp_output_tensor_names:
        output_tensor_names = temp_output_tensor_names
    else:
        _, output_tensor_names = get_input_output_node_names(graph_def)

    return input_tensor_names, output_tensor_names


def graph_session(model, input_tensor_names, output_tensor_names, **kwargs):
    """Helper to build session with tf.compat.v1.Graph.

    Args:
        model (tf.compat.v1.Graph): tf.compat.v1.Graph object.
        input_tensor_names (list of string): input_tensor_names of model.
        output_tensor_names (list of string): output_tensor_names of model.

    Returns:
        sess (tf.compat.v1.Session): tf.compat.v1.Session object.
        input_tensor_names (list of string): validated input_tensor_names.
        output_tensor_names (list of string): validated output_tensor_names.
    """
    config = tf.compat.v1.ConfigProto()
    config.use_per_session_threads = 1
    config.inter_op_parallelism_threads = 1
    sess = tf.compat.v1.Session(graph=model, config=config)

    input_tensor_names, output_tensor_names = validate_and_inference_input_output(
        model.as_graph_def(), input_tensor_names, output_tensor_names
    )

    return sess, input_tensor_names, output_tensor_names


def graph_def_session(model, input_tensor_names, output_tensor_names, **kwargs):
    """Build session with tf.compat.v1.GraphDef.

    Args:
        model (tf.compat.v1.GraphDef): tf.compat.v1.GraphDef object.
        input_tensor_names (list of string): input_tensor_names of model.
        output_tensor_names (list of string): output_tensor_names of model.

    Returns:
        sess (tf.compat.v1.Session): tf.compat.v1.Session object
        input_tensor_names (list of string): validated input_tensor_names
        output_tensor_names (list of string): validated output_tensor_names
    """
    device = kwargs.get("device")
    graph = tf.Graph()
    if version1_lt_version2(tf.version.VERSION, "2.0.0"):  # pragma: no cover
        from tensorflow._api.v1.config import experimental

        list_physical_devices = experimental.list_physical_devices
    else:
        list_physical_devices = tf.config.list_physical_devices

    try:
        with graph.as_default():
            tf.import_graph_def(model, name="")
    except:
        input_tensor_names, output_tensor_names = validate_and_inference_input_output(
            model, input_tensor_names, output_tensor_names
        )
        from neural_compressor.adaptor.tf_utils.util import fix_ref_type_of_graph_def, strip_unused_nodes

        model = fix_ref_type_of_graph_def(model)
        input_node_names = tensor_to_node(input_tensor_names)
        output_node_names = tensor_to_node(output_tensor_names)
        model = strip_unused_nodes(model, input_node_names, output_node_names)
        with graph.as_default():
            tf.import_graph_def(model, name="")

    return graph_session(graph, input_tensor_names, output_tensor_names, **kwargs)


def frozen_pb_session(model, input_tensor_names, output_tensor_names, **kwargs):
    """Build session with frozen pb.

    Args:
        model (string): model path.
        input_tensor_names (list of string): input_tensor_names of model.
        output_tensor_names (list of string): output_tensor_names of model.

    Returns:
        sess (tf.compat.v1.Session): tf.compat.v1.Session object.
        input_tensor_names (list of string): validated input_tensor_names.
        output_tensor_names (list of string): validated output_tensor_names.
    """
    graph_def = tf.compat.v1.GraphDef()
    model = model if model.endswith(".pb") else model + ".pb"
    with open(model, "rb") as f:
        graph_def.ParseFromString(f.read())
    return graph_def_session(graph_def, input_tensor_names, output_tensor_names, **kwargs)


def _contains_function_with_implements_attr(saved_model_proto):
    meta_graph = saved_model_proto.meta_graphs[0]
    for function in meta_graph.graph_def.library.function:
        if function.attr.get("_implements", None) or function.attr.get("api_implements", None):
            return True
    return False


def load_saved_model(model, saved_model_tags, input_tensor_names, output_tensor_names):  # pragma: no cover
    """Load graph_def from saved model with the default serving signature key.

    Args:
        model: Directory of the SavedModel.
        saved_model_tags: Set of tags identifying the MetaGraphDef within the
            SavedModel to analyze.
        input_tensor_names (list of string): input_tensor_names of model.
        output_tensor_names (list of string): output_tensor_names of model.

    Returns:
        graph_def: The loaded GraphDef.
        input_tensors: List of input tensors.
        output_tensors: List of output tensors.
    """
    config = tf.compat.v1.ConfigProto()
    config.use_per_session_threads = 1
    config.inter_op_parallelism_threads = 1
    if not os.listdir(os.path.join(model, "variables")):
        sess = tf.compat.v1.Session(graph=tf.Graph(), config=config)
        loader = tf.compat.v1.saved_model.loader.load(sess, ["serve"], model)
        if len(input_tensor_names) == 0:
            input_tensor_names = [i.name for _, i in loader.signature_def["serving_default"].inputs.items()]
        else:
            assert validate_graph_node(
                sess.graph.as_graph_def(), tensor_to_node(input_tensor_names)
            ), "tensor names {} not in the graph".format(input_tensor_names)

        if len(output_tensor_names) == 0:
            output_tensor_names = [i.name for _, i in loader.signature_def["serving_default"].outputs.items()]
        else:
            assert validate_graph_node(
                sess.graph.as_graph_def(), tensor_to_node(output_tensor_names)
            ), "tensor names {} not in the graph".format(output_tensor_names)

        return sess.graph.as_graph_def(), input_tensor_names, output_tensor_names
    else:
        from tensorflow.core.protobuf import config_pb2, meta_graph_pb2
        from tensorflow.python.eager import context
        from tensorflow.python.framework.convert_to_constants import convert_variables_to_constants_v2
        from tensorflow.python.grappler import tf_optimizer
        from tensorflow.python.saved_model import load, signature_constants, tag_constants
        from tensorflow.python.training import saver

        _saved_model = load.load(model, [tag_constants.SERVING])
        func = _saved_model.signatures[signature_constants.DEFAULT_SERVING_SIGNATURE_DEF_KEY]
        frozen_func = convert_variables_to_constants_v2(func)
        grappler_meta_graph_def = saver.export_meta_graph(
            graph_def=frozen_func.graph.as_graph_def(), graph=frozen_func.graph
        )
        if len(input_tensor_names) == 0:
            input_tensor_names = [i.name.split(":")[0] for i in frozen_func.inputs]
        if len(output_tensor_names) == 0:
            output_tensor_names = [i.name.split(":")[0] for i in frozen_func.outputs]
        # Add a collection 'train_op' so that Grappler knows the outputs.
        fetch_collection = meta_graph_pb2.CollectionDef()
        for array in frozen_func.inputs + frozen_func.outputs:
            fetch_collection.node_list.value.append(array.name)
            grappler_meta_graph_def.collection_def["train_op"].CopyFrom(fetch_collection)
        grappler_session_config = config_pb2.ConfigProto()
        rewrite_options = grappler_session_config.graph_options.rewrite_options
        rewrite_options.min_graph_nodes = -1
        opt = tf_optimizer.OptimizeGraph(grappler_session_config, grappler_meta_graph_def, graph_id=b"tf_graph")
        return opt, input_tensor_names, output_tensor_names


def _get_graph_from_saved_model_v3(model, input_tensor_names, output_tensor_names):
    """The version 3 function that get graph from saved_model.

    Args:
        model (string or tf.keras.Model): model path or tf.keras.Model object.
        input_tensor_names (list of string): input tensor names of the model.
        output_tensor_names (list of string): output tensor names of the model.

    Returns:
        graph_def (tf.compat.v1.Session): tf.compat.v1.Session object.
        inputs (list of string): validated input names.
        outputs (list of string): validated output names.
    """
    from neural_compressor.adaptor.tf_utils.util import parse_saved_model

    if isinstance(model, tf.keras.Model):
        tmp_dir = cfg.default_workspace + "/saved_model"
        model.save(tmp_dir)
        model = tmp_dir
    graph_def, _, _, _, input_names, output_names = parse_saved_model(
        model, True, input_tensor_names, output_tensor_names
    )

    return graph_def, input_names, output_names


def _get_graph_from_saved_model_v2(saved_model_dir, input_tensor_names, output_tensor_names):
    """The version 2 function that get graph from the original keras model.

    Args:
        saved_model_dir (string): model path of a temporary saved_model.
        input_tensor_names (list of string): input tensor names of the model.
        output_tensor_names (list of string): output tensor names of the model.

    Returns:
        graph_def (tf.compat.v1.Session): tf.compat.v1.Session object.
        input_names (list of string): validated input names.
        output_names (list of string): validated output names.
    """
    from tensorflow.python.saved_model import signature_constants, tag_constants

    saved_model_exported_names = [signature_constants.DEFAULT_SERVING_SIGNATURE_DEF_KEY]
    saved_model_tags = set([tag_constants.SERVING])

    return load_saved_model(saved_model_dir, saved_model_tags, input_tensor_names, output_tensor_names)


def _get_graph_from_original_keras_v2(model):
    """The version 2 function that get graph from the original keras model.

    Args:
        model (string or tf.keras.Model): model path or tf.keras.Model object.

    Returns:
        graph_def (tf.compat.v1.Session): tf.compat.v1.Session object.
        input_names (list of string): validated input names.
        output_names (list of string): validated output names.
    """
    from tensorflow.lite.python.convert import OpsSet
    from tensorflow.lite.python.util import (
        get_grappler_config,
        model_input_signature,
        run_graph_optimizations,
        trace_model_call,
    )
    from tensorflow.python.eager import def_function
    from tensorflow.python.framework import convert_to_constants, dtypes

    input_signature = None
    # If the model's call is not a `tf.function`, then we need to first get its
    # input signature from `model_input_signature` method.
    if not isinstance(model.call, def_function.Function):
        input_signature = model_input_signature(model, keep_original_batch_size=False)

    func = trace_model_call(model, input_signature)
    concrete_func = func.get_concrete_function()
    funcs = [concrete_func]

    frozen_func, graph_def = convert_to_constants.convert_variables_to_constants_v2_as_graph(
        funcs[0], lower_control_flow=False
    )

    input_tensors = [tensor for tensor in frozen_func.inputs if tensor.dtype != dtypes.resource]
    output_tensors = frozen_func.outputs
    # Grappler will also try to lower while loop into switch merge
    # representation which is undesired for Ophints, so we simply remove
    # those attributes to prevent Grappler from doing so.
    graph = convert_to_constants.disable_lower_using_switch_merge(graph_def)
    # Run function inlining optimization to ensure any models generated
    # through the from_frozen_graph path have been inlined.
    # grappler_config = get_grappler_config(['function'])
    # graph_def = run_graph_optimizations(
    #             graph,
    #             input_tensors,
    #             output_tensors,
    #             config=grappler_config)
    input_names = [tensor.name.split(":")[0] for tensor in input_tensors]
    output_names = [tensor.name.split(":")[0] for tensor in output_tensors]
    return graph_def, input_names, output_names


def _check_keras_format(model, saved_model_dir):
    """Decide which method will be used to get graph from the saved_model .

    Args:
        model (string or tf.keras.Model): model path or tf.keras.Model object.
        saved_model_dir (string): the path to save a temporary saved_model.

    Returns:
        graph_def (tf.compat.v1.Session): tf.compat.v1.Session object.
        inputs (list of string): validated input names.
        outputs (list of string): validated output names.
    """
    from tensorflow.python import saved_model
    from tensorflow.python.saved_model import save_options
    from tensorflow.python.saved_model.load import load
    from tensorflow.python.saved_model.loader_impl import parse_saved_model_with_debug_info

    version = "saved_model_v2"
    try:
        saved_model.save(model, saved_model_dir, options=save_options.SaveOptions(save_debug_info=True))
    except:
        return "trackable_object"
    saved_model_proto, _ = parse_saved_model_with_debug_info(saved_model_dir)
    saved_model_version = saved_model_proto.saved_model_schema_version
    if saved_model_version == 0:
        return "saved_model_v1"
    if saved_model_version not in [1, 2]:
        raise ValueError("SavedModel file format({0}) is not supported".format(saved_model_version))
    return version


def _get_graph_from_saved_model_v1(model):
    """The version 1 function that get graph from saved_model.

    Args:
        model (string or tf.keras.Model): model path or tf.keras.Model object.

    Returns:
        graph_def (tf.compat.v1.Session): tf.compat.v1.Session object.
        inputs (list of string): validated input names.
        outputs (list of string): validated output names.
    """
    from tensorflow.lite.python.convert_saved_model import get_inputs_outputs, get_meta_graph_def, get_signature_def
    from tensorflow.python.client import session
    from tensorflow.python.framework import ops
    from tensorflow.python.saved_model import constants, signature_constants, tag_constants

    saved_model_tags = set([tag_constants.SERVING])
    signature_key = signature_constants.DEFAULT_SERVING_SIGNATURE_DEF_KEY

    meta_graph = get_meta_graph_def(model, saved_model_tags)
    signature_def = get_signature_def(meta_graph, signature_key)
    inputs, outputs = get_inputs_outputs(signature_def)
    # Check SavedModel for assets directory.
    collection_def = meta_graph.collection_def
    if constants.ASSETS_KEY in collection_def:
        raise ValueError("SavedModels with assets/ directory are not supported.")

    from tensorflow.compat.v1 import graph_util as tf_graph_util
    from tensorflow.python.saved_model import loader

    graph = ops.Graph()
    import tensorflow as tf

    with session.Session(graph=graph) as sess:
        loader.load(sess, meta_graph.meta_info_def.tags, model)
        sess.run(tf.compat.v1.global_variables_initializer())
        sess.run(tf.compat.v1.tables_initializer())
        output_nodes = list(set([output.split(":")[0] for output in outputs]))
        node_ops = [node.op for node in graph.as_graph_def().node]
        if "MakeIterator" in node_ops:
            output_nodes.append("MakeIterator")
        table_ops = tf.compat.v1.get_collection(tf.compat.v1.GraphKeys.TABLE_INITIALIZERS)
        # For table initialization
        for table_op in table_ops:
            output_nodes.append(table_op.name)
        if len(table_ops) > 0:
            output_nodes.append("init_all_tables")
        graph_def = tf_graph_util.convert_variables_to_constants(sess, graph.as_graph_def(), output_nodes)
    return graph_def, inputs, outputs


def try_loading_keras(model, input_tensor_names, output_tensor_names):
    """Try different ways of loading keras models.

    Args:
        model (string or tf.keras.Model): model path or tf.keras.Model object.
        input_tensor_names (list of string): input tensor names of the model.
        output_tensor_names (list of string): output tensor names of the model.

    Returns:
        graph_def (tf.compat.v1.Session): tf.compat.v1.Session object.
        input_names (list of string): validated input names.
        output_names (list of string): validated output names.
    """
    temp_dir = tempfile.mkdtemp()
    if not isinstance(model, tf.keras.Model):
        model = tf.keras.models.load_model(model)
    keras_format = _check_keras_format(model, temp_dir)

    if keras_format == "saved_model_v2":
        try:
            graph_def, input_names, output_names = _get_graph_from_saved_model_v2(
                temp_dir, input_tensor_names, output_tensor_names
            )
            if "_FusedBatchNormEx" in [node.op for node in graph_def.node]:
                keras_format = "trackable_object"
        except:
            keras_format = "trackable_object"

    if keras_format == "trackable_object":
        try:
            graph_def, input_names, output_names = _get_graph_from_original_keras_v2(model)
        except:
            keras_format = "saved_model_v1"

    if keras_format == "saved_model_v1":  # pragma: no cover
        try:
            tf.keras.backend.set_learning_phase(0)
            graph_def, input_names, output_names = _get_graph_from_saved_model_v1(model)
        except:
            raise ValueError("Not supported keras model type...")

    shutil.rmtree(temp_dir, True)
    return graph_def, input_names, output_names


def keras_session(model, input_tensor_names, output_tensor_names, **kwargs):
    """Build session with keras model.

    Args:
        model (string or tf.keras.Model): model path or tf.keras.Model object.
        input_tensor_names (list of string): input_tensor_names of model.
        output_tensor_names (list of string): output_tensor_names of model.

    Returns:
        sess (tf.compat.v1.Session): tf.compat.v1.Session object.
    """
    if tf.version.VERSION > "2.1.0":
        try:
            graph_def, input_names, output_names = _get_graph_from_saved_model_v3(
                model, input_tensor_names, output_tensor_names
            )
        except:
            graph_def, input_names, output_names = try_loading_keras(model, input_tensor_names, output_tensor_names)
    # tensorflow 1.x use v1 convert method
    else:
        tf.keras.backend.set_learning_phase(0)
        graph_def, input_names, output_names = _get_graph_from_saved_model_v1(model)

    return graph_def_session(graph_def, input_names, output_names, **kwargs)


def slim_session(model, input_tensor_names, output_tensor_names, **kwargs):  # pragma: no cover
    """Build session with slim model.

    Args:
        model (string): model path.
        input_tensor_names (list of string): input_tensor_names of model.
        output_tensor_names (list of string): output_tensor_names of model.

    Returns:
        sess (tf.compat.v1.Session): tf.compat.v1.Session object.
        input_tensor_names (list of string): validated input_tensor_names.
        output_tensor_names (list of string): validated output_tensor_names.
    """
    assert version1_lt_version2(tf.version.VERSION, "2.0.0"), "slim model only used in tensorflow 1.x"
    from .nets_factory import TFSlimNetsFactory

    factory = TFSlimNetsFactory()
    assert "name" in kwargs, "model name should be set in slim checkpoint...."
    assert kwargs["name"] in factory.default_slim_models, "only support topology {}".format(factory.default_slim_models)
    net = copy.deepcopy(factory.networks_map[kwargs["name"]])
    model_func = net.pop("model")
    arg_scope = net.pop("arg_scope")()
    inputs_shape = net.pop("input_shape")
    kwargs = net
    import tf_slim as slim

    with tf.Graph().as_default():
        images = tf.compat.v1.placeholder(name="input", dtype=tf.float32, shape=inputs_shape)
        with tf.compat.v1.Session() as sess:
            with slim.arg_scope(arg_scope) as scope:  # pylint: disable=not-context-manager
                model_func(images, is_training=False, **kwargs)
            graph_def = sess.graph.as_graph_def()
            output_tensor_names = output_tensor_names if len(output_tensor_names) > 0 else [graph_def.node[-1].name]

            from tensorflow.python.tools.freeze_graph import freeze_graph_with_def_protos

            graph_def = freeze_graph_with_def_protos(
                input_graph_def=graph_def,
                input_saver_def=None,
                input_checkpoint=model,
                output_node_names=",".join(output_tensor_names),
                restore_op_name="save/restore_all",
                filename_tensor_name="save/Const:0",
                output_graph="",
                clear_devices=True,
                initializer_nodes="",
            )

    return graph_def_session(graph_def, ["input"], output_tensor_names, **kwargs)


def checkpoint_session(model, input_tensor_names, output_tensor_names, **kwargs):
    """Build session with ckpt model.

    Args:
        model (string): model path.
        input_tensor_names (list of string): input_tensor_names of model.
        output_tensor_names (list of string): validated output_tensor_names of model.

    Returns:
        sess (tf.compat.v1.Session): tf.compat.v1.Session object.
        input_tensor_names (list of string): validated input_tensor_names.
        output_tensor_names (list of string): validated output_tensor_names.
    """
    assert (
        output_tensor_names is not None and len(output_tensor_names) > 0
    ), "outputs should not be None of checkpoint...."

    ckpt_prefix = [os.path.splitext(i)[0] for i in os.listdir(model) if i.endswith(".meta")][0]

    config = tf.compat.v1.ConfigProto()
    config.use_per_session_threads = 1
    config.inter_op_parallelism_threads = 1
    graph = tf.Graph()
    sess = tf.compat.v1.Session(graph=graph, config=config)
    if version1_lt_version2(tf.version.VERSION, "2.0.0"):  # pragma: no cover
        from tensorflow._api.v1.config import experimental

        list_physical_devices = experimental.list_physical_devices
    else:
        list_physical_devices = tf.config.list_physical_devices

    with graph.as_default():
        device = kwargs.get("device")
        if device == "cpu":
            cpus = list_physical_devices("CPU")
            node_device = cpus[0].name.replace("physical_device:", "")
            with graph.device(node_device):
                saver = tf.compat.v1.train.import_meta_graph(
                    os.path.join(model, ckpt_prefix + ".meta"), clear_devices=True
                )
        else:  # pragma: no cover
            saver = tf.compat.v1.train.import_meta_graph(os.path.join(model, ckpt_prefix + ".meta"), clear_devices=True)

        sess.run(tf.compat.v1.global_variables_initializer())
        saver.restore(sess, os.path.join(model, ckpt_prefix))

    from neural_compressor.adaptor.tf_utils.util import get_input_output_node_names

    if validate_graph_node(sess.graph.as_graph_def(), tensor_to_node(input_tensor_names)):
        input_tensor_names = input_tensor_names
    else:
        input_tensor_names, _ = get_input_output_node_names(sess.graph.as_graph_def())
    return sess, input_tensor_names, output_tensor_names


def estimator_session(model, input_tensor_names, output_tensor_names, **kwargs):
    """Build session with estimator model.

    Args:
        model (tf.estimator.Estimator): tf.estimator.Estimator object.
        input_tensor_names (list of string): input_tensor_names of model.
        output_tensor_names (list of string): output_tensor_names of model.
        kwargs (dict): other required parameters, like input_fn.

    Returns:
        sess (tf.compat.v1.Session): tf.compat.v1.Session object.
        input_tensor_names (list of string): validated input_tensor_names.
        output_tensor_names (list of string): validated output_tensor_names.
    """
    assert "input_fn" in kwargs, "input func should be supplied for estimator session...."
    with tf.Graph().as_default() as g:
        features, input_hooks = model._get_features_from_input_fn(kwargs["input_fn"], tf.estimator.ModeKeys.PREDICT)
        estimator_spec = model._call_model_fn(features, None, tf.estimator.ModeKeys.PREDICT, model.config)

        if len(output_tensor_names) == 0:
            outputs = (
                [tensor.name for tensor in estimator_spec.predictions.values()]
                if isinstance(estimator_spec.predictions, dict)
                else [estimator_spec.predictions.name]
            )
        else:
            outputs = output_tensor_names

        logger.info("Estimator output tensor names are {}.".format(outputs))
        with tf.compat.v1.Session(graph=g) as sess:
            sess.run(tf.compat.v1.global_variables_initializer())
            # Freezing a graph requires output_node_names, which can be found in
            # estimator_spec.predictions that contains prediction tensors as a
            # dictionary
            # When a model uses Iterator, we need to have 'MakeIterator' (default
            # name used by TF) in the output_node_names as well.
            output_nodes = list(set([output.split(":")[0] for output in outputs]))
            if "MakeIterator" in [node.op for node in g.as_graph_def().node]:
                output_nodes.append("MakeIterator")

            graph_def = tf.compat.v1.graph_util.convert_variables_to_constants(sess, g.as_graph_def(), output_nodes)

        return graph_def_session(graph_def, input_tensor_names, outputs, **kwargs)


def saved_model_session(model, input_tensor_names, output_tensor_names, **kwargs):
    """Build session with saved model.

    Args:
        model (string): model path.
        input_tensor_names (list of string): input_tensor_names of model.
        output_tensor_names (list of string): output_tensor_names of model.

    Returns:
        sess (tf.compat.v1.Session): tf.compat.v1.Session object.
        input_tensor_names (list of string): validated input_tensor_names.
        output_tensor_names (list of string): validated output_tensor_names.
    """
    try:
        graph_def, input_names, output_names = _get_graph_from_saved_model_v3(
            model, input_tensor_names, output_tensor_names
        )
    except:
        try:
            graph_def, input_names, output_names = _get_graph_from_saved_model_v2(
                model, input_tensor_names, output_tensor_names
            )
        except:
            graph_def, input_names, output_names = _get_graph_from_saved_model_v1(model)

    assert graph_def is not None, "Can not parse the saved model..."

    return graph_def_session(graph_def, input_names, output_names, **kwargs)


# it's necessary that a session with input output tensors to run the model
SESSIONS = {
    "frozen_pb": frozen_pb_session,
    "graph_def": graph_def_session,
    "graph": graph_session,
    "saved_model": saved_model_session,
    "llm_saved_model": saved_model_session,
    "keras": keras_session,
    "checkpoint": checkpoint_session,
    "estimator": estimator_session,
    "slim": slim_session,
}


class TensorflowBaseModel(BaseModel):
    """Build Tensorflow Base Model."""

    def __init__(self, model, **kwargs):
        """Initialize a Tensorflow model.

        Args:
            model (string or tensorflow model object): model path or model object.
        """
        self._model = model
        self._name = ""
        self._weights = None
        self.kwargs = kwargs
        self._graph_info = {}
        self._input_tensor_names = []
        self._output_tensor_names = []
        self._model_type = ""
        self._sess = None
        self._iter_op = None
        self._workspace_path = ""
        self._q_config = None
        self._model_path = None if not isinstance(model, str) else model

    @property
    def model_path(self):
        """Return model path."""
        return self._model_path

    @model_path.setter
    def model_path(self, path):
        """Set model path."""
        self._model_path = path

    def framework(self):
        """Return framework."""
        return "tensorflow"

    @property
    def name(self):
        """Renturn name."""
        return self._name

    @name.setter
    def name(self, name):
        """Set name."""
        self.kwargs.update({"name": name})
        self._name = name

    @property
    def weights(self):
        """Return weights."""
        return self._weights

    @weights.setter
    def weights(self, new_weights):
        """Set weights."""
        self._weights = new_weights

    @property
    def q_config(self):
        """Return q_config."""
        return self._q_config

    @q_config.setter
    def q_config(self, q_config):
        """Set q_config."""
        self._q_config = q_config

    @property
    def workspace_path(self):
        """Return workspace path."""
        return self._workspace_path

    @workspace_path.setter
    def workspace_path(self, path):
        """Set workspace path."""
        self._workspace_path = path

    @property
    def model_type(self):
        """Return model type."""
        return self._model_type

    @model_type.setter
    def model_type(self, model_type):
        """Set model type."""
        assert model_type in SESSIONS, "model type not supported...."
        self._model_type = model_type

    @property
    def model(self):
        """Return model itself."""
        return self.graph

    @property
    def graph_def(self):
        """Return graph definition."""
        return self.graph.as_graph_def()

    @property
    def graph_info(self):
        """Return graph info."""
        self._graph_info = {}
        for node in self.graph_def.node:
            self._graph_info[node.name] = node.op
        return self._graph_info

    @property
    def sess(self):
        """Return Session object."""
        if self._sess is None:
            self._load_sess(self._model, **self.kwargs)
        return self._sess

    @property
    def graph(self):
        """Return model graph."""
        return self.sess.graph

    @graph_def.setter
    def graph_def(self, graph_def):
        """Set graph definition."""
        if self._sess is not None:
            self._sess.close()
        output_sess = SESSIONS["graph_def"](
            graph_def, self._input_tensor_names, self._output_tensor_names, **self.kwargs
        )

        self._sess = output_sess[0]
        self._input_tensor_names = output_sess[1]
        self._output_tensor_names = output_sess[2]
        self.model_type = "graph_def"

    def _load_sess(self, model, **kwargs):
        if self.name:
            kwargs.update({"name": self.name})
        # assert self.model_type, 'model type not set....'
        output_sess = SESSIONS[self.model_type](model, self._input_tensor_names, self._output_tensor_names, **kwargs)
        self._sess = output_sess[0]
        self._input_tensor_names = output_sess[1]
        self._output_tensor_names = output_sess[2]

        tf.compat.v1.get_variable_scope().reuse_variables()
        return self._sess

    @property
    def iter_op(self):
        """Return model iter op list."""
        self._iter_op = []
        if self._sess is None:
            self._load_sess(self._model, **self.kwargs)
        op_list = [node.op for node in self._sess.graph.as_graph_def().node]
        if "MakeIterator" in op_list:
            self._iter_op.append(self._sess.graph.get_operation_by_name("MakeIterator"))
        return self._iter_op

    @property
    def input_tensor_names(self):
        """Return input tensor names."""
        if self._sess is None:
            self._load_sess(self._model, **self.kwargs)
        return copy.deepcopy(self._input_tensor_names)

    @input_tensor_names.setter
    def input_tensor_names(self, tensor_names):
        """Set input tensor names."""
        if len(tensor_names) == 0:
            logger.warn("Input tensor names is empty.")
            return
        if self._sess is not None:
            assert validate_graph_node(
                self.graph_def, tensor_to_node(tensor_names)
            ), "tensor names {} not in graph".format(tensor_names)
        self._input_tensor_names = tensor_names

    @property
    def output_tensor_names(self):
        """Return output tensor names."""
        if len(self._output_tensor_names) == 0:
            self._load_sess(self._model, **self.kwargs)
        return copy.deepcopy(self._output_tensor_names)

    @output_tensor_names.setter
    def output_tensor_names(self, tensor_names):
        """Set output tensor names."""
        if len(tensor_names) == 0:
            logger.warn("Output tensor names should not be empty.")
            return
        if self._sess is not None:
            assert validate_graph_node(
                self.graph_def, tensor_to_node(tensor_names)
            ), "tensor names {} not in graph".format(tensor_names)
        self._output_tensor_names = tensor_names

    # input/output node names and input/output tensor
    # come from input/output tensor names, so do not support assign these values
    @property
    def input_node_names(self):
        """Return input node names."""
        return copy.deepcopy(tensor_to_node(self.input_tensor_names))

    @property
    def output_node_names(self):
        """Return output node names."""
        output_node_names = tensor_to_node(self.output_tensor_names)
        iter_op_list = self.iter_op
        if iter_op_list != []:
            output_node_names += [iter_op.name for iter_op in iter_op_list]
        return copy.deepcopy(output_node_names)

    @property
    def input_tensor(self):
        """Return input tensor."""
        from neural_compressor.adaptor.tf_utils.util import get_tensor_by_name

        return [get_tensor_by_name(self.graph, x) for x in self.input_tensor_names]

    @property
    def output_tensor(self):
        """Return output tensor."""
        from neural_compressor.adaptor.tf_utils.util import get_tensor_by_name

        return [get_tensor_by_name(self.graph, x) for x in self.output_tensor_names]

    def save(self, root=None):
        """Save Tensorflow model."""
        if not root:
            root = cfg.default_workspace + "/save.pb"
        root = os.path.abspath(os.path.expanduser(root))
        # if not have suffix, default append .pb
        os.makedirs(os.path.dirname(root), exist_ok=True)
        pb_file = root if os.path.split(root)[-1].endswith(".pb") else root + ".pb"
        f = tf.io.gfile.GFile(pb_file, "wb")
        f.write(self.graph_def.SerializeToString())
        logger.info("Save quantized model to {}.".format(pb_file))

    def export(self, save_path, conf):
        """Export the Tensorflow fp32/int8 model to ONNX fp32/int8 model."""
        from neural_compressor.config import TF2ONNXConfig

        if isinstance(conf, TF2ONNXConfig):
            if conf.quant_format == "QDQ" and conf.opset_version < 13:  # pragma: no cover
                conf.opset_version = 13
                logger.warning(
                    "QDQ format requires opset_version >= 13, "
                    + "we reset opset_version={} here".format(conf.opset_version)
                )

            from neural_compressor.utils.export import tf_to_fp32_onnx, tf_to_int8_onnx

            inputs_as_nchw = conf.kwargs.get("inputs_as_nchw", None)
            if conf.dtype == "int8":
                tf_to_int8_onnx(
                    self.graph_def,
                    save_path,
                    opset_version=conf.opset_version,
                    input_names=conf.input_names if conf.input_names else self.input_tensor_names,
                    output_names=conf.output_names if conf.output_names else self.output_tensor_names,
                    inputs_as_nchw=inputs_as_nchw,
                )
            elif conf.dtype == "fp32":
                tf_to_fp32_onnx(
                    self.graph_def,
                    save_path,
                    opset_version=conf.opset_version,
                    input_names=conf.input_names if conf.input_names else self.input_tensor_names,
                    output_names=conf.output_names if conf.output_names else self.output_tensor_names,
                    inputs_as_nchw=inputs_as_nchw,
                )
            else:  # pragma: no cover
                assert False, "Not allowed dtype: {}, please use 'fp32' or 'int8'.".format(conf.dtype)
        else:
            logger.warning("Unsupported config for export, only TF2ONNXConfig is supported!")
            exit(0)


class TensorflowSavedModelModel(TensorflowBaseModel):
    """Build Tensorflow saved model."""

    def __init__(self, model, **kwargs):
        """Initialize a Tensorflow model.

        Args:
            model (string or tensorflow model object): model path or model object.
        """
        super(TensorflowSavedModelModel, self).__init__(model, **kwargs)
        self._auto_trackable = None

    def get_all_weight_names(self):
        """Get weight names of model.

        Returns:
            list: weight names list.
        """
        import tensorflow as tf

        names = []
        for index, layer in enumerate(tf.keras.models.load_model(self._model).layers):
            if len(layer.weights):
                names.append(index)
        return names

    def update_weights(self, tensor_name, new_tensor):
        """Update model weights."""
        pass

    def get_weight(self, tensor_name):
        """Return model weight with a given tensor name.

        Args:
            tensor_name (str): name of a tensor.
        """
        return self.weights[tensor_name]

    @property
    def model(self):
        """Return model in AutoTrackable object."""
        if self._auto_trackable:
            return self._auto_trackable

        root = os.path.abspath(os.path.expanduser(cfg.default_workspace))
        root += str(time.time())
        if os.path.exists(root):
            shutil.rmtree(root)
        os.makedirs(root, exist_ok=True)
        if not self._sess:
            self._load_sess(self._model, **self.kwargs)
        _, builder = self.build_saved_model(root)
        builder.save()
        model = tf.saved_model.load(root)
        shutil.rmtree(root)
        self._auto_trackable = model
        return model

    @model.setter
    def model(self, input_model):
        """Set model in AutoTrackable object."""
        self._auto_trackable = input_model

    def report_sparsity(self):
        """Get sparsity of the model.

        Returns:
            df (DataFrame): DataFrame of sparsity of each weight.
            total_sparsity (float): total sparsity of model.
        """
        import numpy as np
        import pandas as pd
        import tensorflow as tf

        df = pd.DataFrame(columns=["Name", "Shape", "NNZ (dense)", "NNZ (sparse)", "Sparsity(%)"])
        pd.set_option("display.precision", 2)
        param_dims = [2, 4]
        params_size = 0
        sparse_params_size = 0
        for index, layer in enumerate(tf.keras.models.load_model(self._model).layers):
            if not len(layer.weights):
                continue
            # Extract just the actual parameter's name, which in this context we treat
            # as its "type"
            weights = layer.get_weights()[0]
            if weights.ndim in param_dims:
                param_size, sparse_param_size, dense_param_size = compute_sparsity(weights)
                density = dense_param_size / param_size
                params_size += param_size
                sparse_params_size += sparse_param_size
                df.loc[len(df.index)] = [
                    index,
                    list(weights.shape),
                    dense_param_size,
                    sparse_param_size,
                    (1 - density) * 100,
                ]

        total_sparsity = sparse_params_size / params_size * 100

        df.loc[len(df.index)] = [
            "Total sparsity:",
            "-",
            params_size,
            sparse_params_size,
            total_sparsity,
        ]

        return df, total_sparsity

    def build_saved_model(self, root=None):
        """Build Tensorflow saved model.

        Args:
            root (str, optional): path to saved model. Defaults to None.

        Returns:
            root (str): path to saved model.
            builder (tf.compat.v1.saved_model.builder.SavedModelBuilder): builds
                the SavedModel protocol buffer and saves variables and assets.
        """
        if not root:
            root = cfg.default_workspace
        root = os.path.abspath(os.path.expanduser(root))
        if os.path.exists(root):
            import shutil

            shutil.rmtree(root)

        os.makedirs(root, exist_ok=True)

        from tensorflow.python.saved_model import signature_constants, tag_constants

        from neural_compressor.adaptor.tf_utils.util import get_tensor_by_name

        builder = tf.compat.v1.saved_model.builder.SavedModelBuilder(root)
        sigs = {}
        with tf.compat.v1.Session(graph=tf.Graph()) as sess:
            # (TODO) not directly use self._sess.graph, use self.graph
            tf.import_graph_def(self.graph.as_graph_def(), name="")
            g = tf.compat.v1.get_default_graph()
            inp = [get_tensor_by_name(g, x) for x in self._input_tensor_names]
            out = [get_tensor_by_name(g, x) for x in self._output_tensor_names]
            sigs[signature_constants.DEFAULT_SERVING_SIGNATURE_DEF_KEY] = (
                tf.compat.v1.saved_model.signature_def_utils.predict_signature_def(
                    {k: v for k, v in zip(self._input_tensor_names, inp)},
                    {k: v for k, v in zip(self._output_tensor_names, out)},
                )
            )
            builder.add_meta_graph_and_variables(sess, [tag_constants.SERVING], signature_def_map=sigs)
        return root, builder

    def save(self, root=None):
        """Save Tensorflow model."""
        root, builder = self.build_saved_model(root)
        builder.save()
        logger.info("Save quantized model to {}.".format(root))


class TensorflowLLMModel(TensorflowSavedModelModel):
    """The class Tensorflow saved model whose GraphDef exceeding maximum protobuf size of 2GB."""

    def __init__(self, model, **kwargs):
        """Initialize a Tensorflow model.

        Args:
            model (string or tensorflow model object): model path or model object.
        """
        super(TensorflowLLMModel, self).__init__(model, **kwargs)

        self._model_path = self.kwargs.get("model_path", None)
        self._weight_name_mapping = self.kwargs.get("weight_name_mapping", None)
        self._sq_weight_scale_dict = self.kwargs.get("sq_weight_scale_dict", None)
        self._weight_tensor_minmax_dict = {}
        self._model_type = "llm_saved_model"

        from neural_compressor.adaptor.tf_utils.util import parse_saved_model

        (
            self._graph_def,
            self._saved_model,
            self.func,
            self.frozen_func,
            self._input_tensor_names,
            self._output_tensor_names,
        ) = parse_saved_model(model)

    @property
    def model_path(self):
        """Return model path.

        The model path in this class is used as a temp path for intermediate model
        """
        return self._model_path

    @model_path.setter
    def model_path(self, path):
        """Set model path.

        The model path in this class is used as a temp path for intermediate model
        """
        self.kwargs.update({"model_path": path})
        self._model_path = path

    @property
    def graph_def(self):
        """Return graph_def."""
        return self._graph_def

    @graph_def.setter
    def graph_def(self, graph_def):
        """Set graph definition."""
        self._graph_def = graph_def
        # the attributes of some nodes can't be correctly read if don't import the graph_def
        tf.import_graph_def(self._graph_def, name="")

    @property
    def model(self):
        """Return model in AutoTrackable Format."""
        if self._sq_weight_scale_dict:
            self.adjust_weight(self.graph_def)
        if not self._auto_trackable:
            self._auto_trackable = tf.saved_model.load(self._model)
        return self._auto_trackable

    @property
    def weight_name_mapping(self):
        """Return weight_name_mapping function."""
        if not self._weight_name_mapping:
            self._weight_name_mapping = self.kwargs.get("weight_name_mapping", None)
        assert self._weight_name_mapping is not None, "weight_name_mapping should not be None!"
        return self._weight_name_mapping

    @weight_name_mapping.setter
    def weight_name_mapping(self, weight_name_mapping):
        """Set weight_name_mapping function."""
        self.kwargs.update({"weight_name_mapping": weight_name_mapping})
        self._weight_name_mapping = weight_name_mapping

    @property
    def sq_weight_scale_dict(self):
        """Return dict of weight scaler for smooth quantization."""
        if not self._sq_weight_scale_dict:
            self._sq_weight_scale_dict = self.kwargs.get("sq_weight_scale_dict", None)
        assert self._weight_name_mapping is not None, "sq_weight_scale_dict should not be None!"
        return self._sq_weight_scale_dict

    @sq_weight_scale_dict.setter
    def sq_weight_scale_dict(self, sq_weight_scale_dict):
        """Set dict of weight scaler for smooth quantization."""
        self.kwargs.update({"sq_weight_scale_dict": sq_weight_scale_dict})
        self._sq_weight_scale_dict = sq_weight_scale_dict

    @property
    def weight_tensor_minmax_dict(self):
        """Return dict of weight scaler for smooth quantization."""
        return self._weight_tensor_minmax_dict

    @property
    def input_tensor_names(self):
        """Return input tensor names."""
        return copy.deepcopy(self._input_tensor_names)

    @input_tensor_names.setter
    def input_tensor_names(self, tensor_names):
        """Set input tensor names."""
        if len(tensor_names) == 0:  # pragma: no cover
            logger.warn("Input tensor names is empty.")
            return

        assert validate_graph_node(
            self._graph_def, tensor_to_node(tensor_names)
        ), "tensor names {} not in graph".format(tensor_names)
        self._input_tensor_names = tensor_names

    @property
    def output_tensor_names(self):
        """Return output tensor names."""
        return copy.deepcopy(self._output_tensor_names)

    @output_tensor_names.setter
    def output_tensor_names(self, tensor_names):
        """Set output tensor names."""
        if len(tensor_names) == 0:  # pragma: no cover
            logger.warn("Output tensor names is empty.")
            return
        if self._graph_def is not None:
            assert validate_graph_node(
                self.graph_def, tensor_to_node(tensor_names)
            ), "tensor names {} not in graph".format(tensor_names)
        self._output_tensor_names = tensor_names

    @property
    def output_node_names(self):
        """Return output node names."""
        output_node_names = tensor_to_node(self.output_tensor_names)
        return copy.deepcopy(output_node_names)

    def adjust_weight(self, graph_def):
        """Adjust weight of LLM saved_model by scale."""
        from tensorflow.python.saved_model import load, tag_constants

        from neural_compressor.adaptor.tf_utils.util import reconstruct_saved_model

        reconstruct_saved_model(graph_def, self.func, self.frozen_func, self._saved_model, self.model_path)
        model = load.load(self.model_path, [tag_constants.SERVING])

        for idx, weight_tensor in enumerate(model.variables):
            parsed_weight_name = self.weight_name_mapping(weight_tensor.name)
            if parsed_weight_name in self.sq_weight_scale_dict:
                weight_array = np.transpose(weight_tensor, [1, 0])
                weight_array *= self.sq_weight_scale_dict[parsed_weight_name]
                weight_array = np.transpose(weight_array, [1, 0])
                tf.compat.v1.assign(model.variables[idx], weight_array)
            else:
                weight_array = weight_tensor

            if parsed_weight_name not in self._weight_tensor_minmax_dict:
                self._weight_tensor_minmax_dict[parsed_weight_name] = [np.min(weight_array), np.max(weight_array)]
        self._auto_trackable = model

    def save(self, root=None):
        """Save the model to the root path."""
        import shutil

        from neural_compressor.adaptor.tf_utils.util import parse_saved_model, reconstruct_saved_model

        if not root:
            root = cfg.default_workspace
        root = os.path.abspath(os.path.expanduser(root))
        if os.path.exists(root):
            shutil.rmtree(root)
        os.makedirs(root, exist_ok=True)

        self.adjust_weight(self._graph_def)
        graph_def, _saved_model, func, frozen_func, _, _ = parse_saved_model(self._auto_trackable)
        reconstruct_saved_model(graph_def, func, frozen_func, _saved_model, root)
        logger.info("Save quantized model to {}.".format(root))
        # delete the LLM file saved in this temporary path
        shutil.rmtree(self.model_path, ignore_errors=True)


class TensorflowQATModel(TensorflowSavedModelModel):
    """Build Tensorflow QAT model."""

    def __init__(self, model="", **kwargs):
        """Initialize a Tensorflow QAT model.

        Args:
            model (string or  tf.keras.Model object): model path or model object.
        """
        assert isinstance(model, tf.keras.Model) or isinstance(
            model, str
        ), "The TensorflowQATModel should be initialized either by a string or a tf.keras.Model."
        super(TensorflowQATModel, self).__init__(model)
        self.keras_model = None
        self.model_type = "keras"

    @property
    def model(self):
        """Return model itself."""
        if self.keras_model is None:
            if isinstance(self._model, tf.keras.Model):
                self.keras_model = self._model
            else:
                self.keras_model = tf.keras.models.load_model(self._model)

        return self.keras_model

    @model.setter
    def model(self, q_model):
        """Set model itself."""
        self.keras_model = q_model

    @property
    def frozen_graph_def(self):
        """Get frozen graph_def."""
        graph_def = tf.compat.v1.graph_util.convert_variables_to_constants(
            self.sess, self.sess.graph_def, self.output_node_names
        )
        return graph_def

    def save(self, root=None):
        """Save Tensorflow QAT model."""
        if not root:
            root = cfg.default_workspace + "/saved_model"
        root = os.path.abspath(os.path.expanduser(root))
        os.makedirs(os.path.dirname(root), exist_ok=True)
        if root.endswith(".pb"):
            saved_format = "pb file"
            graph_def = self.frozen_graph_def
            f = tf.io.gfile.GFile(root, "wb")
            f.write(graph_def.SerializeToString())
        else:
            q_aware_model = self.keras_model
            q_aware_model.save(root)
            saved_format = "saved_model"
            if root.endswith(".h5"):
                saved_format = "h5 file"
        logger.info("Save quantized model to {}.".format(saved_format))
        return root


class TensorflowCheckpointModel(TensorflowBaseModel):
    """Build Tensorflow checkpoint model."""

    @property
    def graph_def(self):
        """Return graph definition."""
        if self.model_type == "graph_def":
            return self.sess.graph.as_graph_def()
        from tensorflow.compat.v1 import graph_util

        from neural_compressor.adaptor.tf_utils.util import _parse_ckpt_bn_input

        graph_def = self.sess.graph.as_graph_def()
        graph_def = _parse_ckpt_bn_input(graph_def)
        return graph_util.convert_variables_to_constants(
            sess=self._sess, input_graph_def=graph_def, output_node_names=self.output_node_names
        )

    @graph_def.setter
    def graph_def(self, graph_def):
        """Set graph definition."""
        if self._sess is not None:
            self._sess.close()
        output_sess = SESSIONS["graph_def"](
            graph_def, self._input_tensor_names, self._output_tensor_names, **self.kwargs
        )
        self._sess = output_sess[0]
        self._input_tensor_names = output_sess[1]
        self._output_tensor_names = output_sess[2]
        self.model_type = "graph_def"

    @property
    def model(self):
        """Return the model itself to avoid the initialization issue."""
        return self


TENSORFLOW_MODELS = {
    "frozen_pb": TensorflowBaseModel,
    "graph_def": TensorflowBaseModel,
    "graph": TensorflowBaseModel,
    "checkpoint": TensorflowCheckpointModel,
    "estimator": TensorflowBaseModel,
    "slim": TensorflowBaseModel,
    "saved_model": TensorflowSavedModelModel,
    "keras": TensorflowSavedModelModel,
    "llm_saved_model": TensorflowLLMModel,
}


class TensorflowModel(object):
    """A wrapper to construct a Tensorflow Model."""

    def __new__(cls, model_type, root, **kwargs):
        """Create a new instance object of TensorflowModel.

        Args:
            model_type (str): model type.
            root (str): model path.

        Returns:
            tensorflow model object: tensorflow model.
        """
        os.environ["CUDA_DEVICE_ORDER"] = "PCI_BUS_ID"
        os.environ["CUDA_VISIBLE_DEVICES"] = "-1"
        model = TENSORFLOW_MODELS[model_type](root, **kwargs)
        model.model_type = model_type
        return model<|MERGE_RESOLUTION|>--- conflicted
+++ resolved
@@ -81,15 +81,10 @@
         return "graph"
     elif isinstance(model, tf.compat.v1.GraphDef):
         return "graph_def"
-<<<<<<< HEAD
-    # elif isinstance(model, tf.compat.v1.estimator.Estimator):
-    #     return "estimator"
-=======
     elif not version1_gte_version2(tf.version.VERSION, "2.16.1") and isinstance(
         model, tf.compat.v1.estimator.Estimator
     ):
         return "estimator"
->>>>>>> 1e6c6117
     elif isinstance(model, str):
         model = os.path.abspath(os.path.expanduser(model))
         if model.endswith(".pb") and os.path.isfile(model):
