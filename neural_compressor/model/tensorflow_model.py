#!/usr/bin/env python
# -*- coding: utf-8 -*-
#
# Copyright (c) 2021 Intel Corporation
#
# Licensed under the Apache License, Version 2.0 (the "License");
# you may not use this file except in compliance with the License.
# You may obtain a copy of the License at
#
#   http://www.apache.org/licenses/LICENSE-2.0
#
# Unless required by applicable law or agreed to in writing, software
# distributed under the License is distributed on an "AS IS" BASIS,
# WITHOUT WARRANTIES OR CONDITIONS OF ANY KIND, either express or implied.
# See the License for the specific language governing permissions and
# limitations under the License.
"""Class for Tensorflow model."""

import copy
import importlib
import json
import os
import shutil
import sys
import tempfile
import time
from abc import abstractmethod

from neural_compressor import config as cfg
from neural_compressor.adaptor.tf_utils.util import parse_saved_model, reconstruct_saved_model
from neural_compressor.model.base_model import BaseModel
from neural_compressor.utils import logger
from neural_compressor.utils.utility import (
    LazyImport,
    compute_sparsity,
    version1_gt_version2,
    version1_gte_version2,
    version1_lt_version2,
)

tf = LazyImport("tensorflow")
np = LazyImport("numpy")

tensor_to_node = lambda s: list(set([x.split(":")[0] for x in s]))


def get_model_type(model):
    """Get Tensorflow mode type.

    Args:
        model (string or model object): model path or model object.

    Returns:
        string: model type
    """
    from neural_compressor.adaptor.tf_utils.util import is_ckpt_format, is_saved_model_format

    if isinstance(model, str):
        model = os.path.abspath(os.path.expanduser(model))
        if (
            (model.endswith(".h5") and os.path.isfile(model))
            or is_saved_model_format(os.path.dirname(model))
            or (os.path.isdir(model) and is_saved_model_format(model))
        ):
            if version1_lt_version2(tf.version.VERSION, "2.10.0"):  # pragma: no cover
                logger.warn("keras model running on tensorflow 2.10.0 and" " lower not support intel ITEX.")
            try:
                model = tf.keras.models.load_model(model)
                if isinstance(model, tf.keras.Model) and hasattr(model, "to_json"):
                    return "keras"
                return "saved_model"
            except:
                pass
    if isinstance(model, tf.keras.Model) and hasattr(model, "to_json"):
        if json.loads(model.to_json())["class_name"] in ["Sequential", "Functional"]:
            # Keras adaptor only support Sequential or Functional model
            return "keras"
        else:
            # otherwise, the backend will fallback to tensorflow_itex
            return "AutoTrackable"
    if isinstance(model, tf.Graph):
        return "graph"
    elif isinstance(model, tf.compat.v1.GraphDef):
        return "graph_def"
    elif isinstance(model, tf.compat.v1.estimator.Estimator):
        return "estimator"
    elif isinstance(model, str):
        model = os.path.abspath(os.path.expanduser(model))
        if model.endswith(".pb") and os.path.isfile(model):
            if is_saved_model_format(os.path.dirname(model)):
                return "saved_model"
            else:
                return "frozen_pb"
        elif model.endswith(".ckpt") and os.path.isfile(model):
            return "slim"
        elif os.path.isdir(model):
            if is_ckpt_format(model):
                return "checkpoint"
            elif is_saved_model_format(model):
                return "saved_model"
        elif os.path.isfile(model + ".pb"):
            return "frozen_pb"

    raise ValueError("model {} has not recognized model type....".format(model))


def validate_graph_node(graph_def, node_names):
    """Validate nodes exist in the graph_def.

    Args:
        graph_def (tf.compat.v1.GraphDef): tf.compat.v1.GraphDef object.
        node_names (list of string): node names to be validated.
    """
    if len(node_names) == 0:
        return False
    all_node_name = [node.name for node in graph_def.node]
    for user_name in node_names:
        if user_name not in all_node_name:
            logger.warn(str("Node name {} specified in yaml doesn't exist in the model.").format(user_name))
            return False
    return True


def validate_and_inference_input_output(graph_def, input_tensor_names, output_tensor_names):
    """Validate and inference the input and output tensor names of graph_def.

    Args:
        graph_def (tf.compat.v1.GraphDef): tf.compat.v1.GraphDef object.
        input_tensor_names (list of string): input_tensor_names of graph_def.
        output_tensor_names (list of string): output_tensor_names of graph_def.

    Returns:
        input_tensor_names (list of string): validated input_tensor_names.
        output_tensor_names (list of string): validated output_tensor_names.
    """
    from neural_compressor.adaptor.tf_utils.util import get_input_output_node_names

    temp_output_tensor_names = []
    if validate_graph_node(graph_def, tensor_to_node(input_tensor_names)):
        input_tensor_names = input_tensor_names
    else:
        input_tensor_names, temp_output_tensor_names = get_input_output_node_names(graph_def)

    if validate_graph_node(graph_def, tensor_to_node(output_tensor_names)):
        output_tensor_names = output_tensor_names
    elif temp_output_tensor_names:
        output_tensor_names = temp_output_tensor_names
    else:
        _, output_tensor_names = get_input_output_node_names(graph_def)

    return input_tensor_names, output_tensor_names


def graph_session(model, input_tensor_names, output_tensor_names, **kwargs):
    """Helper to build session with tf.compat.v1.Graph.

    Args:
        model (tf.compat.v1.Graph): tf.compat.v1.Graph object.
        input_tensor_names (list of string): input_tensor_names of model.
        output_tensor_names (list of string): output_tensor_names of model.

    Returns:
        sess (tf.compat.v1.Session): tf.compat.v1.Session object.
        input_tensor_names (list of string): validated input_tensor_names.
        output_tensor_names (list of string): validated output_tensor_names.
    """
    config = tf.compat.v1.ConfigProto()
    config.use_per_session_threads = 1
    config.inter_op_parallelism_threads = 1
    sess = tf.compat.v1.Session(graph=model, config=config)

    input_tensor_names, output_tensor_names = validate_and_inference_input_output(
        model.as_graph_def(), input_tensor_names, output_tensor_names
    )

    return sess, input_tensor_names, output_tensor_names


def graph_def_session(model, input_tensor_names, output_tensor_names, **kwargs):
    """Build session with tf.compat.v1.GraphDef.

    Args:
        model (tf.compat.v1.GraphDef): tf.compat.v1.GraphDef object.
        input_tensor_names (list of string): input_tensor_names of model.
        output_tensor_names (list of string): output_tensor_names of model.

    Returns:
        sess (tf.compat.v1.Session): tf.compat.v1.Session object
        input_tensor_names (list of string): validated input_tensor_names
        output_tensor_names (list of string): validated output_tensor_names
    """
    device = kwargs.get("device")
    graph = tf.Graph()
    if version1_lt_version2(tf.version.VERSION, "2.0.0"):  # pragma: no cover
        from tensorflow._api.v1.config import experimental

        list_physical_devices = experimental.list_physical_devices
    else:
        list_physical_devices = tf.config.list_physical_devices

    try:
        with graph.as_default():
            tf.import_graph_def(model, name="")
    except:
        input_tensor_names, output_tensor_names = validate_and_inference_input_output(
            model, input_tensor_names, output_tensor_names
        )
        from neural_compressor.adaptor.tf_utils.util import fix_ref_type_of_graph_def, strip_unused_nodes

        model = fix_ref_type_of_graph_def(model)
        input_node_names = tensor_to_node(input_tensor_names)
        output_node_names = tensor_to_node(output_tensor_names)
        model = strip_unused_nodes(model, input_node_names, output_node_names)
        with graph.as_default():
            tf.import_graph_def(model, name="")

    return graph_session(graph, input_tensor_names, output_tensor_names, **kwargs)


def frozen_pb_session(model, input_tensor_names, output_tensor_names, **kwargs):
    """Build session with frozen pb.

    Args:
        model (string): model path.
        input_tensor_names (list of string): input_tensor_names of model.
        output_tensor_names (list of string): output_tensor_names of model.

    Returns:
        sess (tf.compat.v1.Session): tf.compat.v1.Session object.
        input_tensor_names (list of string): validated input_tensor_names.
        output_tensor_names (list of string): validated output_tensor_names.
    """
    graph_def = tf.compat.v1.GraphDef()
    model = model if model.endswith(".pb") else model + ".pb"
    with open(model, "rb") as f:
        graph_def.ParseFromString(f.read())
    return graph_def_session(graph_def, input_tensor_names, output_tensor_names, **kwargs)


def _contains_function_with_implements_attr(saved_model_proto):
    meta_graph = saved_model_proto.meta_graphs[0]
    for function in meta_graph.graph_def.library.function:
        if function.attr.get("_implements", None) or function.attr.get("api_implements", None):
            return True
    return False


def load_saved_model(model, saved_model_tags, input_tensor_names, output_tensor_names):
    """Load graph_def from saved model with the default serving signature key.

    Args:
        model: Directory of the SavedModel.
        saved_model_tags: Set of tags identifying the MetaGraphDef within the
            SavedModel to analyze.
        input_tensor_names (list of string): input_tensor_names of model.
        output_tensor_names (list of string): output_tensor_names of model.

    Returns:
        graph_def: The loaded GraphDef.
        input_tensors: List of input tensors.
        output_tensors: List of output tensors.
    """
    config = tf.compat.v1.ConfigProto()
    config.use_per_session_threads = 1
    config.inter_op_parallelism_threads = 1
    if not os.listdir(os.path.join(model, "variables")):
        sess = tf.compat.v1.Session(graph=tf.Graph(), config=config)
        loader = tf.compat.v1.saved_model.loader.load(sess, ["serve"], model)
        if len(input_tensor_names) == 0:
            input_tensor_names = [i.name for _, i in loader.signature_def["serving_default"].inputs.items()]
        else:
            assert validate_graph_node(
                sess.graph.as_graph_def(), tensor_to_node(input_tensor_names)
            ), "tensor names {} not in the graph".format(input_tensor_names)

        if len(output_tensor_names) == 0:
            output_tensor_names = [i.name for _, i in loader.signature_def["serving_default"].outputs.items()]
        else:
            assert validate_graph_node(
                sess.graph.as_graph_def(), tensor_to_node(output_tensor_names)
            ), "tensor names {} not in the graph".format(output_tensor_names)

        return sess.graph.as_graph_def(), input_tensor_names, output_tensor_names
    else:
        from tensorflow.core.protobuf import config_pb2, meta_graph_pb2
        from tensorflow.python.eager import context
        from tensorflow.python.framework.convert_to_constants import convert_variables_to_constants_v2
        from tensorflow.python.grappler import tf_optimizer
        from tensorflow.python.saved_model import load, signature_constants, tag_constants
        from tensorflow.python.training import saver

        _saved_model = load.load(model, [tag_constants.SERVING])
        func = _saved_model.signatures[signature_constants.DEFAULT_SERVING_SIGNATURE_DEF_KEY]
        frozen_func = convert_variables_to_constants_v2(func)
        grappler_meta_graph_def = saver.export_meta_graph(
            graph_def=frozen_func.graph.as_graph_def(), graph=frozen_func.graph
        )
        if len(input_tensor_names) == 0:
            input_tensor_names = [i.name.split(":")[0] for i in frozen_func.inputs]
        if len(output_tensor_names) == 0:
            output_tensor_names = [i.name.split(":")[0] for i in frozen_func.outputs]
        # Add a collection 'train_op' so that Grappler knows the outputs.
        fetch_collection = meta_graph_pb2.CollectionDef()
        for array in frozen_func.inputs + frozen_func.outputs:
            fetch_collection.node_list.value.append(array.name)
            grappler_meta_graph_def.collection_def["train_op"].CopyFrom(fetch_collection)
        grappler_session_config = config_pb2.ConfigProto()
        rewrite_options = grappler_session_config.graph_options.rewrite_options
        rewrite_options.min_graph_nodes = -1
        opt = tf_optimizer.OptimizeGraph(grappler_session_config, grappler_meta_graph_def, graph_id=b"tf_graph")
        return opt, input_tensor_names, output_tensor_names


def _get_graph_from_saved_model_v2(saved_model_dir, input_tensor_names, output_tensor_names):
    from tensorflow.python.saved_model import signature_constants, tag_constants

    from .adaptor.tf_utils.util import parse_saved_model

    saved_model_exported_names = [signature_constants.DEFAULT_SERVING_SIGNATURE_DEF_KEY]
    saved_model_tags = set([tag_constants.SERVING])
    try:
        graph_def, _saved_model, _, _, input_names, output_names = parse_saved_model(
            saved_model_dir, True, input_tensor_names, output_tensor_names
        )
    except:
        return load_saved_model(saved_model_dir, saved_model_tags, input_tensor_names, output_tensor_names)
    return graph_def, input_names, output_names


def _get_graph_from_original_keras_v2(model, output_dir):
    from tensorflow.lite.python.convert import OpsSet
    from tensorflow.lite.python.util import (
        get_grappler_config,
        model_input_signature,
        run_graph_optimizations,
        trace_model_call,
    )
    from tensorflow.python.eager import def_function
    from tensorflow.python.framework import convert_to_constants, dtypes

    input_signature = None
    # If the model's call is not a `tf.function`, then we need to first get its
    # input signature from `model_input_signature` method.
    if not isinstance(model.call, def_function.Function):
        input_signature = model_input_signature(model, keep_original_batch_size=False)

    func = trace_model_call(model, input_signature)
    concrete_func = func.get_concrete_function()
    funcs = [concrete_func]

    frozen_func, graph_def = convert_to_constants.convert_variables_to_constants_v2_as_graph(
        funcs[0], lower_control_flow=False
    )

    input_tensors = [tensor for tensor in frozen_func.inputs if tensor.dtype != dtypes.resource]
    output_tensors = frozen_func.outputs
    # Grappler will also try to lower while loop into switch merge
    # representation which is undesired for Ophints, so we simply remove
    # those attributes to prevent Grappler from doing so.
    graph = convert_to_constants.disable_lower_using_switch_merge(graph_def)
    # Run function inlining optimization to ensure any models generated
    # through the from_frozen_graph path have been inlined.
    # grappler_config = get_grappler_config(['function'])
    # graph_def = run_graph_optimizations(
    #             graph,
    #             input_tensors,
    #             output_tensors,
    #             config=grappler_config)
    input_names = [tensor.name.split(":")[0] for tensor in input_tensors]
    output_names = [tensor.name.split(":")[0] for tensor in output_tensors]
    return graph_def, input_names, output_names


def _check_keras_format(model, saved_model_dir):
    from tensorflow.python import saved_model
    from tensorflow.python.saved_model import save_options
    from tensorflow.python.saved_model.load import load
    from tensorflow.python.saved_model.loader_impl import parse_saved_model_with_debug_info

    version = "saved_model_v2"
    try:
        saved_model.save(model, saved_model_dir, options=save_options.SaveOptions(save_debug_info=True))
    except:
        return "trackable_object"
    saved_model_proto, _ = parse_saved_model_with_debug_info(saved_model_dir)
    saved_model_version = saved_model_proto.saved_model_schema_version
    if saved_model_version == 0:
        return "saved_model_v1"
    if saved_model_version not in [1, 2]:
        raise ValueError("SavedModel file format({0}) is not supported".format(saved_model_version))
    return version


def _get_graph_from_saved_model_v1(model):
    from tensorflow.lite.python.convert_saved_model import get_inputs_outputs, get_meta_graph_def, get_signature_def
    from tensorflow.python.client import session
    from tensorflow.python.framework import ops
    from tensorflow.python.saved_model import constants, signature_constants, tag_constants

    saved_model_tags = set([tag_constants.SERVING])
    signature_key = signature_constants.DEFAULT_SERVING_SIGNATURE_DEF_KEY

    meta_graph = get_meta_graph_def(model, saved_model_tags)
    signature_def = get_signature_def(meta_graph, signature_key)
    inputs, outputs = get_inputs_outputs(signature_def)
    # Check SavedModel for assets directory.
    collection_def = meta_graph.collection_def
    if constants.ASSETS_KEY in collection_def:
        raise ValueError("SavedModels with assets/ directory are not supported.")

    from tensorflow.compat.v1 import graph_util as tf_graph_util
    from tensorflow.python.saved_model import loader

    graph = ops.Graph()
    import tensorflow as tf

    with session.Session(graph=graph) as sess:
        loader.load(sess, meta_graph.meta_info_def.tags, model)
        sess.run(tf.compat.v1.global_variables_initializer())
        sess.run(tf.compat.v1.tables_initializer())
        output_nodes = list(set([output.split(":")[0] for output in outputs]))
        node_ops = [node.op for node in graph.as_graph_def().node]
        if "MakeIterator" in node_ops:
            output_nodes.append("MakeIterator")
        table_ops = tf.compat.v1.get_collection(tf.compat.v1.GraphKeys.TABLE_INITIALIZERS)
        # For table initialization
        for table_op in table_ops:
            output_nodes.append(table_op.name)
        if len(table_ops) > 0:
            output_nodes.append("init_all_tables")
        graph_def = tf_graph_util.convert_variables_to_constants(sess, graph.as_graph_def(), output_nodes)
    return graph_def, inputs, outputs


def keras_session(model, input_tensor_names, output_tensor_names, **kwargs):
    """Build session with keras model.

    Args:
        model (string or tf.keras.Model): model path or tf.keras.Model object.
        input_tensor_names (list of string): input_tensor_names of model.
        output_tensor_names (list of string): output_tensor_names of model.

    Returns:
        sess (tf.compat.v1.Session): tf.compat.v1.Session object.
        input_tensor_names (list of string): validated input_tensor_names.
        output_tensor_names (list of string): validated output_tensor_names.
    """
    temp_dir = tempfile.mkdtemp()
    if tf.version.VERSION > "2.1.0":
        if not isinstance(model, tf.keras.Model):
            model = tf.keras.models.load_model(model)
        keras_format = _check_keras_format(model, temp_dir)
        if keras_format == "saved_model_v2":
            try:
                graph_def, input_names, output_names = _get_graph_from_saved_model_v2(
                    temp_dir, input_tensor_names, output_tensor_names
                )
                if "_FusedBatchNormEx" in [node.op for node in graph_def.node]:
                    keras_format = "trackable_object"
            except:
                keras_format = "trackable_object"
        if keras_format == "trackable_object":
            try:
                graph_def, input_names, output_names = _get_graph_from_original_keras_v2(model, temp_dir)
            except:
                keras_format = "saved_model_v1"
        if keras_format == "saved_model_v1":
            try:
                tf.keras.backend.set_learning_phase(0)
                graph_def, input_names, output_names = _get_graph_from_saved_model_v1(model)
            except:
                raise ValueError("Not supported keras model type...")

    # tensorflow 1.x use v1 convert method
    else:
        tf.keras.backend.set_learning_phase(0)
        graph_def, input_names, output_names = _get_graph_from_saved_model_v1(model)
    shutil.rmtree(temp_dir, True)
    return graph_def_session(graph_def, input_names, output_names, **kwargs)


def slim_session(model, input_tensor_names, output_tensor_names, **kwargs):  # pragma: no cover
    """Build session with slim model.

    Args:
        model (string): model path.
        input_tensor_names (list of string): input_tensor_names of model.
        output_tensor_names (list of string): output_tensor_names of model.

    Returns:
        sess (tf.compat.v1.Session): tf.compat.v1.Session object.
        input_tensor_names (list of string): validated input_tensor_names.
        output_tensor_names (list of string): validated output_tensor_names.
    """
    assert version1_lt_version2(tf.version.VERSION, "2.0.0"), "slim model only used in tensorflow 1.x"
    from .nets_factory import TFSlimNetsFactory

    factory = TFSlimNetsFactory()
    assert "name" in kwargs, "model name should be set in slim checkpoint...."
    assert kwargs["name"] in factory.default_slim_models, "only support topology {}".format(factory.default_slim_models)
    net = copy.deepcopy(factory.networks_map[kwargs["name"]])
    model_func = net.pop("model")
    arg_scope = net.pop("arg_scope")()
    inputs_shape = net.pop("input_shape")
    kwargs = net
    import tf_slim as slim

    with tf.Graph().as_default():
        images = tf.compat.v1.placeholder(name="input", dtype=tf.float32, shape=inputs_shape)
        with tf.compat.v1.Session() as sess:
            with slim.arg_scope(arg_scope) as scope:  # pylint: disable=not-context-manager
                model_func(images, is_training=False, **kwargs)
            graph_def = sess.graph.as_graph_def()
            output_tensor_names = output_tensor_names if len(output_tensor_names) > 0 else [graph_def.node[-1].name]

            from tensorflow.python.tools.freeze_graph import freeze_graph_with_def_protos

            graph_def = freeze_graph_with_def_protos(
                input_graph_def=graph_def,
                input_saver_def=None,
                input_checkpoint=model,
                output_node_names=",".join(output_tensor_names),
                restore_op_name="save/restore_all",
                filename_tensor_name="save/Const:0",
                output_graph="",
                clear_devices=True,
                initializer_nodes="",
            )

    return graph_def_session(graph_def, ["input"], output_tensor_names, **kwargs)


def checkpoint_session(model, input_tensor_names, output_tensor_names, **kwargs):
    """Build session with ckpt model.

    Args:
        model (string): model path.
        input_tensor_names (list of string): input_tensor_names of model.
        output_tensor_names (list of string): validated output_tensor_names of model.

    Returns:
        sess (tf.compat.v1.Session): tf.compat.v1.Session object.
        input_tensor_names (list of string): validated input_tensor_names.
        output_tensor_names (list of string): validated output_tensor_names.
    """
    assert (
        output_tensor_names is not None and len(output_tensor_names) > 0
    ), "outputs should not be None of checkpoint...."

    ckpt_prefix = [os.path.splitext(i)[0] for i in os.listdir(model) if i.endswith(".meta")][0]

    config = tf.compat.v1.ConfigProto()
    config.use_per_session_threads = 1
    config.inter_op_parallelism_threads = 1
    graph = tf.Graph()
    sess = tf.compat.v1.Session(graph=graph, config=config)
    if version1_lt_version2(tf.version.VERSION, "2.0.0"):  # pragma: no cover
        from tensorflow._api.v1.config import experimental

        list_physical_devices = experimental.list_physical_devices
    else:
        list_physical_devices = tf.config.list_physical_devices

    with graph.as_default():
        device = kwargs.get("device")
        if device == "cpu":
            cpus = list_physical_devices("CPU")
            node_device = cpus[0].name.replace("physical_device:", "")
            with graph.device(node_device):
                saver = tf.compat.v1.train.import_meta_graph(
                    os.path.join(model, ckpt_prefix + ".meta"), clear_devices=True
                )
        else:  # pragma: no cover
            saver = tf.compat.v1.train.import_meta_graph(os.path.join(model, ckpt_prefix + ".meta"), clear_devices=True)

        sess.run(tf.compat.v1.global_variables_initializer())
        saver.restore(sess, os.path.join(model, ckpt_prefix))

    from neural_compressor.adaptor.tf_utils.util import get_input_output_node_names

    if validate_graph_node(sess.graph.as_graph_def(), tensor_to_node(input_tensor_names)):
        input_tensor_names = input_tensor_names
    else:
        input_tensor_names, _ = get_input_output_node_names(sess.graph.as_graph_def())
    return sess, input_tensor_names, output_tensor_names


def estimator_session(model, input_tensor_names, output_tensor_names, **kwargs):
    """Build session with estimator model.

    Args:
        model (tf.estimator.Estimator): tf.estimator.Estimator object.
        input_tensor_names (list of string): input_tensor_names of model.
        output_tensor_names (list of string): output_tensor_names of model.
        kwargs (dict): other required parameters, like input_fn.

    Returns:
        sess (tf.compat.v1.Session): tf.compat.v1.Session object.
        input_tensor_names (list of string): validated input_tensor_names.
        output_tensor_names (list of string): validated output_tensor_names.
    """
    assert "input_fn" in kwargs, "input func should be supplied for estimator session...."
    with tf.Graph().as_default() as g:
        features, input_hooks = model._get_features_from_input_fn(kwargs["input_fn"], tf.estimator.ModeKeys.PREDICT)
        estimator_spec = model._call_model_fn(features, None, tf.estimator.ModeKeys.PREDICT, model.config)

        if len(output_tensor_names) == 0:
            outputs = (
                [tensor.name for tensor in estimator_spec.predictions.values()]
                if isinstance(estimator_spec.predictions, dict)
                else [estimator_spec.predictions.name]
            )
        else:
            outputs = output_tensor_names

        logger.info("Estimator output tensor names are {}.".format(outputs))
        with tf.compat.v1.Session(graph=g) as sess:
            sess.run(tf.compat.v1.global_variables_initializer())
            # Freezing a graph requires output_node_names, which can be found in
            # estimator_spec.predictions that contains prediction tensors as a
            # dictionary
            # When a model uses Iterator, we need to have 'MakeIterator' (default
            # name used by TF) in the output_node_names as well.
            output_nodes = list(set([output.split(":")[0] for output in outputs]))
            if "MakeIterator" in [node.op for node in g.as_graph_def().node]:
                output_nodes.append("MakeIterator")

            graph_def = tf.compat.v1.graph_util.convert_variables_to_constants(sess, g.as_graph_def(), output_nodes)

        return graph_def_session(graph_def, input_tensor_names, outputs, **kwargs)


def saved_model_session(model, input_tensor_names, output_tensor_names, **kwargs):
    """Build session with saved model.

    Args:
        model (string): model path.
        input_tensor_names (list of string): input_tensor_names of model.
        output_tensor_names (list of string): output_tensor_names of model.

    Returns:
        sess (tf.compat.v1.Session): tf.compat.v1.Session object.
        input_tensor_names (list of string): validated input_tensor_names.
        output_tensor_names (list of string): validated output_tensor_names.
    """
    try:
        graph_def, input_names, output_names = _get_graph_from_saved_model_v2(
            model, input_tensor_names, output_tensor_names
        )
    except:
        graph_def, input_names, output_names = _get_graph_from_saved_model_v1(model)
    assert graph_def is not None, "Can not parse the saved model..."
    return graph_def_session(graph_def, input_names, output_names, **kwargs)


# it's necessary that a session with input output tensors to run the model
SESSIONS = {
    "frozen_pb": frozen_pb_session,
    "graph_def": graph_def_session,
    "graph": graph_session,
    "saved_model": saved_model_session,
    "llm_saved_model": saved_model_session,
    "keras": keras_session,
    "checkpoint": checkpoint_session,
    "estimator": estimator_session,
    "slim": slim_session,
}


class TensorflowBaseModel(BaseModel):
    """Build Tensorflow Base Model."""

    def __init__(self, model, **kwargs):
        """Initialize a Tensorflow model.

        Args:
            model (string or tensorflow model object): model path or model object.
        """
        self._model = model
        self._name = ""
        self._weights = None
        self.kwargs = kwargs
        self._graph_info = {}
        self._input_tensor_names = []
        self._output_tensor_names = []
        self._model_type = ""
        self._sess = None
        self._iter_op = None
        self._workspace_path = ""
        self._q_config = None
        self._model_path = None if not isinstance(model, str) else model

    @property
    def model_path(self):
        """Return model path."""
        return self._model_path

    @model_path.setter
    def model_path(self, path):
        """Set model path."""
        self._model_path = path

    def framework(self):
        """Return framework."""
        return "tensorflow"

    @property
    def name(self):
        """Renturn name."""
        return self._name

    @name.setter
    def name(self, name):
        """Set name."""
        self.kwargs.update({"name": name})
        self._name = name

    @property
    def weights(self):
        """Return weights."""
        return self._weights

    @weights.setter
    def weights(self, new_weights):
        """Set weights."""
        self._weights = new_weights

    @property
    def q_config(self):
        """Return q_config."""
        return self._q_config

    @q_config.setter
    def q_config(self, q_config):
        """Set q_config."""
        self._q_config = q_config

    @property
    def workspace_path(self):
        """Return workspace path."""
        return self._workspace_path

    @workspace_path.setter
    def workspace_path(self, path):
        """Set workspace path."""
        self._workspace_path = path

    @property
    def model_type(self):
        """Return model type."""
        return self._model_type

    @model_type.setter
    def model_type(self, model_type):
        """Set model type."""
        assert model_type in SESSIONS, "model type not supported...."
        self._model_type = model_type

    @property
    def model(self):
        """Return model itself."""
        return self.graph

    @property
    def graph_def(self):
        """Return graph definition."""
        return self.graph.as_graph_def()

    @property
    def graph_info(self):
        """Return graph info."""
        self._graph_info = {}
        for node in self.graph_def.node:
            self._graph_info[node.name] = node.op
        return self._graph_info

    @property
    def sess(self):
        """Return Session object."""
        if self._sess is None:
            self._load_sess(self._model, **self.kwargs)
        return self._sess

    @property
    def graph(self):
        """Return model graph."""
        return self.sess.graph

    @graph_def.setter
    def graph_def(self, graph_def):
        """Set graph definition."""
        if self._sess is not None:
            self._sess.close()
        output_sess = SESSIONS["graph_def"](
            graph_def, self._input_tensor_names, self._output_tensor_names, **self.kwargs
        )

        self._sess = output_sess[0]
        self._input_tensor_names = output_sess[1]
        self._output_tensor_names = output_sess[2]
        self.model_type = "graph_def"

    def _load_sess(self, model, **kwargs):
        if self.name:
            kwargs.update({"name": self.name})
        # assert self.model_type, 'model type not set....'
        output_sess = SESSIONS[self.model_type](model, self._input_tensor_names, self._output_tensor_names, **kwargs)
        self._sess = output_sess[0]
        self._input_tensor_names = output_sess[1]
        self._output_tensor_names = output_sess[2]

        tf.compat.v1.get_variable_scope().reuse_variables()
        return self._sess

    @property
    def iter_op(self):
        """Return model iter op list."""
        self._iter_op = []
        if self._sess is None:
            self._load_sess(self._model, **self.kwargs)
        op_list = [node.op for node in self._sess.graph.as_graph_def().node]
        if "MakeIterator" in op_list:
            self._iter_op.append(self._sess.graph.get_operation_by_name("MakeIterator"))
        return self._iter_op

    @property
    def input_tensor_names(self):
        """Return input tensor names."""
        if self._sess is None:
            self._load_sess(self._model, **self.kwargs)
        return copy.deepcopy(self._input_tensor_names)

    @input_tensor_names.setter
    def input_tensor_names(self, tensor_names):
        """Set input tensor names."""
        if len(tensor_names) == 0:
            logger.warn("Input tensor names is empty.")
            return
        if self._sess is not None:
            assert validate_graph_node(
                self.graph_def, tensor_to_node(tensor_names)
            ), "tensor names {} not in graph".format(tensor_names)
        self._input_tensor_names = tensor_names

    @property
    def output_tensor_names(self):
        """Return output tensor names."""
        if len(self._output_tensor_names) == 0:
            self._load_sess(self._model, **self.kwargs)
        return copy.deepcopy(self._output_tensor_names)

    @output_tensor_names.setter
    def output_tensor_names(self, tensor_names):
        """Set output tensor names."""
        if len(tensor_names) == 0:
            logger.warn("Output tensor names should not be empty.")
            return
        if self._sess is not None:
            assert validate_graph_node(
                self.graph_def, tensor_to_node(tensor_names)
            ), "tensor names {} not in graph".format(tensor_names)
        self._output_tensor_names = tensor_names

    # input/output node names and input/output tensor
    # come from input/output tensor names, so do not support assign these values
    @property
    def input_node_names(self):
        """Return input node names."""
        return copy.deepcopy(tensor_to_node(self.input_tensor_names))

    @property
    def output_node_names(self):
        """Return output node names."""
        output_node_names = tensor_to_node(self.output_tensor_names)
        iter_op_list = self.iter_op
        if iter_op_list != []:
            output_node_names += [iter_op.name for iter_op in iter_op_list]
        return copy.deepcopy(output_node_names)

    @property
    def input_tensor(self):
        """Return input tensor."""
        from neural_compressor.adaptor.tf_utils.util import get_tensor_by_name

        return [get_tensor_by_name(self.graph, x) for x in self.input_tensor_names]

    @property
    def output_tensor(self):
        """Return output tensor."""
        from neural_compressor.adaptor.tf_utils.util import get_tensor_by_name

        return [get_tensor_by_name(self.graph, x) for x in self.output_tensor_names]

    def save(self, root=None):
        """Save Tensorflow model."""
        if not root:
            root = cfg.default_workspace + "/save.pb"
        root = os.path.abspath(os.path.expanduser(root))
        # if not have suffix, default append .pb
        os.makedirs(os.path.dirname(root), exist_ok=True)
        pb_file = root if os.path.split(root)[-1].endswith(".pb") else root + ".pb"
        f = tf.io.gfile.GFile(pb_file, "wb")
        f.write(self.graph_def.SerializeToString())
        logger.info("Save quantized model to {}.".format(pb_file))

    def export(self, save_path, conf):
        """Export the Tensorflow fp32/int8 model to ONNX fp32/int8 model."""
        from neural_compressor.config import TF2ONNXConfig

        if isinstance(conf, TF2ONNXConfig):
            if conf.quant_format == "QDQ" and conf.opset_version < 13:  # pragma: no cover
                conf.opset_version = 13
                logger.warning(
                    "QDQ format requires opset_version >= 13, "
                    + "we reset opset_version={} here".format(conf.opset_version)
                )

            from neural_compressor.experimental.export import tf_to_fp32_onnx, tf_to_int8_onnx

            inputs_as_nchw = conf.kwargs.get("inputs_as_nchw", None)
            if conf.dtype == "int8":
                tf_to_int8_onnx(
                    self.graph_def,
                    save_path,
                    opset_version=conf.opset_version,
                    input_names=conf.input_names if conf.input_names else self.input_tensor_names,
                    output_names=conf.output_names if conf.output_names else self.output_tensor_names,
                    inputs_as_nchw=inputs_as_nchw,
                )
            elif conf.dtype == "fp32":
                tf_to_fp32_onnx(
                    self.graph_def,
                    save_path,
                    opset_version=conf.opset_version,
                    input_names=conf.input_names if conf.input_names else self.input_tensor_names,
                    output_names=conf.output_names if conf.output_names else self.output_tensor_names,
                    inputs_as_nchw=inputs_as_nchw,
                )
            else:  # pragma: no cover
                assert False, "Not allowed dtype: {}, please use 'fp32' or 'int8'.".format(conf.dtype)
        else:
            logger.warning("Unsupported config for export, only TF2ONNXConfig is supported!")
            exit(0)


class TensorflowSavedModelModel(TensorflowBaseModel):
    """Build Tensorflow saved model."""

    def __init__(self, model, **kwargs):
        """Initialize a Tensorflow model.

        Args:
            model (string or tensorflow model object): model path or model object.
        """
        super(TensorflowSavedModelModel, self).__init__(model, **kwargs)
        self._auto_trackable = None

    def get_all_weight_names(self):
        """Get weight names of model.

        Returns:
            list: weight names list.
        """
        import tensorflow as tf

        names = []
        for index, layer in enumerate(tf.keras.models.load_model(self._model).layers):
            if len(layer.weights):
                names.append(index)
        return names

    def update_weights(self, tensor_name, new_tensor):
        """Update model weights."""
        pass

    def get_weight(self, tensor_name):
        """Return model weight with a given tensor name.

        Args:
            tensor_name (str): name of a tensor.
        """
        return self.weights[tensor_name]

    @property
    def model(self):
        """Return model in AutoTrackable object."""
        if self._auto_trackable:
            return self._auto_trackable

        root = os.path.abspath(os.path.expanduser(cfg.default_workspace))
        root += str(time.time())
        if os.path.exists(root):
            shutil.rmtree(root)
        os.makedirs(root, exist_ok=True)
        if not self._sess:
            self._load_sess(self._model, **self.kwargs)
        _, builder = self.build_saved_model(root)
        builder.save()
        model = tf.saved_model.load(root)
        shutil.rmtree(root)
        self._auto_trackable = model
        return model

    @model.setter
    def model(self, input_model):
        """Set model in AutoTrackable object."""
        self._auto_trackable = input_model

    def report_sparsity(self):
        """Get sparsity of the model.

        Returns:
            df (DataFrame): DataFrame of sparsity of each weight.
            total_sparsity (float): total sparsity of model.
        """
        import numpy as np
        import pandas as pd
        import tensorflow as tf

        df = pd.DataFrame(columns=["Name", "Shape", "NNZ (dense)", "NNZ (sparse)", "Sparsity(%)"])
        pd.set_option("display.precision", 2)
        param_dims = [2, 4]
        params_size = 0
        sparse_params_size = 0
        for index, layer in enumerate(tf.keras.models.load_model(self._model).layers):
            if not len(layer.weights):
                continue
            # Extract just the actual parameter's name, which in this context we treat
            # as its "type"
            weights = layer.get_weights()[0]
            if weights.ndim in param_dims:
                param_size, sparse_param_size, dense_param_size = compute_sparsity(weights)
                density = dense_param_size / param_size
                params_size += param_size
                sparse_params_size += sparse_param_size
                df.loc[len(df.index)] = [
                    index,
                    list(weights.shape),
                    dense_param_size,
                    sparse_param_size,
                    (1 - density) * 100,
                ]

        total_sparsity = sparse_params_size / params_size * 100

        df.loc[len(df.index)] = [
            "Total sparsity:",
            "-",
            params_size,
            sparse_params_size,
            total_sparsity,
        ]

        return df, total_sparsity

    def build_saved_model(self, root=None):
        """Build Tensorflow saved model.

        Args:
            root (str, optional): path to saved model. Defaults to None.

        Returns:
            root (str): path to saved model.
            builder (tf.compat.v1.saved_model.builder.SavedModelBuilder): builds
                the SavedModel protocol buffer and saves variables and assets.
        """
        if not root:
            root = cfg.default_workspace
        root = os.path.abspath(os.path.expanduser(root))
        if os.path.exists(root):
            import shutil

            shutil.rmtree(root)

        os.makedirs(root, exist_ok=True)

        from tensorflow.python.saved_model import signature_constants, tag_constants

        from neural_compressor.adaptor.tf_utils.util import get_tensor_by_name

        builder = tf.compat.v1.saved_model.builder.SavedModelBuilder(root)
        sigs = {}
        with tf.compat.v1.Session(graph=tf.Graph()) as sess:
            # (TODO) not directly use self._sess.graph, use self.graph
            tf.import_graph_def(self.graph.as_graph_def(), name="")
            g = tf.compat.v1.get_default_graph()
            inp = [get_tensor_by_name(g, x) for x in self._input_tensor_names]
            out = [get_tensor_by_name(g, x) for x in self._output_tensor_names]
            sigs[
                signature_constants.DEFAULT_SERVING_SIGNATURE_DEF_KEY
            ] = tf.compat.v1.saved_model.signature_def_utils.predict_signature_def(
                {k: v for k, v in zip(self._input_tensor_names, inp)},
                {k: v for k, v in zip(self._output_tensor_names, out)},
            )
            builder.add_meta_graph_and_variables(sess, [tag_constants.SERVING], signature_def_map=sigs)
        return root, builder

    def save(self, root=None):
        """Save Tensorflow model."""
        root, builder = self.build_saved_model(root)
        builder.save()
        logger.info("Save quantized model to {}.".format(root))


class TensorflowLLMModel(TensorflowSavedModelModel):
    """The class Tensorflow saved model whose GraphDef exceeding maximum protobuf size of 2GB."""

    def __init__(self, model, **kwargs):
        """Initialize a Tensorflow model.

        Args:
            model (string or tensorflow model object): model path or model object.
        """
        super(TensorflowLLMModel, self).__init__(model, **kwargs)

        self._model_path = self.kwargs.get("model_path", None)
        self._weight_name_mapping = self.kwargs.get("weight_name_mapping", None)
        self._sq_weight_scale_dict = self.kwargs.get("sq_weight_scale_dict", None)
        self._weight_tensor_minmax_dict = {}
        self._model_type = "llm_saved_model"
        (
            self._graph_def,
            self._saved_model,
            self.func,
            self.frozen_func,
            self._input_tensor_names,
            self._output_tensor_names,
        ) = parse_saved_model(model)

    @property
    def model_path(self):
        """Return model path.

        The model path in this class is used as a temp path for intermediate model
        """
        if not self._model_path:
            self._model_path = self.kwargs.get("model_path", None)
        if not self._model_path:
            self._model_path = cfg.default_workspace
            self._model_path = os.path.abspath(os.path.expanduser(self._model_path))
            if os.path.exists(self._model_path):
                import shutil

                shutil.rmtree(self._model_path)
            os.makedirs(self._model_path, exist_ok=True)

        return self._model_path

    @model_path.setter
    def model_path(self, path):
        """Set model path.

        The model path in this class is used as a temp path for intermediate model
        """
        self.kwargs.update({"model_path": path})
        self._model_path = path

    @property
    def graph_def(self):
        """Return graph_def."""
        return self._graph_def

    @graph_def.setter
    def graph_def(self, graph_def):
        """Set graph definition."""
        self._graph_def = graph_def
        # the attributes of some nodes can't be correctly read if don't import the graph_def
        tf.import_graph_def(self._graph_def, name='')

    @property
    def model(self):
        """Return model in AutoTrackable Format."""
        if self._sq_weight_scale_dict:
                self.adjust_weight(self.graph_def)
        if not self._auto_trackable:
            self._auto_trackable = tf.saved_model.load(self._model)
        return self._auto_trackable

    @property
    def weight_name_mapping(self):
        """Return weight_name_mapping function."""
        if not self._weight_name_mapping:
            self._weight_name_mapping = self.kwargs.get("weight_name_mapping", None)
        assert self._weight_name_mapping is not None, "weight_name_mapping should not be None!"
        return self._weight_name_mapping

    @weight_name_mapping.setter
    def weight_name_mapping(self, weight_name_mapping):
        """Set weight_name_mapping function."""
        self.kwargs.update({"weight_name_mapping": weight_name_mapping})
        self._weight_name_mapping = weight_name_mapping

    @property
    def sq_weight_scale_dict(self):
        """Return dict of weight scaler for smooth quantization."""
        if not self._sq_weight_scale_dict:
            self._sq_weight_scale_dict = self.kwargs.get("sq_weight_scale_dict", None)
        assert self._weight_name_mapping is not None, "sq_weight_scale_dict should not be None!"
        return self._sq_weight_scale_dict

    @sq_weight_scale_dict.setter
    def sq_weight_scale_dict(self, sq_weight_scale_dict):
        """Set dict of weight scaler for smooth quantization."""
        self.kwargs.update({"sq_weight_scale_dict": sq_weight_scale_dict})
        self._sq_weight_scale_dict = sq_weight_scale_dict

    @property
    def weight_tensor_minmax_dict(self):
        """Return dict of weight scaler for smooth quantization."""
        return self._weight_tensor_minmax_dict

    @property
    def input_tensor_names(self):
        """Return input tensor names."""
        if len(self._input_tensor_names) == 0:
            for input_tensor in self.func.inputs:
<<<<<<< HEAD
                # skip all inputs for ReadVariableOp
                if 'unknown' in input_tensor.name:
=======
                # skip all ReadVariableOp
                if "unknown" in input_tensor.name:
>>>>>>> 7f48fdbd
                    continue
                self._input_tensor_names.append(input_tensor.name)
        return copy.deepcopy(self._input_tensor_names)

    @input_tensor_names.setter
    def input_tensor_names(self, tensor_names):
        """Set input tensor names."""
        if len(tensor_names) == 0:
            logger.warn("Input tensor names is empty.")
            return

        assert validate_graph_node(
            self._graph_def, tensor_to_node(tensor_names)
        ), "tensor names {} not in graph".format(tensor_names)
        self._input_tensor_names = tensor_names

    @property
    def output_tensor_names(self):
        """Return output tensor names."""
        if len(self._output_tensor_names) == 0:
            for output_tensor in self.func.outputs:
                self._output_tensor_names.append(output_tensor.name)
        return copy.deepcopy(self._output_tensor_names)

    @output_tensor_names.setter
    def output_tensor_names(self, tensor_names):
        """Set output tensor names."""
        if len(tensor_names) == 0:
            logger.warn("Output tensor names is empty.")
            return
        if self._graph_def is not None:
            assert validate_graph_node(
                self.graph_def, tensor_to_node(tensor_names)
            ), "tensor names {} not in graph".format(tensor_names)
        self._output_tensor_names = tensor_names

    @property
    def output_node_names(self):
        """Return output node names."""
        output_node_names = tensor_to_node(self.output_tensor_names)
        return copy.deepcopy(output_node_names)

    def adjust_weight(self, graph_def):
        """Adjust weight of LLM saved_model by scale."""
        from tensorflow.python.saved_model import load, tag_constants

        reconstruct_saved_model(graph_def, self.func, self.frozen_func, self._saved_model, self.model_path)
        model = load.load(self.model_path, [tag_constants.SERVING])

        for idx, weight_tensor in enumerate(model.variables):
            parsed_weight_name = self.weight_name_mapping(weight_tensor.name)
            if parsed_weight_name in self.sq_weight_scale_dict:
                weight_array = np.transpose(weight_tensor, [1, 0])
                weight_array *= self.sq_weight_scale_dict[parsed_weight_name]
                weight_array = np.transpose(weight_array, [1, 0])
                tf.compat.v1.assign(model.variables[idx], weight_array)
                if parsed_weight_name not in self._weight_tensor_minmax_dict:
                    self._weight_tensor_minmax_dict[parsed_weight_name] = [np.min(weight_array), np.max(weight_array)]
        self._auto_trackable = model

    def save(self, root=None):
        """Save the model to the root path."""
        if not root:
            root = cfg.default_workspace
        root = os.path.abspath(os.path.expanduser(root))
        if os.path.exists(root):
            import shutil

            shutil.rmtree(root)
        os.makedirs(root, exist_ok=True)

        self.adjust_weight(self._graph_def)
        graph_def, _saved_model, func, frozen_func, _, _ = parse_saved_model(self._auto_trackable)
        reconstruct_saved_model(graph_def, func, frozen_func, _saved_model, root)
        logger.info("Save quantized model to {}.".format(root))
        # delete the LLM file saved in this temporary path
        os.remove(self.model_path)


class TensorflowQATModel(TensorflowSavedModelModel):
    """Build Tensorflow QAT model."""

    def __init__(self, model="", **kwargs):
        """Initialize a Tensorflow QAT model.

        Args:
            model (string or  tf.keras.Model object): model path or model object.
        """
        assert isinstance(model, tf.keras.Model) or isinstance(
            model, str
        ), "The TensorflowQATModel should be initialized either by a string or a tf.keras.Model."
        super(TensorflowQATModel, self).__init__(model)
        self.keras_model = None
        self.model_type = "keras"

    @property
    def model(self):
        """Return model itself."""
        if self.keras_model is None:
            if isinstance(self._model, tf.keras.Model):
                self.keras_model = self._model
            else:
                self.keras_model = tf.keras.models.load_model(self._model)

        return self.keras_model

    @model.setter
    def model(self, q_model):
        """Set model itself."""
        self.keras_model = q_model

    @property
    def frozen_graph_def(self):
        """Get frozen graph_def."""
        graph_def = tf.compat.v1.graph_util.convert_variables_to_constants(
            self.sess, self.sess.graph_def, self.output_node_names
        )
        return graph_def

    def save(self, root=None):
        """Save Tensorflow QAT model."""
        if not root:
            root = cfg.default_workspace + "/saved_model"
        root = os.path.abspath(os.path.expanduser(root))
        os.makedirs(os.path.dirname(root), exist_ok=True)
        if root.endswith(".pb"):
            saved_format = "pb file"
            graph_def = self.frozen_graph_def
            f = tf.io.gfile.GFile(root, "wb")
            f.write(graph_def.SerializeToString())
        else:
            q_aware_model = self.keras_model
            q_aware_model.save(root)
            saved_format = "saved_model"
            if root.endswith(".h5"):
                saved_format = "h5 file"
        logger.info("Save quantized model to {}.".format(saved_format))
        return root


class TensorflowCheckpointModel(TensorflowBaseModel):
    """Build Tensorflow checkpoint model."""

    @property
    def graph_def(self):
        """Return graph definition."""
        if self.model_type == "graph_def":
            return self.sess.graph.as_graph_def()
        from tensorflow.compat.v1 import graph_util

        from neural_compressor.adaptor.tf_utils.util import _parse_ckpt_bn_input

        graph_def = self.sess.graph.as_graph_def()
        graph_def = _parse_ckpt_bn_input(graph_def)
        return graph_util.convert_variables_to_constants(
            sess=self._sess, input_graph_def=graph_def, output_node_names=self.output_node_names
        )

    @graph_def.setter
    def graph_def(self, graph_def):
        """Set graph definition."""
        if self._sess is not None:
            self._sess.close()
        output_sess = SESSIONS["graph_def"](
            graph_def, self._input_tensor_names, self._output_tensor_names, **self.kwargs
        )
        self._sess = output_sess[0]
        self._input_tensor_names = output_sess[1]
        self._output_tensor_names = output_sess[2]
        self.model_type = "graph_def"

    @property
    def model(self):
        """Return the model itself to avoid the initialization issue."""
        return self


TENSORFLOW_MODELS = {
    "frozen_pb": TensorflowBaseModel,
    "graph_def": TensorflowBaseModel,
    "graph": TensorflowBaseModel,
    "checkpoint": TensorflowCheckpointModel,
    "estimator": TensorflowBaseModel,
    "slim": TensorflowBaseModel,
    "saved_model": TensorflowSavedModelModel,
    "keras": TensorflowSavedModelModel,
    "llm_saved_model": TensorflowLLMModel,
}


class TensorflowModel(object):
    """A wrapper to construct a Tensorflow Model."""

    def __new__(cls, model_type, root, **kwargs):
        """Create a new instance object of TensorflowModel.

        Args:
            model_type (str): model type.
            root (str): model path.

        Returns:
            tensorflow model object: tensorflow model.
        """
        os.environ["CUDA_DEVICE_ORDER"] = "PCI_BUS_ID"
        os.environ["CUDA_VISIBLE_DEVICES"] = "-1"
        model = TENSORFLOW_MODELS[model_type](root, **kwargs)
        model.model_type = model_type
        return model<|MERGE_RESOLUTION|>--- conflicted
+++ resolved
@@ -1214,13 +1214,8 @@
         """Return input tensor names."""
         if len(self._input_tensor_names) == 0:
             for input_tensor in self.func.inputs:
-<<<<<<< HEAD
-                # skip all inputs for ReadVariableOp
+                # skip all ReadVariableOp
                 if 'unknown' in input_tensor.name:
-=======
-                # skip all ReadVariableOp
-                if "unknown" in input_tensor.name:
->>>>>>> 7f48fdbd
                     continue
                 self._input_tensor_names.append(input_tensor.name)
         return copy.deepcopy(self._input_tensor_names)
