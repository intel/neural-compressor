#!/usr/bin/env python
# -*- coding: utf-8 -*-
#
# Copyright (c) 2021 Intel Corporation
#
# Licensed under the Apache License, Version 2.0 (the "License");
# you may not use this file except in compliance with the License.
# You may obtain a copy of the License at
#
#   http://www.apache.org/licenses/LICENSE-2.0
#
# Unless required by applicable law or agreed to in writing, software
# distributed under the License is distributed on an "AS IS" BASIS,
# WITHOUT WARRANTIES OR CONDITIONS OF ANY KIND, either express or implied.
# See the License for the specific language governing permissions and
# limitations under the License.

"""Model for multiple framework backends."""

import copy
import os
import importlib
import sys
from neural_compressor.utils.utility import LazyImport
from neural_compressor.utils import logger
from neural_compressor.model.base_model import BaseModel
from neural_compressor.model.onnx_model import ONNXModel
from neural_compressor.model.mxnet_model import MXNetModel
from neural_compressor.model.keras_model import KerasModel
from neural_compressor.model.tensorflow_model import (
     TensorflowBaseModel,
     TensorflowModel,
     TensorflowQATModel,
     get_model_type
     )

TORCH = False
if importlib.util.find_spec('torch'):
    TORCH = True
    from neural_compressor.model.torch_model import *

torch = LazyImport('torch')
tf = LazyImport('tensorflow')
mx = LazyImport('mxnet')
onnx = LazyImport('onnx')
ort = LazyImport("onnxruntime")
yaml = LazyImport('yaml')
json = LazyImport('json')
np = LazyImport('numpy')

MODELS = {'tensorflow': TensorflowModel,
          'tensorflow_itex': TensorflowModel,
          'keras': KerasModel,
          'tensorflow_qat': TensorflowQATModel,
          'mxnet': MXNetModel,
          'pytorch': PyTorchModel if TORCH else None,
          'pytorch_ipex': IPEXModel if TORCH else None,
          'pytorch_fx': PyTorchFXModel if TORCH else None,
          'onnxruntime': ONNXModel,
          'onnxrt_qlinearops': ONNXModel,
          'onnxrt_qdq': ONNXModel,
          'onnxrt_integerops': ONNXModel
          }

def get_model_fwk_name(model):
    """Detect the input model belongs to which framework.

    Args:
        model (string): framework name that supported by Neural Compressor, if there's no available fwk info,
                        then return 'NA'.
    """
    def _is_onnxruntime(model):
        from importlib.util import find_spec
        try:
            so = ort.SessionOptions()
            if sys.version_info < (3,10) and \
                find_spec('onnxruntime_extensions'): # pragma: no cover
                from onnxruntime_extensions import get_library_path
                so.register_custom_ops_library(get_library_path())
            if isinstance(model, str):
                ort.InferenceSession(model, so, providers=['CPUExecutionProvider'])
            else:
                ort.InferenceSession(model.SerializeToString(), so, providers=['CPUExecutionProvider'])
        except Exception as e:  # pragma: no cover
            if 'Message onnx.ModelProto exceeds maximum protobuf size of 2GB' in str(e):
                logger.warning('Please use model path instead of onnx model object to quantize')
            else:
                logger.warning("If you use an onnx model with custom_ops to do quantiztaion, "
                    "please ensure onnxruntime-extensions is installed")
        else:
            return 'onnxruntime'
        return 'NA'

    def _is_pytorch(model):
        try:
            if isinstance(model, torch.nn.Module) or isinstance(
                    model, torch.fx.GraphModule) or isinstance(
                        model, torch.jit._script.RecursiveScriptModule):
                return 'pytorch'
            else:
                return 'NA'
        except:
            return 'NA'

    def _is_tensorflow(model):
        try:
            os.environ["CUDA_DEVICE_ORDER"] = "PCI_BUS_ID"
            os.environ["CUDA_VISIBLE_DEVICES"] = "-1"
            model_type = get_model_type(model)
        except:
            os.environ.pop("CUDA_DEVICE_ORDER")
            os.environ.pop("CUDA_VISIBLE_DEVICES")
            return 'NA'
        else:
            return 'tensorflow'

    def _is_mxnet(model):
        try:
            is_mxnet = isinstance(model, mx.gluon.HybridBlock) or \
                (hasattr(model, '__len__') and len(model) > 1 and \
                isinstance(model[0], mx.symbol.Symbol))
        except:
            return 'NA'
        else:
            return 'mxnet' if is_mxnet else 'NA'

    if isinstance(model, str):
        absmodel = os.path.abspath(os.path.expanduser(model))
        assert os.path.exists(absmodel) or os.path.exists(absmodel+'.pb'), \
            'invalid input path, the file does not exist!'

    #check if the input model is a neural_compressor model
    for name, nc_model in MODELS.items():
        if nc_model and isinstance(model, nc_model):
            return 'pytorch' if name == 'pytorch_ipex' or name == 'pytorch_fx' else name
    if isinstance(model, TensorflowBaseModel):
        return 'tensorflow'

    checker = [_is_tensorflow, _is_pytorch, _is_onnxruntime, _is_mxnet]
    for handler in checker:
        fwk_name = handler(model)
        if fwk_name != 'NA':
            break
    assert fwk_name != 'NA', 'Framework is not detected correctly from model format. This could be \
caused by unsupported model or inappropriate framework installation.'

    return fwk_name

class Model(object):
    """A wrapper to construct a Neural Compressor Model."""

    def __new__(cls, root, **kwargs):
        """Create a new instance object of Model.

        Args:
            root (object): raw model format. For Tensorflow model, could be path to frozen pb file, 
                path to ckpt or savedmodel folder, loaded estimator/graph_def/graph/keras model object.
                For PyTorch model, it's torch.nn.model instance. For MXNet model, it's mxnet.symbol.Symbol 
                or gluon.HybirdBlock instance. For ONNX model, it's path to onnx model or loaded ModelProto 
                model object.

        Returns:
            BaseModel: neural_compressor built-in model
        """
        backend = kwargs.get("backend", "NA")
        if backend == "NA" or backend == "default":
            backend_tmp = get_model_fwk_name(root)
            if backend_tmp == "pytorch" and backend == "default":
                backend = "pytorch_fx"
            else:
                backend = backend_tmp
        elif backend == "ipex":
            backend = "pytorch_ipex"
<<<<<<< HEAD

        if 'tensorflow' in backend:
=======

        if 'tensorflow' in backend:
            if kwargs.get("approach", None) == "quant_aware_training":
                return TensorflowQATModel(root, **kwargs)

>>>>>>> bdd85d8e
            if 'modelType' in kwargs:
                model_type = kwargs['modelType']
            else:
                model_type = get_model_type(root)
            model = MODELS['tensorflow'](model_type, root, **kwargs)
<<<<<<< HEAD
        elif backend == 'keras':
            model = MODELS['keras'](root, **kwargs)
=======
>>>>>>> bdd85d8e
        else:
            model = MODELS[backend](root, **kwargs)
        return model<|MERGE_RESOLUTION|>--- conflicted
+++ resolved
@@ -171,26 +171,18 @@
                 backend = backend_tmp
         elif backend == "ipex":
             backend = "pytorch_ipex"
-<<<<<<< HEAD
-
-        if 'tensorflow' in backend:
-=======
 
         if 'tensorflow' in backend:
             if kwargs.get("approach", None) == "quant_aware_training":
                 return TensorflowQATModel(root, **kwargs)
 
->>>>>>> bdd85d8e
             if 'modelType' in kwargs:
                 model_type = kwargs['modelType']
             else:
                 model_type = get_model_type(root)
             model = MODELS['tensorflow'](model_type, root, **kwargs)
-<<<<<<< HEAD
         elif backend == 'keras':
             model = MODELS['keras'](root, **kwargs)
-=======
->>>>>>> bdd85d8e
         else:
             model = MODELS[backend](root, **kwargs)
         return model