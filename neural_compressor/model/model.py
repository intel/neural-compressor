--- conflicted
+++ resolved
@@ -391,31 +391,6 @@
                                          grappler_meta_graph_def, graph_id=b"tf_graph")
         return opt, input_tensor_names, output_tensor_names
 
-<<<<<<< HEAD
-=======
-def check_keras_format(model, saved_model_dir):
-    from tensorflow.python import saved_model
-    from tensorflow.python.saved_model.load import load
-    from tensorflow.python.saved_model import save_options
-    from tensorflow.python.saved_model.loader_impl import parse_saved_model_with_debug_info
-    version = 'saved_model_v2'
-    try:
-        saved_model.save(
-            model,
-            saved_model_dir,
-            options=save_options.SaveOptions(save_debug_info=True))
-    except:
-        return 'trackable_object'
-    saved_model_proto, _ = parse_saved_model_with_debug_info(saved_model_dir)
-    saved_model_version = saved_model_proto.saved_model_schema_version
-    if saved_model_version == 0:
-        return 'saved_model_v1'
-    if saved_model_version not in [1, 2]:
-        raise ValueError("SavedModel file format({0}) is not supported".format(
-            saved_model_version))
-    return version
-
->>>>>>> 583545b5
 def get_graph_from_saved_model_v2(saved_model_dir,
         input_tensor_names, output_tensor_names):
     from tensorflow.python.saved_model import tag_constants
@@ -514,55 +489,6 @@
             sess, graph.as_graph_def(), output_nodes)
     return graph_def, inputs, outputs
 
-<<<<<<< HEAD
-=======
-def keras_session(model, input_tensor_names, output_tensor_names, **kwargs):
-    """Build session with keras model
-
-    Args:
-        model (string or tf.keras.Model): model path or tf.keras.Model object
-        input_tensor_names (list of string): input_tensor_names of model
-        output_tensor_names (list of string): output_tensor_names of model
-
-     Returns:
-        sess (tf.compat.v1.Session): tf.compat.v1.Session object
-        input_tensor_names (list of string): validated input_tensor_names
-        output_tensor_names (list of string): validated output_tensor_names
-    """
-    temp_dir = tempfile.mkdtemp()
-    if tf.version.VERSION > '2.1.0':
-        if not isinstance(model, tf.keras.Model):
-            model = tf.keras.models.load_model(model)
-        keras_format = check_keras_format(model, temp_dir)
-        if keras_format == 'saved_model_v2':
-            try:
-                graph_def, input_names, output_names = get_graph_from_saved_model_v2(
-                    temp_dir, input_tensor_names, output_tensor_names)
-                if '_FusedBatchNormEx' in [node.op for node in graph_def.node]:
-                    keras_format = 'trackable_object'
-            except:
-                keras_format = 'trackable_object'
-        if keras_format == 'trackable_object':
-            try:
-                graph_def, input_names, output_names = get_graph_from_original_keras_v2(
-                                                       model, temp_dir)
-            except:
-                keras_format = 'saved_model_v1'
-        if keras_format == 'saved_model_v1':
-            try:
-                tf.keras.backend.set_learning_phase(0)
-                graph_def, input_names, output_names = get_graph_from_saved_model_v1(model)
-            except:
-                raise ValueError('Not supported keras model type...')
-
-    # tensorflow 1.x use v1 convert method
-    else:
-        tf.keras.backend.set_learning_phase(0)
-        graph_def, input_names, output_names = get_graph_from_saved_model_v1(model)
-    shutil.rmtree(temp_dir, True)
-    return graph_def_session(graph_def, input_names, output_names, **kwargs)
-
->>>>>>> 583545b5
 def slim_session(model, input_tensor_names, output_tensor_names, **kwargs):
     """Build session with slim model
 
