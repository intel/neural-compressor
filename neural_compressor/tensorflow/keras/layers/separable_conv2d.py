#!/usr/bin/env python
# -*- coding: utf-8 -*-
#
# Copyright (c) 2022 Intel Corporation
#
# Licensed under the Apache License, Version 2.0 (the "License");
# you may not use this file except in compliance with the License.
# You may obtain a copy of the License at
#
#   http://www.apache.org/licenses/LICENSE-2.0
#
# Unless required by applicable law or agreed to in writing, software
# distributed under the License is distributed on an "AS IS" BASIS,
# WITHOUT WARRANTIES OR CONDITIONS OF ANY KIND, either express or implied.
# See the License for the specific language governing permissions and
# limitations under the License.
"""Initialize custom separable conv2d layers for Keras quantization."""

import json

import tensorflow as tf
from tensorflow.keras import activations, constraints, initializers, regularizers

from neural_compressor.tensorflow.utils import version1_gte_version2

if version1_gte_version2(tf.__version__, "2.16.1"):
    from keras.src import ops
    from keras.src.layers.convolutional.base_separable_conv import BaseSeparableConv  # pylint: disable=E0401
elif version1_gte_version2(tf.__version__, "2.13.0"):
    from keras.src.layers.convolutional.base_separable_conv import SeparableConv  # pylint: disable=E0401
    from keras.src.utils import conv_utils  # pylint: disable=E0401
else:
    from keras.layers.convolutional.base_separable_conv import SeparableConv  # pylint: disable=E0401
    from keras.utils import conv_utils  # pylint: disable=E0401

<<<<<<< HEAD
if version1_gte_version2(tf.__version__, "2.16.1"):

    class QSeparableConv2D(BaseSeparableConv):
=======
if version1_gte_version2(tf.__version__, "2.16.1"):  # pragma: no cover

    class QSeparableConv2D(BaseSeparableConv):
        """The custom quantized SeparableConv2D layer."""

>>>>>>> 1e6c6117
        def __init__(
            self,
            filters,
            kernel_size,
<<<<<<< HEAD
            min_value,
            max_value,
=======
>>>>>>> 1e6c6117
            strides=(1, 1),
            padding="valid",
            data_format=None,
            dilation_rate=(1, 1),
            depth_multiplier=1,
            activation=None,
            use_bias=True,
            depthwise_initializer="glorot_uniform",
            pointwise_initializer="glorot_uniform",
            bias_initializer="zeros",
            depthwise_regularizer=None,
            pointwise_regularizer=None,
            bias_regularizer=None,
            activity_regularizer=None,
            depthwise_constraint=None,
            pointwise_constraint=None,
            bias_constraint=None,
            act_min_value=None,
            act_max_value=None,
            weight_min_value=None,
            weight_max_value=None,
            granularity="per_tensor",
            quant_status="calib",
            quant_mode="SCALED",
            quant_T="s8",
            quant_round_mode="HALF_AWAY_FROM_ZERO",
            quant_narrow_range=False,
            quant_axis=None,
            **kwargs
        ):
<<<<<<< HEAD
=======
            """Initialize custom quantized SeparableConv2D layer."""
>>>>>>> 1e6c6117
            super().__init__(
                rank=2,
                filters=filters,
                kernel_size=kernel_size,
                strides=strides,
                padding=padding,
                data_format=data_format,
                dilation_rate=dilation_rate,
                depth_multiplier=depth_multiplier,
                activation=activations.get(activation),
                use_bias=use_bias,
                depthwise_initializer=initializers.get(depthwise_initializer),
                pointwise_initializer=initializers.get(pointwise_initializer),
                bias_initializer=initializers.get(bias_initializer),
                depthwise_regularizer=regularizers.get(depthwise_regularizer),
                pointwise_regularizer=regularizers.get(pointwise_regularizer),
                bias_regularizer=regularizers.get(bias_regularizer),
                activity_regularizer=regularizers.get(activity_regularizer),
                depthwise_constraint=constraints.get(depthwise_constraint),
                pointwise_constraint=constraints.get(pointwise_constraint),
                bias_constraint=constraints.get(bias_constraint),
                **kwargs
            )

            T_map = {"s8": tf.qint8, "u8": tf.quint8}
<<<<<<< HEAD
            self.reverse_T_map = {tf.qint8: "s8", tf.quint8: "u8"}
=======
>>>>>>> 1e6c6117
            self.weight_min_value = weight_min_value
            self.weight_max_value = weight_max_value
            self.act_min_value = act_min_value
            self.act_max_value = act_max_value
            self.granularity = granularity
<<<<<<< HEAD
            self.quant_status= quant_status
=======
            self.quant_status = quant_status
>>>>>>> 1e6c6117
            self.quant_mode = quant_mode
            self.quant_T = T_map[quant_T]
            self.quant_round_mode = quant_round_mode
            self.quant_narrow_range = quant_narrow_range
            self.quant_axis = quant_axis

        def call(self, inputs):
<<<<<<< HEAD
=======
            """The __call__ function of custom quantized SeparableConv2D layer."""
>>>>>>> 1e6c6117
            if self.quant_status == "calib" and not isinstance(inputs, tf.keras.KerasTensor):
                if self.granularity == "per_tensor":
                    self.act_min_value = tf.math.reduce_min(inputs)
                    self.act_max_value = tf.math.reduce_max(inputs)
                else:
<<<<<<< HEAD
                    self.act_min_value = tf.math.reduce_min(inputs, axis=self.axis)
                    self.act_max_value = tf.math.reduce_max(inputs, axis=self.axis)
                depthwise_kernel = self.depthwise_kernel
            elif self.quant_status == "quantize":
                assert self.act_min_value is not None, "Invalid activation min-max values, please check calibration process"
=======
                    self.act_min_value = tf.math.reduce_min(inputs, axis=1)
                    self.act_max_value = tf.math.reduce_max(inputs, axis=1)
                depthwise_kernel = self.depthwise_kernel
            elif self.quant_status == "quantize":
                assert (
                    self.act_min_value is not None
                ), "Invalid activation min-max values, please check calibration process"
>>>>>>> 1e6c6117
                inputs, _, _ = tf.quantization.quantize(
                    inputs,
                    self.act_min_value,
                    self.act_max_value,
                    self.quant_T,
                    mode=self.quant_mode,
                    round_mode=self.quant_round_mode,
                    narrow_range=self.quant_narrow_range,
                    axis=self.quant_axis,
                )
<<<<<<< HEAD
                inputs =  tf.quantization.dequantize(
=======
                inputs = tf.quantization.dequantize(
>>>>>>> 1e6c6117
                    inputs,
                    self.act_min_value,
                    self.act_max_value,
                    mode=self.quant_mode,
                    narrow_range=self.quant_narrow_range,
                    axis=self.quant_axis,
                )

                # (TODO) it's ugly that we can't get the point_wise min/max here
<<<<<<< HEAD
                depthwise_kernel, _, _ = quantization.quantize(
                    self.depthwise_kernel, 
                    self.weight_min_value, 
                    self.weight_max_value, 
                    tf.qint8, 
                    axis=3, 
                    mode="SCALED"
                )
                depthwise_kernel = quantization.dequantize(
=======
                depthwise_kernel, _, _ = tf.quantization.quantize(
                    self.depthwise_kernel, self.weight_min_value, self.weight_max_value, tf.qint8, axis=3, mode="SCALED"
                )
                depthwise_kernel = tf.quantization.dequantize(
>>>>>>> 1e6c6117
                    depthwise_kernel,
                    self.weight_min_value,
                    self.weight_max_value,
                    axis=3,
                    mode="SCALED",
                )

            outputs = ops.separable_conv(
                inputs,
                depthwise_kernel,
                self.pointwise_kernel,
                strides=self.strides,
                padding=self.padding,
                dilation_rate=self.dilation_rate,
                data_format=self.data_format,
            )

            if self.use_bias:
                if self.data_format == "channels_last":
                    bias_shape = (1,) * (self.rank + 1) + (self.filters,)
                else:
                    bias_shape = (1, self.filters) + (1,) * self.rank
                bias = ops.reshape(self.bias, bias_shape)
                outputs += bias

            if self.activation is not None:
                return self.activation(outputs)
            return outputs

        @classmethod
        def from_config(cls, config):
<<<<<<< HEAD
            return cls(**config)

        def get_config(self):
            config = super(QConv2D, self).get_config()
=======
            """Deserialize this class from a config dict."""
            return cls(**config)

        def get_config(self):
            """Serialize this class to a config dict."""
            config = super(QSeparableConv2D, self).get_config()
>>>>>>> 1e6c6117
            config.update(
                {
                    "act_min_value": self.act_min_value,
                    "act_max_value": self.act_max_value,
                    "weight_min_value": self.weight_min_value,
                    "weight_max_value": self.weight_max_value,
                    "granularity": self.granularity,
                    "quant_status": self.quant_status,
                    "quant_mode": self.quant_mode,
<<<<<<< HEAD
                    "quant_T": self.reverse_T_map[self.quant_T],
=======
                    "quant_T": "s8" if self.quant_T == tf.qint8 else "u8",
>>>>>>> 1e6c6117
                    "quant_round_mode": self.quant_round_mode,
                    "quant_narrow_range": self.quant_narrow_range,
                    "quant_axis": self.quant_axis,
                }
            )
<<<<<<< HEAD
            
=======

>>>>>>> 1e6c6117
            return config

else:

    class QSeparableConv2D(SeparableConv):
<<<<<<< HEAD
=======
        """The custom quantized SeparableConv2D layer."""

>>>>>>> 1e6c6117
        def __init__(
            self,
            filters,
            kernel_size,
<<<<<<< HEAD
            min_value,
            max_value,
=======
>>>>>>> 1e6c6117
            strides=(1, 1),
            padding="valid",
            data_format=None,
            dilation_rate=(1, 1),
            depth_multiplier=1,
            activation=None,
            use_bias=True,
            depthwise_initializer="glorot_uniform",
            pointwise_initializer="glorot_uniform",
            bias_initializer="zeros",
            depthwise_regularizer=None,
            pointwise_regularizer=None,
            bias_regularizer=None,
            activity_regularizer=None,
            depthwise_constraint=None,
            pointwise_constraint=None,
            bias_constraint=None,
            act_min_value=None,
            act_max_value=None,
            weight_min_value=None,
            weight_max_value=None,
            granularity="per_tensor",
            quant_status="calib",
            quant_mode="SCALED",
            quant_T="s8",
            quant_round_mode="HALF_AWAY_FROM_ZERO",
            quant_narrow_range=False,
            quant_axis=None,
            **kwargs
        ):
<<<<<<< HEAD
=======
            """Initialize custom quantized SeparableConv2D layer."""
>>>>>>> 1e6c6117
            super().__init__(
                rank=2,
                filters=filters,
                kernel_size=kernel_size,
                strides=strides,
                padding=padding,
                data_format=data_format,
                dilation_rate=dilation_rate,
                depth_multiplier=depth_multiplier,
                activation=activations.get(activation),
                use_bias=use_bias,
                depthwise_initializer=initializers.get(depthwise_initializer),
                pointwise_initializer=initializers.get(pointwise_initializer),
                bias_initializer=initializers.get(bias_initializer),
                depthwise_regularizer=regularizers.get(depthwise_regularizer),
                pointwise_regularizer=regularizers.get(pointwise_regularizer),
                bias_regularizer=regularizers.get(bias_regularizer),
                activity_regularizer=regularizers.get(activity_regularizer),
                depthwise_constraint=constraints.get(depthwise_constraint),
                pointwise_constraint=constraints.get(pointwise_constraint),
                bias_constraint=constraints.get(bias_constraint),
                **kwargs
            )
            T_map = {"s8": tf.qint8, "u8": tf.quint8}
<<<<<<< HEAD
            self.reverse_T_map = {tf.qint8: "s8", tf.quint8: "u8"}
=======
>>>>>>> 1e6c6117
            self.weight_min_value = weight_min_value
            self.weight_max_value = weight_max_value
            self.act_min_value = act_min_value
            self.act_max_value = act_max_value
            self.granularity = granularity
<<<<<<< HEAD
            self.quant_status= quant_status
=======
            self.quant_status = quant_status
>>>>>>> 1e6c6117
            self.quant_mode = quant_mode
            self.quant_T = T_map[quant_T]
            self.quant_round_mode = quant_round_mode
            self.quant_narrow_range = quant_narrow_range
            self.quant_axis = quant_axis

        def call(self, inputs):
<<<<<<< HEAD
            if self.quant_status == "calib" and not isinstance(inputs, tf.keras.KerasTensor):
=======
            """The __call__ function of custom quantized SeparableConv2D layer."""
            if self.quant_status == "calib":
>>>>>>> 1e6c6117
                if self.granularity == "per_tensor":
                    self.act_min_value = tf.math.reduce_min(inputs)
                    self.act_max_value = tf.math.reduce_max(inputs)
                else:
<<<<<<< HEAD
                    self.act_min_value = tf.math.reduce_min(inputs, axis=self.axis)
                    self.act_max_value = tf.math.reduce_max(inputs, axis=self.axis)
                depthwise_kernel = self.depthwise_kernel
            elif self.quant_status == "quantize":
                assert self.act_min_value is not None, "Invalid activation min-max values, please check calibration process"
=======
                    self.act_min_value = tf.math.reduce_min(inputs, axis=1)
                    self.act_max_value = tf.math.reduce_max(inputs, axis=1)
                depthwise_kernel = self.depthwise_kernel
            elif self.quant_status == "quantize":
                assert (
                    self.act_min_value is not None
                ), "Invalid activation min-max values, please check calibration process"
>>>>>>> 1e6c6117
                inputs, _, _ = tf.quantization.quantize(
                    inputs,
                    self.act_min_value,
                    self.act_max_value,
                    self.quant_T,
                    mode=self.quant_mode,
                    round_mode=self.quant_round_mode,
                    narrow_range=self.quant_narrow_range,
                    axis=self.quant_axis,
                )
<<<<<<< HEAD
                inputs =  tf.quantization.dequantize(
=======
                inputs = tf.quantization.dequantize(
>>>>>>> 1e6c6117
                    inputs,
                    self.act_min_value,
                    self.act_max_value,
                    mode=self.quant_mode,
                    narrow_range=self.quant_narrow_range,
                    axis=self.quant_axis,
                )

                # (TODO) it's ugly that we can't get the point_wise min/max here
<<<<<<< HEAD
                depthwise_kernel, _, _ = quantization.quantize(
                    self.depthwise_kernel, 
                    self.weight_min_value, 
                    self.weight_max_value, 
                    tf.qint8, 
                    axis=3, 
                    mode="SCALED"
                )
                depthwise_kernel = quantization.dequantize(
=======
                depthwise_kernel, _, _ = tf.quantization.quantize(
                    self.depthwise_kernel, self.weight_min_value, self.weight_max_value, tf.qint8, axis=3, mode="SCALED"
                )
                depthwise_kernel = tf.quantization.dequantize(
>>>>>>> 1e6c6117
                    depthwise_kernel,
                    self.weight_min_value,
                    self.weight_max_value,
                    axis=3,
                    mode="SCALED",
                )

            if self.data_format == "channels_last":
                strides = (1,) + self.strides + (1,)
            else:
                strides = (1, 1) + self.strides

            outputs = tf.compat.v1.nn.separable_conv2d(
                inputs,
                depthwise_kernel,
                self.pointwise_kernel,
                strides=strides,
                padding=self.padding.upper(),
                rate=self.dilation_rate,
                data_format=conv_utils.convert_data_format(self.data_format, ndim=4),
            )

            if self.use_bias:
                outputs = tf.keras.backend.bias_add(outputs, self.bias, data_format=self.data_format)

            if self.activation is not None:
                return self.activation(outputs)

            return outputs

        @classmethod
        def from_config(cls, config):
<<<<<<< HEAD
            return cls(**config)

        def get_config(self):
            config = super(QConv2D, self).get_config()
=======
            """Deserialize this class from a config dict."""
            return cls(**config)

        def get_config(self):
            """Serialize this class to a config dict."""
            config = super(QSeparableConv2D, self).get_config()
>>>>>>> 1e6c6117
            config.update(
                {
                    "act_min_value": self.act_min_value,
                    "act_max_value": self.act_max_value,
                    "weight_min_value": self.weight_min_value,
                    "weight_max_value": self.weight_max_value,
                    "granularity": self.granularity,
                    "quant_status": self.quant_status,
                    "quant_mode": self.quant_mode,
<<<<<<< HEAD
                    "quant_T": self.reverse_T_map[self.quant_T],
=======
                    "quant_T": "s8" if self.quant_T == tf.qint8 else "u8",
>>>>>>> 1e6c6117
                    "quant_round_mode": self.quant_round_mode,
                    "quant_narrow_range": self.quant_narrow_range,
                    "quant_axis": self.quant_axis,
                }
            )
<<<<<<< HEAD
            
=======

>>>>>>> 1e6c6117
            return config


def initialize_int8_separable_conv2d(fp32_layer, q_config):
<<<<<<< HEAD
=======
    """Initialize int8 separable conv2d."""
>>>>>>> 1e6c6117
    kwargs = fp32_layer.get_config()

    param_list = [
        "name",
        "filters",
        "kernel_size",
        "strides",
        "padding",
        "data_format",
        "dilation_rate",
        "depth_multiplier",
        "activation",
        "use_bias",
        "depthwise_initializer",
        "bias_initializer",
        "pointwise_initializer",
        "depthwise_regularizer",
        "activity_regularizer",
        "bias_regularizer",
        "pointwise_regularizer",
        "depthwise_constraint",
        "bias_constraint",
        "pointwise_constraint",
    ]
    for p in param_list:  # pragma: no cover
        if p in kwargs:
            del kwargs[p]

    return QSeparableConv2D(
        name=fp32_layer.name,
        filters=fp32_layer.filters,
        kernel_size=fp32_layer.kernel_size,
        strides=fp32_layer.strides,
        padding=fp32_layer.padding,
        data_format=fp32_layer.data_format,
        dilation_rate=fp32_layer.dilation_rate,
        depth_multiplier=fp32_layer.depth_multiplier,
        activation=fp32_layer.activation,
        use_bias=fp32_layer.use_bias,
        depthwise_initializer=fp32_layer.depthwise_initializer,
        pointwise_initializer=fp32_layer.pointwise_initializer,
        bias_initializer=fp32_layer.bias_initializer,
        depthwise_regularizer=fp32_layer.depthwise_regularizer,
        pointwise_regularizer=fp32_layer.pointwise_regularizer,
        bias_regularizer=fp32_layer.bias_regularizer,
        activity_regularizer=fp32_layer.activity_regularizer,
        depthwise_constraint=fp32_layer.depthwise_constraint,
        pointwise_constraint=fp32_layer.pointwise_constraint,
        bias_constraint=fp32_layer.bias_constraint,
        quant_T=q_config["T"],
        granularity=q_config["granularity"],
        **kwargs
    )<|MERGE_RESOLUTION|>--- conflicted
+++ resolved
@@ -33,26 +33,15 @@
     from keras.layers.convolutional.base_separable_conv import SeparableConv  # pylint: disable=E0401
     from keras.utils import conv_utils  # pylint: disable=E0401
 
-<<<<<<< HEAD
-if version1_gte_version2(tf.__version__, "2.16.1"):
-
-    class QSeparableConv2D(BaseSeparableConv):
-=======
 if version1_gte_version2(tf.__version__, "2.16.1"):  # pragma: no cover
 
     class QSeparableConv2D(BaseSeparableConv):
         """The custom quantized SeparableConv2D layer."""
 
->>>>>>> 1e6c6117
         def __init__(
             self,
             filters,
             kernel_size,
-<<<<<<< HEAD
-            min_value,
-            max_value,
-=======
->>>>>>> 1e6c6117
             strides=(1, 1),
             padding="valid",
             data_format=None,
@@ -83,10 +72,7 @@
             quant_axis=None,
             **kwargs
         ):
-<<<<<<< HEAD
-=======
             """Initialize custom quantized SeparableConv2D layer."""
->>>>>>> 1e6c6117
             super().__init__(
                 rank=2,
                 filters=filters,
@@ -112,20 +98,12 @@
             )
 
             T_map = {"s8": tf.qint8, "u8": tf.quint8}
-<<<<<<< HEAD
-            self.reverse_T_map = {tf.qint8: "s8", tf.quint8: "u8"}
-=======
->>>>>>> 1e6c6117
             self.weight_min_value = weight_min_value
             self.weight_max_value = weight_max_value
             self.act_min_value = act_min_value
             self.act_max_value = act_max_value
             self.granularity = granularity
-<<<<<<< HEAD
-            self.quant_status= quant_status
-=======
             self.quant_status = quant_status
->>>>>>> 1e6c6117
             self.quant_mode = quant_mode
             self.quant_T = T_map[quant_T]
             self.quant_round_mode = quant_round_mode
@@ -133,22 +111,12 @@
             self.quant_axis = quant_axis
 
         def call(self, inputs):
-<<<<<<< HEAD
-=======
             """The __call__ function of custom quantized SeparableConv2D layer."""
->>>>>>> 1e6c6117
             if self.quant_status == "calib" and not isinstance(inputs, tf.keras.KerasTensor):
                 if self.granularity == "per_tensor":
                     self.act_min_value = tf.math.reduce_min(inputs)
                     self.act_max_value = tf.math.reduce_max(inputs)
                 else:
-<<<<<<< HEAD
-                    self.act_min_value = tf.math.reduce_min(inputs, axis=self.axis)
-                    self.act_max_value = tf.math.reduce_max(inputs, axis=self.axis)
-                depthwise_kernel = self.depthwise_kernel
-            elif self.quant_status == "quantize":
-                assert self.act_min_value is not None, "Invalid activation min-max values, please check calibration process"
-=======
                     self.act_min_value = tf.math.reduce_min(inputs, axis=1)
                     self.act_max_value = tf.math.reduce_max(inputs, axis=1)
                 depthwise_kernel = self.depthwise_kernel
@@ -156,7 +124,6 @@
                 assert (
                     self.act_min_value is not None
                 ), "Invalid activation min-max values, please check calibration process"
->>>>>>> 1e6c6117
                 inputs, _, _ = tf.quantization.quantize(
                     inputs,
                     self.act_min_value,
@@ -167,11 +134,7 @@
                     narrow_range=self.quant_narrow_range,
                     axis=self.quant_axis,
                 )
-<<<<<<< HEAD
-                inputs =  tf.quantization.dequantize(
-=======
                 inputs = tf.quantization.dequantize(
->>>>>>> 1e6c6117
                     inputs,
                     self.act_min_value,
                     self.act_max_value,
@@ -181,22 +144,10 @@
                 )
 
                 # (TODO) it's ugly that we can't get the point_wise min/max here
-<<<<<<< HEAD
-                depthwise_kernel, _, _ = quantization.quantize(
-                    self.depthwise_kernel, 
-                    self.weight_min_value, 
-                    self.weight_max_value, 
-                    tf.qint8, 
-                    axis=3, 
-                    mode="SCALED"
-                )
-                depthwise_kernel = quantization.dequantize(
-=======
                 depthwise_kernel, _, _ = tf.quantization.quantize(
                     self.depthwise_kernel, self.weight_min_value, self.weight_max_value, tf.qint8, axis=3, mode="SCALED"
                 )
                 depthwise_kernel = tf.quantization.dequantize(
->>>>>>> 1e6c6117
                     depthwise_kernel,
                     self.weight_min_value,
                     self.weight_max_value,
@@ -228,19 +179,12 @@
 
         @classmethod
         def from_config(cls, config):
-<<<<<<< HEAD
-            return cls(**config)
-
-        def get_config(self):
-            config = super(QConv2D, self).get_config()
-=======
             """Deserialize this class from a config dict."""
             return cls(**config)
 
         def get_config(self):
             """Serialize this class to a config dict."""
             config = super(QSeparableConv2D, self).get_config()
->>>>>>> 1e6c6117
             config.update(
                 {
                     "act_min_value": self.act_min_value,
@@ -250,40 +194,24 @@
                     "granularity": self.granularity,
                     "quant_status": self.quant_status,
                     "quant_mode": self.quant_mode,
-<<<<<<< HEAD
-                    "quant_T": self.reverse_T_map[self.quant_T],
-=======
                     "quant_T": "s8" if self.quant_T == tf.qint8 else "u8",
->>>>>>> 1e6c6117
                     "quant_round_mode": self.quant_round_mode,
                     "quant_narrow_range": self.quant_narrow_range,
                     "quant_axis": self.quant_axis,
                 }
             )
-<<<<<<< HEAD
-            
-=======
-
->>>>>>> 1e6c6117
+
             return config
 
 else:
 
     class QSeparableConv2D(SeparableConv):
-<<<<<<< HEAD
-=======
         """The custom quantized SeparableConv2D layer."""
 
->>>>>>> 1e6c6117
         def __init__(
             self,
             filters,
             kernel_size,
-<<<<<<< HEAD
-            min_value,
-            max_value,
-=======
->>>>>>> 1e6c6117
             strides=(1, 1),
             padding="valid",
             data_format=None,
@@ -314,10 +242,7 @@
             quant_axis=None,
             **kwargs
         ):
-<<<<<<< HEAD
-=======
             """Initialize custom quantized SeparableConv2D layer."""
->>>>>>> 1e6c6117
             super().__init__(
                 rank=2,
                 filters=filters,
@@ -342,20 +267,12 @@
                 **kwargs
             )
             T_map = {"s8": tf.qint8, "u8": tf.quint8}
-<<<<<<< HEAD
-            self.reverse_T_map = {tf.qint8: "s8", tf.quint8: "u8"}
-=======
->>>>>>> 1e6c6117
             self.weight_min_value = weight_min_value
             self.weight_max_value = weight_max_value
             self.act_min_value = act_min_value
             self.act_max_value = act_max_value
             self.granularity = granularity
-<<<<<<< HEAD
-            self.quant_status= quant_status
-=======
             self.quant_status = quant_status
->>>>>>> 1e6c6117
             self.quant_mode = quant_mode
             self.quant_T = T_map[quant_T]
             self.quant_round_mode = quant_round_mode
@@ -363,23 +280,12 @@
             self.quant_axis = quant_axis
 
         def call(self, inputs):
-<<<<<<< HEAD
-            if self.quant_status == "calib" and not isinstance(inputs, tf.keras.KerasTensor):
-=======
             """The __call__ function of custom quantized SeparableConv2D layer."""
             if self.quant_status == "calib":
->>>>>>> 1e6c6117
                 if self.granularity == "per_tensor":
                     self.act_min_value = tf.math.reduce_min(inputs)
                     self.act_max_value = tf.math.reduce_max(inputs)
                 else:
-<<<<<<< HEAD
-                    self.act_min_value = tf.math.reduce_min(inputs, axis=self.axis)
-                    self.act_max_value = tf.math.reduce_max(inputs, axis=self.axis)
-                depthwise_kernel = self.depthwise_kernel
-            elif self.quant_status == "quantize":
-                assert self.act_min_value is not None, "Invalid activation min-max values, please check calibration process"
-=======
                     self.act_min_value = tf.math.reduce_min(inputs, axis=1)
                     self.act_max_value = tf.math.reduce_max(inputs, axis=1)
                 depthwise_kernel = self.depthwise_kernel
@@ -387,7 +293,6 @@
                 assert (
                     self.act_min_value is not None
                 ), "Invalid activation min-max values, please check calibration process"
->>>>>>> 1e6c6117
                 inputs, _, _ = tf.quantization.quantize(
                     inputs,
                     self.act_min_value,
@@ -398,11 +303,7 @@
                     narrow_range=self.quant_narrow_range,
                     axis=self.quant_axis,
                 )
-<<<<<<< HEAD
-                inputs =  tf.quantization.dequantize(
-=======
                 inputs = tf.quantization.dequantize(
->>>>>>> 1e6c6117
                     inputs,
                     self.act_min_value,
                     self.act_max_value,
@@ -412,22 +313,10 @@
                 )
 
                 # (TODO) it's ugly that we can't get the point_wise min/max here
-<<<<<<< HEAD
-                depthwise_kernel, _, _ = quantization.quantize(
-                    self.depthwise_kernel, 
-                    self.weight_min_value, 
-                    self.weight_max_value, 
-                    tf.qint8, 
-                    axis=3, 
-                    mode="SCALED"
-                )
-                depthwise_kernel = quantization.dequantize(
-=======
                 depthwise_kernel, _, _ = tf.quantization.quantize(
                     self.depthwise_kernel, self.weight_min_value, self.weight_max_value, tf.qint8, axis=3, mode="SCALED"
                 )
                 depthwise_kernel = tf.quantization.dequantize(
->>>>>>> 1e6c6117
                     depthwise_kernel,
                     self.weight_min_value,
                     self.weight_max_value,
@@ -460,19 +349,12 @@
 
         @classmethod
         def from_config(cls, config):
-<<<<<<< HEAD
-            return cls(**config)
-
-        def get_config(self):
-            config = super(QConv2D, self).get_config()
-=======
             """Deserialize this class from a config dict."""
             return cls(**config)
 
         def get_config(self):
             """Serialize this class to a config dict."""
             config = super(QSeparableConv2D, self).get_config()
->>>>>>> 1e6c6117
             config.update(
                 {
                     "act_min_value": self.act_min_value,
@@ -482,29 +364,18 @@
                     "granularity": self.granularity,
                     "quant_status": self.quant_status,
                     "quant_mode": self.quant_mode,
-<<<<<<< HEAD
-                    "quant_T": self.reverse_T_map[self.quant_T],
-=======
                     "quant_T": "s8" if self.quant_T == tf.qint8 else "u8",
->>>>>>> 1e6c6117
                     "quant_round_mode": self.quant_round_mode,
                     "quant_narrow_range": self.quant_narrow_range,
                     "quant_axis": self.quant_axis,
                 }
             )
-<<<<<<< HEAD
-            
-=======
-
->>>>>>> 1e6c6117
+
             return config
 
 
 def initialize_int8_separable_conv2d(fp32_layer, q_config):
-<<<<<<< HEAD
-=======
     """Initialize int8 separable conv2d."""
->>>>>>> 1e6c6117
     kwargs = fp32_layer.get_config()
 
     param_list = [
