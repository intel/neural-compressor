--- conflicted
+++ resolved
@@ -23,10 +23,7 @@
 from tensorflow.keras.layers import Dense
 
 from neural_compressor.tensorflow.utils import version1_gte_version2
-<<<<<<< HEAD
-=======
-
->>>>>>> 1e6c6117
+
 
 class QDense(Dense):
     """The custom quantized Dense layer."""
@@ -73,20 +70,12 @@
             **kwargs
         )
         T_map = {"s8": tf.qint8, "u8": tf.quint8}
-<<<<<<< HEAD
-        self.reverse_T_map = {tf.qint8: "s8", tf.quint8: "u8"}
-=======
->>>>>>> 1e6c6117
         self.weight_min_value = weight_min_value
         self.weight_max_value = weight_max_value
         self.act_min_value = act_min_value
         self.act_max_value = act_max_value
         self.granularity = granularity
-<<<<<<< HEAD
-        self.quant_status= quant_status
-=======
         self.quant_status = quant_status
->>>>>>> 1e6c6117
         self.quant_mode = quant_mode
         self.quant_T = T_map[quant_T]
         self.quant_round_mode = quant_round_mode
@@ -94,25 +83,16 @@
         self.quant_axis = quant_axis
 
     def call(self, inputs):
-<<<<<<< HEAD
-        if self.quant_status == "calib" and not isinstance(inputs, tf.keras.KerasTensor):
-=======
         """The __call__ function of custom quantized Dense layer."""
         if self.quant_status == "calib" and not (
             version1_gte_version2(tf.__version__, "2.16.1") and isinstance(inputs, tf.keras.KerasTensor)
         ):
->>>>>>> 1e6c6117
             if self.granularity == "per_tensor":
                 self.act_min_value = tf.math.reduce_min(inputs)
                 self.act_max_value = tf.math.reduce_max(inputs)
             else:
-<<<<<<< HEAD
-                self.act_min_value = tf.math.reduce_min(inputs, axis=self.axis)
-                self.act_max_value = tf.math.reduce_max(inputs, axis=self.axis)
-=======
                 self.act_min_value = tf.math.reduce_min(inputs, axis=1)
                 self.act_max_value = tf.math.reduce_max(inputs, axis=1)
->>>>>>> 1e6c6117
             kernel = self.kernel
         elif self.quant_status == "quantize":
             assert self.act_min_value is not None, "Invalid activation min-max values, please check calibration process"
@@ -126,11 +106,7 @@
                 narrow_range=self.quant_narrow_range,
                 axis=self.quant_axis,
             )
-<<<<<<< HEAD
-            inputs =  tf.quantization.dequantize(
-=======
             inputs = tf.quantization.dequantize(
->>>>>>> 1e6c6117
                 inputs,
                 self.act_min_value,
                 self.act_max_value,
@@ -147,11 +123,7 @@
                 self.weight_max_value = [10000] * kernel_size
 
             # add the Q/DQ here
-<<<<<<< HEAD
-            kernel, _, _ = quantization.quantize(
-=======
             kernel, _, _ = tf.quantization.quantize(
->>>>>>> 1e6c6117
                 self.kernel,
                 self.weight_min_value,
                 self.weight_max_value,
@@ -159,11 +131,7 @@
                 axis=1,
                 mode="SCALED",
             )
-<<<<<<< HEAD
-            kernel = quantization.dequantize(
-=======
             kernel = tf.quantization.dequantize(
->>>>>>> 1e6c6117
                 kernel,
                 self.weight_min_value,
                 self.weight_max_value,
@@ -181,17 +149,11 @@
 
     @classmethod
     def from_config(cls, config):
-<<<<<<< HEAD
-        return cls(**config)
-
-    def get_config(self):
-=======
         """Deserialize this class from a config dict."""
         return cls(**config)
 
     def get_config(self):
         """Serialize this class to a config dict."""
->>>>>>> 1e6c6117
         config = super(QDense, self).get_config()
         config.update(
             {
@@ -202,51 +164,17 @@
                 "granularity": self.granularity,
                 "quant_status": self.quant_status,
                 "quant_mode": self.quant_mode,
-<<<<<<< HEAD
-                "quant_T": self.reverse_T_map[self.quant_T],
-=======
                 "quant_T": "s8" if self.quant_T == tf.qint8 else "u8",
->>>>>>> 1e6c6117
                 "quant_round_mode": self.quant_round_mode,
                 "quant_narrow_range": self.quant_narrow_range,
                 "quant_axis": self.quant_axis,
             }
         )
-<<<<<<< HEAD
-        
-=======
->>>>>>> 1e6c6117
 
         return config
 
 
 def initialize_int8_dense(fp32_layer, q_config):
-<<<<<<< HEAD
-    kwargs = fp32_layer.get_config()
-
-    if "name" in kwargs:
-        del kwargs["name"]
-    if "units" in kwargs:
-        del kwargs["units"]
-    if "activation" in kwargs:
-        del kwargs["activation"]
-    if "use_bias" in kwargs:
-        del kwargs["use_bias"]
-    if "kernel_initializer" in kwargs:
-        del kwargs["kernel_initializer"]
-    if "bias_initializer" in kwargs:
-        del kwargs["bias_initializer"]
-    if "kernel_regularizer" in kwargs:
-        del kwargs["kernel_regularizer"]
-    if "activity_regularizer" in kwargs:
-        del kwargs["activity_regularizer"]
-    if "bias_regularizer" in kwargs:
-        del kwargs["bias_regularizer"]
-    if "kernel_constraint" in kwargs:
-        del kwargs["kernel_constraint"]
-    if "bias_constraint" in kwargs:
-        del kwargs["bias_constraint"]
-=======
     """Initialize int8 dense."""
     kwargs = fp32_layer.get_config()
 
@@ -266,7 +194,6 @@
     for p in param_list:  # pragma: no cover
         if p in kwargs:
             del kwargs[p]
->>>>>>> 1e6c6117
 
     q_layer = QDense(
         name=fp32_layer.name,
