#!/usr/bin/env python
# -*- coding: utf-8 -*-
#
# Copyright (c) 2024 Intel Corporation
#
# Licensed under the Apache License, Version 2.0 (the "License");
# you may not use this file except in compliance with the License.
# You may obtain a copy of the License at
#
#   http://www.apache.org/licenses/LICENSE-2.0
#
# Unless required by applicable law or agreed to in writing, software
# distributed under the License is distributed on an "AS IS" BASIS,
# WITHOUT WARRANTIES OR CONDITIONS OF ANY KIND, either express or implied.
# See the License for the specific language governing permissions and
# limitations under the License.
"""Initialize custom pool2d layers for Keras quantization."""

import json

import tensorflow as tf
from tensorflow.keras.layers import AveragePooling2D, MaxPooling2D

from neural_compressor.tensorflow.utils import version1_gte_version2


class QAvgPool2D(AveragePooling2D):
    """The custom quantized AveragePooling2D layer."""

    def __init__(
        self,
        name,
        pool_size=(2, 2),
        strides=None,
        padding="valid",
        data_format=None,
        act_min_value=None,
        act_max_value=None,
        weight_min_value=None,
        weight_max_value=None,
        granularity="per_tensor",
        quant_status="calib",
        quant_mode="SCALED",
        quant_T="s8",
        quant_round_mode="HALF_AWAY_FROM_ZERO",
        quant_narrow_range=False,
        quant_axis=None,
        **kwargs
    ):
        """Initialize custom quantized AveragePooling2D layer."""
        super(QAvgPool2D, self).__init__(
            name=name, pool_size=pool_size, strides=strides, padding=padding, data_format=data_format, **kwargs
        )
        T_map = {"s8": tf.qint8, "u8": tf.quint8}
<<<<<<< HEAD
        self.reverse_T_map = {tf.qint8: "s8", tf.quint8: "u8"}
=======
>>>>>>> 1e6c6117
        self.weight_min_value = weight_min_value
        self.weight_max_value = weight_max_value
        self.act_min_value = act_min_value
        self.act_max_value = act_max_value
        self.granularity = granularity
<<<<<<< HEAD
        self.quant_status= quant_status
=======
        self.quant_status = quant_status
>>>>>>> 1e6c6117
        self.quant_mode = quant_mode
        self.quant_T = T_map[quant_T]
        self.quant_round_mode = quant_round_mode
        self.quant_narrow_range = quant_narrow_range
        self.quant_axis = quant_axis

    def __call__(self, inputs):
<<<<<<< HEAD
        if self.quant_status == "calib" and not isinstance(inputs, tf.keras.KerasTensor):
=======
        """The __call__ function of custom quantized AveragePooling2D layer."""
        if self.quant_status == "calib" and not (
            version1_gte_version2(tf.__version__, "2.16.1") and isinstance(inputs, tf.keras.KerasTensor)
        ):
>>>>>>> 1e6c6117
            if self.granularity == "per_tensor":
                self.act_min_value = tf.math.reduce_min(inputs)
                self.act_max_value = tf.math.reduce_max(inputs)
            else:
<<<<<<< HEAD
                self.act_min_value = tf.math.reduce_min(inputs, axis=self.axis)
                self.act_max_value = tf.math.reduce_max(inputs, axis=self.axis)
        elif self.quant_status == "quantize" and not isinstance(inputs, tf.keras.KerasTensor):
=======
                self.act_min_value = tf.math.reduce_min(inputs, axis=1)
                self.act_max_value = tf.math.reduce_max(inputs, axis=1)
        elif self.quant_status == "quantize":
>>>>>>> 1e6c6117
            inputs, _, _ = tf.quantization.quantize(
                inputs,
                self.act_min_value,
                self.act_max_value,
                self.quant_T,
                mode=self.quant_mode,
                round_mode=self.quant_round_mode,
                narrow_range=self.quant_narrow_range,
                axis=self.quant_axis,
            )
<<<<<<< HEAD
            inputs =  tf.quantization.dequantize(
=======
            inputs = tf.quantization.dequantize(
>>>>>>> 1e6c6117
                inputs,
                self.act_min_value,
                self.act_max_value,
                mode=self.quant_mode,
                narrow_range=self.quant_narrow_range,
                axis=self.quant_axis,
            )

        return super(QAvgPool2D, self).__call__(inputs)

    @classmethod
    def from_config(cls, config):
<<<<<<< HEAD
        return cls(**config)

    def get_config(self):
=======
        """Deserialize this class from a config dict."""
        return cls(**config)

    def get_config(self):
        """Serialize this class to a config dict."""
>>>>>>> 1e6c6117
        config = super(QAvgPool2D, self).get_config()
        config.update(
            {
                "act_min_value": self.act_min_value,
                "act_max_value": self.act_max_value,
                "weight_min_value": self.weight_min_value,
                "weight_max_value": self.weight_max_value,
                "granularity": self.granularity,
                "quant_status": self.quant_status,
                "quant_mode": self.quant_mode,
<<<<<<< HEAD
                "quant_T": self.reverse_T_map[self.quant_T],
=======
                "quant_T": "s8" if self.quant_T == tf.qint8 else "u8",
>>>>>>> 1e6c6117
                "quant_round_mode": self.quant_round_mode,
                "quant_narrow_range": self.quant_narrow_range,
                "quant_axis": self.quant_axis,
            }
        )

        return config


class QMaxPool2D(MaxPooling2D):
    """The custom quantized MaxPooling2D layer."""

    def __init__(
        self,
        name,
        pool_size=(2, 2),
        strides=None,
        padding="valid",
        data_format=None,
        act_min_value=None,
        act_max_value=None,
        weight_min_value=None,
        weight_max_value=None,
        granularity="per_tensor",
        quant_status="calib",
        quant_mode="SCALED",
        quant_T="s8",
        quant_round_mode="HALF_AWAY_FROM_ZERO",
        quant_narrow_range=False,
        quant_axis=None,
        **kwargs
    ):
        """Initialize custom quantized MaxPooling2D layer."""
        super(QMaxPool2D, self).__init__(
            name=name, pool_size=pool_size, strides=strides, padding=padding, data_format=data_format, **kwargs
        )
        T_map = {"s8": tf.qint8, "u8": tf.quint8}
<<<<<<< HEAD
        self.reverse_T_map = {tf.qint8: "s8", tf.quint8: "u8"}
=======
>>>>>>> 1e6c6117
        self.weight_min_value = weight_min_value
        self.weight_max_value = weight_max_value
        self.act_min_value = act_min_value
        self.act_max_value = act_max_value
        self.granularity = granularity
<<<<<<< HEAD
        self.quant_status= quant_status
=======
        self.quant_status = quant_status
>>>>>>> 1e6c6117
        self.quant_mode = quant_mode
        self.quant_T = T_map[quant_T]
        self.quant_round_mode = quant_round_mode
        self.quant_narrow_range = quant_narrow_range
        self.quant_axis = quant_axis

    def __call__(self, inputs):
<<<<<<< HEAD
        if self.quant_status == "calib" and not isinstance(inputs, tf.keras.KerasTensor):
=======
        """The __call__ function of custom quantized MaxPooling2D layer."""
        if self.quant_status == "calib" and not (
            version1_gte_version2(tf.__version__, "2.16.1") and isinstance(inputs, tf.keras.KerasTensor)
        ):
>>>>>>> 1e6c6117
            if self.granularity == "per_tensor":
                self.act_min_value = tf.math.reduce_min(inputs)
                self.act_max_value = tf.math.reduce_max(inputs)
            else:
<<<<<<< HEAD
                self.act_min_value = tf.math.reduce_min(inputs, axis=self.axis)
                self.act_max_value = tf.math.reduce_max(inputs, axis=self.axis)
        elif self.quant_status == "quantize" and not isinstance(inputs, tf.keras.KerasTensor):
=======
                self.act_min_value = tf.math.reduce_min(inputs, axis=1)
                self.act_max_value = tf.math.reduce_max(inputs, axis=1)
        elif self.quant_status == "quantize":
>>>>>>> 1e6c6117
            assert self.act_min_value is not None, "Invalid activation min-max values, please check calibration process"
            inputs, _, _ = tf.quantization.quantize(
                inputs,
                self.act_min_value,
                self.act_max_value,
                self.quant_T,
                mode=self.quant_mode,
                round_mode=self.quant_round_mode,
                narrow_range=self.quant_narrow_range,
                axis=self.quant_axis,
            )
<<<<<<< HEAD
            inputs =  tf.quantization.dequantize(
=======
            inputs = tf.quantization.dequantize(
>>>>>>> 1e6c6117
                inputs,
                self.act_min_value,
                self.act_max_value,
                mode=self.quant_mode,
                narrow_range=self.quant_narrow_range,
                axis=self.quant_axis,
            )

        return super(QMaxPool2D, self).__call__(inputs)

    @classmethod
    def from_config(cls, config):
<<<<<<< HEAD
        return cls(**config)

    def get_config(self):
=======
        """Deserialize this class from a config dict."""
        return cls(**config)

    def get_config(self):
        """Serialize this class to a config dict."""
>>>>>>> 1e6c6117
        config = super(QMaxPool2D, self).get_config()
        config.update(
            {
                "act_min_value": self.act_min_value,
                "act_max_value": self.act_max_value,
                "weight_min_value": self.weight_min_value,
                "weight_max_value": self.weight_max_value,
                "granularity": self.granularity,
                "quant_status": self.quant_status,
                "quant_mode": self.quant_mode,
<<<<<<< HEAD
                "quant_T": self.reverse_T_map[self.quant_T],
=======
                "quant_T": "s8" if self.quant_T == tf.qint8 else "u8",
>>>>>>> 1e6c6117
                "quant_round_mode": self.quant_round_mode,
                "quant_narrow_range": self.quant_narrow_range,
                "quant_axis": self.quant_axis,
            }
        )
<<<<<<< HEAD
=======

        return config
>>>>>>> 1e6c6117

        return config

def initialize_int8_avgpool(fp32_layer, q_config):
<<<<<<< HEAD
    kwargs = fp32_layer.get_config()

    if "name" in kwargs:
        del kwargs["name"]
    if "pool_size" in kwargs:
        del kwargs["pool_size"]
    if "strides" in kwargs:
        del kwargs["strides"]
    if "padding" in kwargs:
        del kwargs["padding"]
    if "data_format" in kwargs:
        del kwargs["data_format"]
=======
    """Initialize int8 avgpool."""
    kwargs = fp32_layer.get_config()

    param_list = [
        "name",
        "pool_size",
        "strides",
        "padding",
        "data_format",
    ]
    for p in param_list:  # pragma: no cover
        if p in kwargs:
            del kwargs[p]
>>>>>>> 1e6c6117

    q_layer = QAvgPool2D(
        name=fp32_layer.name,
        pool_size=fp32_layer.pool_size,
        strides=fp32_layer.strides,
        padding=fp32_layer.padding,
        data_format=fp32_layer.data_format,
        quant_T=q_config["T"],
        granularity=q_config["granularity"],
        **kwargs
    )

    return q_layer


def initialize_int8_maxpool(fp32_layer, q_config):
<<<<<<< HEAD
    kwargs = fp32_layer.get_config()

    if "name" in kwargs:
        del kwargs["name"]
    if "pool_size" in kwargs:
        del kwargs["pool_size"]
    if "strides" in kwargs:
        del kwargs["strides"]
    if "padding" in kwargs:
        del kwargs["padding"]
    if "data_format" in kwargs:
        del kwargs["data_format"]
=======
    """Initialize int8 maxpool."""
    kwargs = fp32_layer.get_config()

    param_list = [
        "name",
        "pool_size",
        "strides",
        "padding",
        "data_format",
    ]
    for p in param_list:  # pragma: no cover
        if p in kwargs:
            del kwargs[p]
>>>>>>> 1e6c6117

    q_layer = QMaxPool2D(
        name=fp32_layer.name,
        pool_size=fp32_layer.pool_size,
        strides=fp32_layer.strides,
        padding=fp32_layer.padding,
        data_format=fp32_layer.data_format,
        quant_T=q_config["T"],
        granularity=q_config["granularity"],
        **kwargs
    )

    return q_layer<|MERGE_RESOLUTION|>--- conflicted
+++ resolved
@@ -52,20 +52,12 @@
             name=name, pool_size=pool_size, strides=strides, padding=padding, data_format=data_format, **kwargs
         )
         T_map = {"s8": tf.qint8, "u8": tf.quint8}
-<<<<<<< HEAD
-        self.reverse_T_map = {tf.qint8: "s8", tf.quint8: "u8"}
-=======
->>>>>>> 1e6c6117
         self.weight_min_value = weight_min_value
         self.weight_max_value = weight_max_value
         self.act_min_value = act_min_value
         self.act_max_value = act_max_value
         self.granularity = granularity
-<<<<<<< HEAD
-        self.quant_status= quant_status
-=======
         self.quant_status = quant_status
->>>>>>> 1e6c6117
         self.quant_mode = quant_mode
         self.quant_T = T_map[quant_T]
         self.quant_round_mode = quant_round_mode
@@ -73,27 +65,17 @@
         self.quant_axis = quant_axis
 
     def __call__(self, inputs):
-<<<<<<< HEAD
-        if self.quant_status == "calib" and not isinstance(inputs, tf.keras.KerasTensor):
-=======
         """The __call__ function of custom quantized AveragePooling2D layer."""
         if self.quant_status == "calib" and not (
             version1_gte_version2(tf.__version__, "2.16.1") and isinstance(inputs, tf.keras.KerasTensor)
         ):
->>>>>>> 1e6c6117
             if self.granularity == "per_tensor":
                 self.act_min_value = tf.math.reduce_min(inputs)
                 self.act_max_value = tf.math.reduce_max(inputs)
             else:
-<<<<<<< HEAD
-                self.act_min_value = tf.math.reduce_min(inputs, axis=self.axis)
-                self.act_max_value = tf.math.reduce_max(inputs, axis=self.axis)
-        elif self.quant_status == "quantize" and not isinstance(inputs, tf.keras.KerasTensor):
-=======
                 self.act_min_value = tf.math.reduce_min(inputs, axis=1)
                 self.act_max_value = tf.math.reduce_max(inputs, axis=1)
         elif self.quant_status == "quantize":
->>>>>>> 1e6c6117
             inputs, _, _ = tf.quantization.quantize(
                 inputs,
                 self.act_min_value,
@@ -104,11 +86,7 @@
                 narrow_range=self.quant_narrow_range,
                 axis=self.quant_axis,
             )
-<<<<<<< HEAD
-            inputs =  tf.quantization.dequantize(
-=======
             inputs = tf.quantization.dequantize(
->>>>>>> 1e6c6117
                 inputs,
                 self.act_min_value,
                 self.act_max_value,
@@ -121,17 +99,11 @@
 
     @classmethod
     def from_config(cls, config):
-<<<<<<< HEAD
-        return cls(**config)
-
-    def get_config(self):
-=======
         """Deserialize this class from a config dict."""
         return cls(**config)
 
     def get_config(self):
         """Serialize this class to a config dict."""
->>>>>>> 1e6c6117
         config = super(QAvgPool2D, self).get_config()
         config.update(
             {
@@ -142,11 +114,7 @@
                 "granularity": self.granularity,
                 "quant_status": self.quant_status,
                 "quant_mode": self.quant_mode,
-<<<<<<< HEAD
-                "quant_T": self.reverse_T_map[self.quant_T],
-=======
                 "quant_T": "s8" if self.quant_T == tf.qint8 else "u8",
->>>>>>> 1e6c6117
                 "quant_round_mode": self.quant_round_mode,
                 "quant_narrow_range": self.quant_narrow_range,
                 "quant_axis": self.quant_axis,
@@ -184,20 +152,12 @@
             name=name, pool_size=pool_size, strides=strides, padding=padding, data_format=data_format, **kwargs
         )
         T_map = {"s8": tf.qint8, "u8": tf.quint8}
-<<<<<<< HEAD
-        self.reverse_T_map = {tf.qint8: "s8", tf.quint8: "u8"}
-=======
->>>>>>> 1e6c6117
         self.weight_min_value = weight_min_value
         self.weight_max_value = weight_max_value
         self.act_min_value = act_min_value
         self.act_max_value = act_max_value
         self.granularity = granularity
-<<<<<<< HEAD
-        self.quant_status= quant_status
-=======
         self.quant_status = quant_status
->>>>>>> 1e6c6117
         self.quant_mode = quant_mode
         self.quant_T = T_map[quant_T]
         self.quant_round_mode = quant_round_mode
@@ -205,27 +165,17 @@
         self.quant_axis = quant_axis
 
     def __call__(self, inputs):
-<<<<<<< HEAD
-        if self.quant_status == "calib" and not isinstance(inputs, tf.keras.KerasTensor):
-=======
         """The __call__ function of custom quantized MaxPooling2D layer."""
         if self.quant_status == "calib" and not (
             version1_gte_version2(tf.__version__, "2.16.1") and isinstance(inputs, tf.keras.KerasTensor)
         ):
->>>>>>> 1e6c6117
             if self.granularity == "per_tensor":
                 self.act_min_value = tf.math.reduce_min(inputs)
                 self.act_max_value = tf.math.reduce_max(inputs)
             else:
-<<<<<<< HEAD
-                self.act_min_value = tf.math.reduce_min(inputs, axis=self.axis)
-                self.act_max_value = tf.math.reduce_max(inputs, axis=self.axis)
-        elif self.quant_status == "quantize" and not isinstance(inputs, tf.keras.KerasTensor):
-=======
                 self.act_min_value = tf.math.reduce_min(inputs, axis=1)
                 self.act_max_value = tf.math.reduce_max(inputs, axis=1)
         elif self.quant_status == "quantize":
->>>>>>> 1e6c6117
             assert self.act_min_value is not None, "Invalid activation min-max values, please check calibration process"
             inputs, _, _ = tf.quantization.quantize(
                 inputs,
@@ -237,11 +187,7 @@
                 narrow_range=self.quant_narrow_range,
                 axis=self.quant_axis,
             )
-<<<<<<< HEAD
-            inputs =  tf.quantization.dequantize(
-=======
             inputs = tf.quantization.dequantize(
->>>>>>> 1e6c6117
                 inputs,
                 self.act_min_value,
                 self.act_max_value,
@@ -254,17 +200,11 @@
 
     @classmethod
     def from_config(cls, config):
-<<<<<<< HEAD
-        return cls(**config)
-
-    def get_config(self):
-=======
         """Deserialize this class from a config dict."""
         return cls(**config)
 
     def get_config(self):
         """Serialize this class to a config dict."""
->>>>>>> 1e6c6117
         config = super(QMaxPool2D, self).get_config()
         config.update(
             {
@@ -275,39 +215,17 @@
                 "granularity": self.granularity,
                 "quant_status": self.quant_status,
                 "quant_mode": self.quant_mode,
-<<<<<<< HEAD
-                "quant_T": self.reverse_T_map[self.quant_T],
-=======
                 "quant_T": "s8" if self.quant_T == tf.qint8 else "u8",
->>>>>>> 1e6c6117
                 "quant_round_mode": self.quant_round_mode,
                 "quant_narrow_range": self.quant_narrow_range,
                 "quant_axis": self.quant_axis,
             }
         )
-<<<<<<< HEAD
-=======
 
         return config
->>>>>>> 1e6c6117
-
-        return config
+
 
 def initialize_int8_avgpool(fp32_layer, q_config):
-<<<<<<< HEAD
-    kwargs = fp32_layer.get_config()
-
-    if "name" in kwargs:
-        del kwargs["name"]
-    if "pool_size" in kwargs:
-        del kwargs["pool_size"]
-    if "strides" in kwargs:
-        del kwargs["strides"]
-    if "padding" in kwargs:
-        del kwargs["padding"]
-    if "data_format" in kwargs:
-        del kwargs["data_format"]
-=======
     """Initialize int8 avgpool."""
     kwargs = fp32_layer.get_config()
 
@@ -321,7 +239,6 @@
     for p in param_list:  # pragma: no cover
         if p in kwargs:
             del kwargs[p]
->>>>>>> 1e6c6117
 
     q_layer = QAvgPool2D(
         name=fp32_layer.name,
@@ -338,20 +255,6 @@
 
 
 def initialize_int8_maxpool(fp32_layer, q_config):
-<<<<<<< HEAD
-    kwargs = fp32_layer.get_config()
-
-    if "name" in kwargs:
-        del kwargs["name"]
-    if "pool_size" in kwargs:
-        del kwargs["pool_size"]
-    if "strides" in kwargs:
-        del kwargs["strides"]
-    if "padding" in kwargs:
-        del kwargs["padding"]
-    if "data_format" in kwargs:
-        del kwargs["data_format"]
-=======
     """Initialize int8 maxpool."""
     kwargs = fp32_layer.get_config()
 
@@ -365,7 +268,6 @@
     for p in param_list:  # pragma: no cover
         if p in kwargs:
             del kwargs[p]
->>>>>>> 1e6c6117
 
     q_layer = QMaxPool2D(
         name=fp32_layer.name,
