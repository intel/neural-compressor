--- conflicted
+++ resolved
@@ -88,12 +88,8 @@
         self.fold_conv = []
         self.keras3 = True if version1_gte_version2(tf.__version__, "2.16.1") else False
         if not os.path.exists(DEFAULT_WORKSPACE):
-<<<<<<< HEAD
-            os.mkdir(DEFAULT_WORKSPACE)
-        self.tmp_dir = (
-            (DEFAULT_WORKSPACE + "tmp_model.keras")
-            if self.keras3 else (DEFAULT_WORKSPACE + "tmp_model")
-        )
+            os.makedirs(DEFAULT_WORKSPACE)
+        self.tmp_dir = (DEFAULT_WORKSPACE + "tmp_model.keras") if self.keras3 else (DEFAULT_WORKSPACE + "tmp_model")
 
     def _check_itex(self):
         """Check if the Intel® Extension for TensorFlow has been installed."""
@@ -127,10 +123,6 @@
             if "ReLU" in layer.__class__.__name__:
                 return "MIN_FIRST"
         return "SCALED"
-=======
-            os.makedirs(DEFAULT_WORKSPACE)
-        self.tmp_dir = (DEFAULT_WORKSPACE + "tmp_model.keras") if self.keras3 else (DEFAULT_WORKSPACE + "tmp_model")
->>>>>>> 1e6c6117
 
     def _set_weights(self, qmodel, layer_weights):
         """Set fp32 weights to qmodel."""
@@ -174,11 +166,7 @@
                         self.conv_format[layer.name] = "u8"
                         break
 
-<<<<<<< HEAD
-    def _fuse_bn_keras3(self, fuse_conv_bn, fp32_layers):
-=======
     def _fuse_bn_keras3(self, fuse_conv_bn, fp32_layers):  # pragma: no cover
->>>>>>> 1e6c6117
         fuse_layers = []
         fused_bn_name = ""
         for idx, layer in enumerate(fp32_layers):
@@ -225,11 +213,7 @@
 
         return fuse_layers
 
-<<<<<<< HEAD
-    def _fuse_bn_keras2(self, fuse_conv_bn, fp32_layers):
-=======
     def _fuse_bn_keras2(self, fuse_conv_bn, fp32_layers):  # pragma: no cover
->>>>>>> 1e6c6117
         fuse_layers = []
         for idx, layer in enumerate(fp32_layers):
             if hasattr(layer, "_inbound_nodes"):
@@ -254,19 +238,6 @@
                         fuse_layers.append(layer)
                     else:
                         for bound_node in layer._inbound_nodes:
-<<<<<<< HEAD
-                            inbound_layer = bound_node.inbound_layers
-                            if inbound_layer in self.bn_weights.keys():
-                                for bn_inbound_node in inbound_layer._inbound_nodes:
-                                    bn_inbound_layer = bn_inbound_node.inbound_layers
-                                    if bn_inbound_layer.name in self.conv_weights.keys():
-                                        new_bound_nodes.append(bn_inbound_node)
-                                    else:
-                                        if bound_node not in new_bound_nodes:
-                                            new_bound_nodes.append(bound_node)
-                            else:
-                                new_bound_nodes.append(bound_node)
-=======
                             inbound_layers = bound_node.inbound_layers
                             if not isinstance(inbound_layers, list):
                                 inbound_layers = [inbound_layers]
@@ -281,7 +252,6 @@
                                                 new_bound_nodes.append(bound_node)
                                 else:
                                     new_bound_nodes.append(bound_node)
->>>>>>> 1e6c6117
 
                         layer._inbound_nodes.clear()
                         for bound_node in new_bound_nodes:
@@ -307,11 +277,7 @@
 
         return fuse_layers
 
-<<<<<<< HEAD
-    def _fuse_bn(self, model):
-=======
     def _fuse_bn(self, model):  # pragma: no cover
->>>>>>> 1e6c6117
         """Fusing Batch Normalization."""
         model.save(self.tmp_dir)
         fuse_bn_model = tf.keras.models.load_model(self.tmp_dir)
@@ -333,11 +299,18 @@
                 beta = bn_weight[1]
                 mean = bn_weight[2]
             else:
-                gamma = 1.0
-                beta = bn_weight[0]
-                mean = bn_weight[1]
-                if conv_type == "DepthwiseConv2D":
-                    var = bn_weight[2].reshape(1, 1, bn_weight[2].shape[0], 1)
+                if (
+                    idx > 0
+                    and layer.__class__.__name__ == "BatchNormalization"
+                    and fp32_layers[idx - 1].__class__.__name__ == "Conv2D"
+                ):
+                    conv_name = fp32_layers[idx - 1].name
+                    conv_weight = self.conv_weights[conv_name]
+                    bn_weight = self.bn_weights[layer.name]
+                    conv_type = fp32_layers[idx - 1].__class__.__name__
+
+                    self.layer_weights[conv_name] = fuse_conv_bn(conv_weight, bn_weight, conv_type, layer.epsilon)
+                    self.fold_conv.append(conv_name)
                 else:
                     var = bn_weight[2].reshape(1, 1, 1, bn_weight[2].shape[0])
 
@@ -377,11 +350,7 @@
                 fused_layers[idx] = conv_layer
 
         bn_surgery = KerasSurgery(model)
-<<<<<<< HEAD
-        bn_fused_model = bn_surgery.fuse_bn_layers(fused_layers, self.conv_weights.keys())
-=======
         bn_fused_model = bn_surgery.convert(fused_layers, self.conv_weights.keys())
->>>>>>> 1e6c6117
         bn_fused_model = self._set_weights(bn_fused_model, self.layer_weights)
 
         bn_fused_model.save(self.tmp_dir)
@@ -434,11 +403,7 @@
                 q_layer_dict[layer.name] = q_layer
 
         calib_surgery = KerasSurgery(self.pre_optimized_model)
-<<<<<<< HEAD
-        calibration_model = calib_surgery.insert_quant_layers(q_layer_dict)
-=======
         calibration_model = calib_surgery.convert(q_layer_dict=q_layer_dict)
->>>>>>> 1e6c6117
         calibration_model = self._set_weights(calibration_model, self.layer_weights)
 
         quantized_model = self._calibrate(
@@ -449,11 +414,7 @@
 
         return quantized_model
 
-<<<<<<< HEAD
-    def _calibrate(self, model, dataloader, calib_interation):
-=======
     def _calibrate(self, model, dataloader=None, calib_interation=None):
->>>>>>> 1e6c6117
         """Apply calibration.
 
         Args:
@@ -467,19 +428,12 @@
         for idx, (inputs, _) in enumerate(dataloader):
             _ = model.predict_on_batch(inputs)
             for layer in model.layers:
-<<<<<<< HEAD
-                if layer.__class__.__name__[1:] in self.supported_op and layer.name in self.quantize_config["op_wise_config"]:
-                    min_value = layer.act_min_value.numpy()
-                    max_value = layer.act_max_value.numpy()
-                    assert min_value < max_value, "The min value must be lower than the max value in quantization."
-=======
                 if (
                     layer.__class__.__name__[1:] in self.supported_op
                     and layer.name in self.quantize_config["op_wise_config"]
                 ):
                     min_value = layer.act_min_value.numpy()
                     max_value = layer.act_max_value.numpy()
->>>>>>> 1e6c6117
 
                     if layer.name not in results:
                         results[layer.name] = {"min": [min_value], "max": [max_value]}
@@ -490,18 +444,12 @@
                 break
 
         for idx, layer in enumerate(model.layers):
-<<<<<<< HEAD
-            if layer.__class__.__name__[1:] in self.supported_op and layer.name in self.quantize_config["op_wise_config"]:
-                layer.act_min_value = min(results[layer.name]["min"])
-                layer.act_max_value = max(results[layer.name]["max"])
-=======
             if (
                 layer.__class__.__name__[1:] in self.supported_op
                 and layer.name in self.quantize_config["op_wise_config"]
             ):
                 layer.act_min_value = np.min(results[layer.name]["min"])
                 layer.act_max_value = np.max(results[layer.name]["max"])
->>>>>>> 1e6c6117
                 layer.quant_status = "quantize"
                 # for layers that have weights
                 if layer.name in self.layer_weights:
@@ -525,7 +473,6 @@
         
         return quantized_model
 
-<<<<<<< HEAD
     @dump_elapsed_time(customized_msg="Model inference")
     def evaluate(
         self,
@@ -579,8 +526,6 @@
 
         return acc if not isinstance(acc, list) or len(acc) > 1 else acc[0]
 
-=======
->>>>>>> 1e6c6117
     def query_fw_capability(self, model):
         """The function is used to return framework tuning capability.
 
@@ -751,6 +696,30 @@
                 default_config = sub_data
 
         return default_config
+    def get_version(self):
+        """Get the current backend version information.
+
+        Returns:
+            [string]: version string.
+        """
+        return self.cur_config["version"]["name"]
+
+    def get_precisions(self):
+        """Get supported precisions for current backend.
+
+        Returns:
+            [string list]: the precisions' name.
+        """
+        return self.cur_config["precisions"]["names"]
+
+    def get_op_types(self):
+        """Get the supported op types by all precisions.
+
+        Returns:
+            [dictionary list]: A list composed of dictionary which key is precision
+            and value is the op types.
+        """
+        return self.cur_config["ops"]
 
     def get_quantization_capability(self):
         """Get the supported op types' quantization capability.
@@ -841,31 +810,17 @@
 
         self.model_outputs = []
         self.keras3 = True if version1_gte_version2(tf.__version__, "2.16.1") else False
-<<<<<<< HEAD
-        self.tmp_dir = (
-            (DEFAULT_WORKSPACE + "tmp_model.keras")
-            if self.keras3 else (DEFAULT_WORKSPACE + "tmp_model")
-        )
-        model.save(self.tmp_dir)
-        self.model = tf.keras.models.load_model(self.tmp_dir)
-=======
         self.tmp_dir = (DEFAULT_WORKSPACE + "tmp_model.keras") if self.keras3 else (DEFAULT_WORKSPACE + "tmp_model")
         model.save(self.tmp_dir)
         self.model = tf.keras.models.load_model(self.tmp_dir)
         shutil.rmtree(self.tmp_dir, ignore_errors=True)
->>>>>>> 1e6c6117
 
     def _parse_inputs(self, BN_fused_layers=None, conv_names=None):
         """Create a input_layer_dict from model.
 
         Args:
-<<<<<<< HEAD
-            fuse_layers: The layers in which fused BNs have been excluded, defualt to be None.
-            conv_weights_keys: The names of conv layers where BNs are going to be fused, defualt to be None.
-=======
             BN_fused_layers: The layers in which BN layers have been fused.
             conv_names: The name list of conv layers where BNs are fused.
->>>>>>> 1e6c6117
 
         Returns:
             input_layer_dict: The dict that mapping for layer names to their input layer names.
@@ -876,22 +831,12 @@
             for node in layer._outbound_nodes:
                 out_layer = node.operation if self.keras3 else node.outbound_layer
                 out_layer_names = [out_layer.name]
-<<<<<<< HEAD
-                if (
-                    conv_weights_keys
-                    and out_layer.__class__.__name__ in ("BatchNormalization")
-                    and layer.name in conv_weights_keys
-                ):
-                    out_layer_names = [node.operation.name for node in out_layer._outbound_nodes] \
-                        if self.keras3 else [node.outbound_layer.name for node in out_layer._outbound_nodes]
-=======
                 if conv_names and out_layer.__class__.__name__ in ("BatchNormalization") and layer.name in conv_names:
                     out_layer_names = (
                         [node.operation.name for node in out_layer._outbound_nodes]
                         if self.keras3
                         else [node.outbound_layer.name for node in out_layer._outbound_nodes]
                     )
->>>>>>> 1e6c6117
 
                 for out_layer_name in out_layer_names:
                     if out_layer_name not in input_layer_dict:
@@ -931,7 +876,7 @@
 
             while isinstance(input_tensors, list) and len(input_tensors) == 1:
                 input_tensors = input_tensors[0]
-            
+
             if self.keras3:
                 layer._inbound_nodes.clear()
 
@@ -941,10 +886,13 @@
             cur_layer = q_layer_dict[layer.name] if q_layer_dict and layer.name in q_layer_dict else layer
             x = cur_layer(input_tensors)
             output_tensor_dict[layer.name] = x
-<<<<<<< HEAD
-            if layer.name in self.model.output_names:
+
+            if not isinstance(self.model, tf.keras.models.Sequential) and layer.name in self.model.output_names:
                 self.model_outputs.append(x)
-        
+
+        if not self.model_outputs:
+            self.model_outputs.append(x)
+
         return tf.keras.models.Model(inputs=self.model.inputs, outputs=self.model_outputs)
 
     def insert_quant_layers(self, q_layer_dict=None):
@@ -978,13 +926,6 @@
 
             output_tensor_dict[layer.name] = x
             if layer.name in self.model.output_names:
-=======
-
-            if not isinstance(self.model, tf.keras.models.Sequential) and layer.name in self.model.output_names:
->>>>>>> 1e6c6117
                 self.model_outputs.append(x)
 
-        if not self.model_outputs:
-            self.model_outputs.append(x)
-
         return tf.keras.models.Model(inputs=self.model.inputs, outputs=self.model_outputs)