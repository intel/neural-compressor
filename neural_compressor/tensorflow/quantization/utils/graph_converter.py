--- conflicted
+++ resolved
@@ -956,11 +956,7 @@
 
     def _convert_qdq(self):
         """Convert Dequantize + Op + QuantizeV2 into QuantizedOps."""
-<<<<<<< HEAD
-        if self.itex_mode or self._tmp_model.model_type=="llm_saved_model":
-=======
         if self.itex_mode:  # pragma: no cover
->>>>>>> 1e6c6117
             self._tmp_graph_def, quantizev2_max = FreezeValueTransformer(
                 self._tmp_graph_def, self._calibration_data, "__max:", self.itex_mode
             ).do_transformation()
