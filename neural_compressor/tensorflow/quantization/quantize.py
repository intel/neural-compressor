# Copyright (c) 2024 Intel Corporation
#
# Licensed under the Apache License, Version 2.0 (the "License");
# you may not use this file except in compliance with the License.
# You may obtain a copy of the License at
#
#    http://www.apache.org/licenses/LICENSE-2.0
#
# Unless required by applicable law or agreed to in writing, software
# distributed under the License is distributed on an "AS IS" BASIS,
# WITHOUT WARRANTIES OR CONDITIONS OF ANY KIND, either express or implied.
# See the License for the specific language governing permissions and
# limitations under the License.

from typing import Any, Callable, Dict, Tuple, Union

import tensorflow as tf

<<<<<<< HEAD
from neural_compressor.common import Logger
from neural_compressor.common.utils import STATIC_QUANT
from neural_compressor.common.base_config import BaseConfig
from neural_compressor.tensorflow.utils import algos_mapping
from neural_compressor.tensorflow.model import Model, get_model_type, BaseModel, KerasModel
from neural_compressor.tensorflow.quantization.config import parse_tf_config_from_dict
from neural_compressor.tensorflow.keras.quantization.config import parse_keras_config_from_dict
=======
from neural_compressor.common import logger
from neural_compressor.common.base_config import BaseConfig, ComposableConfig, config_registry
from neural_compressor.common.utils import STATIC_QUANT
from neural_compressor.tensorflow.utils import BaseModel, KerasModel, Model, algos_mapping
>>>>>>> 26b260e1


def need_apply(configs_mapping: Dict[Tuple[str, callable], BaseConfig], algo_name):
    return any(config.name == algo_name for config in configs_mapping.values())


def quantize_model(
<<<<<<< HEAD
    model: (str or tf.keras.Model or BaseModel), quant_config: BaseConfig, calib_dataloader: Callable = None, calib_iteration: int = 100
=======
    model: Union[str, tf.keras.Model, BaseModel],
    quant_config: BaseConfig,
    calib_dataloader: Callable = None,
    calib_iteration: int = 100,
>>>>>>> 26b260e1
):
    """The main entry to quantize model.

    Args:
        model: a fp32 model to be quantized.
        quant_config: a quantization configuration.
        calib_dataloader: a data loader for calibration.
        calib_iteration: the iteration of calibration.

    Returns:
        q_model: the quantized model.
    """
<<<<<<< HEAD
    model = Model(model)
    parse_config_from_dict = parse_keras_config_from_dict \
        if isinstance(model, KerasModel) else parse_tf_config_from_dict
        
=======
    q_model = Model(model)
    framework_name = "keras" if isinstance(q_model, KerasModel) else "tensorflow"
    registered_configs = config_registry.get_cls_configs()
>>>>>>> 26b260e1
    if isinstance(quant_config, dict):
        quant_config = ComposableConfig.from_dict(quant_config, config_registry=registered_configs[framework_name])
        logger.info(f"Parsed a config dict to construct the quantization config: {quant_config}.")
    else:
        assert isinstance(
            quant_config, BaseConfig
        ), f"Please pass a dict or config instance as the quantization configuration, but got {type(quant_config)}."
    logger.info(f"Quantize model with config: \n {quant_config.to_json_string()} \n")
<<<<<<< HEAD

    if quant_config.name == STATIC_QUANT:
        quant_fn = algos_mapping[quant_config.name]
    else:
        raise NotImplementedError("Currently, only the basic algorithm is being ported.")
    qmodel = quant_fn(model, quant_config, calib_dataloader, calib_iteration)
    return qmodel
=======
    # select quantization algo according to config

    model_info = quant_config.get_model_info(model=q_model)
    configs_mapping = quant_config.to_config_mapping(model_info=model_info)
    logger.debug(configs_mapping)
    for algo_name, algo_func in algos_mapping.items():
        if need_apply(configs_mapping, algo_name):
            logger.info(f"Start to apply {algo_name} on the model.")
            q_model = algo_func(q_model, configs_mapping, calib_dataloader, calib_iteration)
    return q_model
>>>>>>> 26b260e1
<|MERGE_RESOLUTION|>--- conflicted
+++ resolved
@@ -16,20 +16,10 @@
 
 import tensorflow as tf
 
-<<<<<<< HEAD
-from neural_compressor.common import Logger
-from neural_compressor.common.utils import STATIC_QUANT
-from neural_compressor.common.base_config import BaseConfig
-from neural_compressor.tensorflow.utils import algos_mapping
-from neural_compressor.tensorflow.model import Model, get_model_type, BaseModel, KerasModel
-from neural_compressor.tensorflow.quantization.config import parse_tf_config_from_dict
-from neural_compressor.tensorflow.keras.quantization.config import parse_keras_config_from_dict
-=======
 from neural_compressor.common import logger
 from neural_compressor.common.base_config import BaseConfig, ComposableConfig, config_registry
 from neural_compressor.common.utils import STATIC_QUANT
 from neural_compressor.tensorflow.utils import BaseModel, KerasModel, Model, algos_mapping
->>>>>>> 26b260e1
 
 
 def need_apply(configs_mapping: Dict[Tuple[str, callable], BaseConfig], algo_name):
@@ -37,14 +27,10 @@
 
 
 def quantize_model(
-<<<<<<< HEAD
-    model: (str or tf.keras.Model or BaseModel), quant_config: BaseConfig, calib_dataloader: Callable = None, calib_iteration: int = 100
-=======
     model: Union[str, tf.keras.Model, BaseModel],
     quant_config: BaseConfig,
     calib_dataloader: Callable = None,
     calib_iteration: int = 100,
->>>>>>> 26b260e1
 ):
     """The main entry to quantize model.
 
@@ -57,16 +43,9 @@
     Returns:
         q_model: the quantized model.
     """
-<<<<<<< HEAD
-    model = Model(model)
-    parse_config_from_dict = parse_keras_config_from_dict \
-        if isinstance(model, KerasModel) else parse_tf_config_from_dict
-        
-=======
     q_model = Model(model)
     framework_name = "keras" if isinstance(q_model, KerasModel) else "tensorflow"
     registered_configs = config_registry.get_cls_configs()
->>>>>>> 26b260e1
     if isinstance(quant_config, dict):
         quant_config = ComposableConfig.from_dict(quant_config, config_registry=registered_configs[framework_name])
         logger.info(f"Parsed a config dict to construct the quantization config: {quant_config}.")
@@ -75,15 +54,6 @@
             quant_config, BaseConfig
         ), f"Please pass a dict or config instance as the quantization configuration, but got {type(quant_config)}."
     logger.info(f"Quantize model with config: \n {quant_config.to_json_string()} \n")
-<<<<<<< HEAD
-
-    if quant_config.name == STATIC_QUANT:
-        quant_fn = algos_mapping[quant_config.name]
-    else:
-        raise NotImplementedError("Currently, only the basic algorithm is being ported.")
-    qmodel = quant_fn(model, quant_config, calib_dataloader, calib_iteration)
-    return qmodel
-=======
     # select quantization algo according to config
 
     model_info = quant_config.get_model_info(model=q_model)
@@ -93,5 +63,4 @@
         if need_apply(configs_mapping, algo_name):
             logger.info(f"Start to apply {algo_name} on the model.")
             q_model = algo_func(q_model, configs_mapping, calib_dataloader, calib_iteration)
-    return q_model
->>>>>>> 26b260e1
+    return q_model