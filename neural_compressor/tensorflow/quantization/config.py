#!/usr/bin/env python
# -*- coding: utf-8 -*-
#
# Copyright (c) 2023 Intel Corporation
#
# Licensed under the Apache License, Version 2.0 (the "License");
# you may not use this file except in compliance with the License.
# You may obtain a copy of the License at
#
#   http://www.apache.org/licenses/LICENSE-2.0
#
# Unless required by applicable law or agreed to in writing, software
# distributed under the License is distributed on an "AS IS" BASIS,
# WITHOUT WARRANTIES OR CONDITIONS OF ANY KIND, either express or implied.
# See the License for the specific language governing permissions and
# limitations under the License.

from __future__ import annotations

from enum import Enum
from typing import Callable, Dict, List, NamedTuple, Optional, Tuple, Union

import tensorflow as tf

from neural_compressor.common import logger
from neural_compressor.common.base_config import (
    DEFAULT_WHITE_LIST,
    OP_NAME_OR_MODULE_TYPE,
    BaseConfig,
    config_registry,
    register_config,
    register_supported_configs_for_fwk,
)
<<<<<<< HEAD
from neural_compressor.common.utils import DEFAULT_WHITE_LIST, OP_NAME_OR_MODULE_TYPE, STATIC_QUANT

FRAMEWORK_NAME = "tensorflow"
=======
from neural_compressor.common.utils import SMOOTH_QUANT, STATIC_QUANT
from neural_compressor.tensorflow.utils import DEFAULT_SQ_ALPHA_ARGS
>>>>>>> 26b260e1


<<<<<<< HEAD
class Backend(Enum):
    DEFAULT = "tensorflow"


=======
>>>>>>> 02233fb484996bdce5a8b73eec623ed3b5fd1e47
class OperatorConfig(NamedTuple):
    config: BaseConfig
    operators: List[Union[str, Callable]]
    valid_func_list: List[Callable] = []


<<<<<<< HEAD
<<<<<<< HEAD
# mapping the torch module type and functional operation type to string representations
operator2str = {
    tf.nn.conv2d: "Conv2D",
    tf.raw_ops.FusedBatchNormV3: "FusedBatchNormV3",
    tf.nn.conv3d: "Conv3D",
    tf.raw_ops.MatMul: "MatMul",
    tf.raw_ops.BatchMatMul: "BatchMatMul",
    tf.raw_ops.BatchMatMulV2: "BatchMatMulV2",
    tf.nn.depthwise_conv2d: "DepthwiseConv2dNative",
    tf.raw_ops.ConcatV2: "ConcatV2",
    tf.compat.v1.nn.fused_batch_norm: "FusedBatchNorm",
    tf.nn.max_pool: "MaxPool",
    tf.nn.avg_pool: "AvgPool",
    tf.compat.v1.nn.conv2d_backprop_input: "Conv2DBackpropInput",
    tf.raw_ops.Conv3DBackpropInputV2: "Conv3DBackpropInputV2",
}

# Mapping from string representations to their corresponding torch operation/module type
str2operator = {
    "Conv2D": tf.nn.conv2d,
    "FusedBatchNormV3": tf.raw_ops.FusedBatchNormV3,
    "Conv3D": tf.nn.conv3d,
    "MatMul": tf.raw_ops.MatMul,
    "BatchMatMul": tf.raw_ops.BatchMatMul,
    "BatchMatMulV2": tf.raw_ops.BatchMatMulV2,
    "DepthwiseConv2dNative": tf.nn.depthwise_conv2d,
    "ConcatV2": tf.raw_ops.ConcatV2,
    "FusedBatchNorm": tf.compat.v1.nn.fused_batch_norm,
    "MaxPool": tf.nn.max_pool,
    "AvgPool": tf.nn.avg_pool,
    "Conv2DBackpropInput": tf.compat.v1.nn.conv2d_backprop_input,
    "Conv3DBackpropInputV2": tf.raw_ops.Conv3DBackpropInputV2,
}


=======
>>>>>>> 02233fb484996bdce5a8b73eec623ed3b5fd1e47
@register_config(framework_name=FRAMEWORK_NAME, algo_name=STATIC_QUANT)
=======
@register_config(framework_name="keras", algo_name=STATIC_QUANT)
>>>>>>> 26b260e1
class StaticQuantConfig(BaseConfig):
    """Config class for tf static quantization."""

    supported_configs: List[OperatorConfig] = []
    params_list = [
        "weight_dtype",
        "weight_sym",
        "weight_granularity",
        "weight_algorithm",
        "act_dtype",
        "act_sym",
        "act_granularity",
        "act_algorithm",
    ]

    name = STATIC_QUANT

    def __init__(
        self,
        weight_dtype: str = "int8",
        weight_sym: bool = True,
        weight_granularity: str = "per_tensor",
        weight_algorithm: str = "minmax",
        act_dtype: str = "int8",
        act_sym: bool = True,
        act_granularity: str = "per_tensor",
        act_algorithm: str = "minmax",
        white_list: Optional[List[OP_NAME_OR_MODULE_TYPE]] = DEFAULT_WHITE_LIST,
    ):
        """Init static quantization config.

        Args:
            weight_dtype (str): Data type for weights, default is "int".
            weight_sym (bool): Indicates whether weights are symmetric, default is True.
            weight_granularity (str): Calculate tensor-wise scales or channel-wise scales for weights.
            weight_algorithm (str): Choose quantization algorithms for weights.
            act_dtype (str): Data type for activations, default is "int8".
            act_sym (bool): Indicates whether activations are symmetric, default is True.
            act_granularity (str): Calculate tensor-wise scales or channel-wise scales for activations.
            act_algorithm (str): Choose quantization algorithms for activations.
        """
        super().__init__(white_list=white_list)
        self.weight_dtype = weight_dtype
        self.weight_sym = weight_sym
        self.weight_granularity = weight_granularity
        self.weight_algorithm = weight_algorithm
        self.act_dtype = act_dtype
        self.act_sym = act_sym
        self.act_granularity = act_granularity
        self.act_algorithm = act_algorithm
        self._post_init()

    @classmethod
    def register_supported_configs(cls) -> List[OperatorConfig]:
        supported_configs = []
        static_quant_config = StaticQuantConfig(
            weight_dtype=["int8", "fp32"],
            weight_sym=[True, False],
            weight_granularity=["per_tensor", "per_channel"],
            weight_algorithm=["minmax", "kl"],
            act_dtype=["int8", "fp32"],
            act_sym=[True, False],
            act_granularity=["per_tensor", "per_channel"],
            act_algorithm=["minmax", "kl"],
        )
        operators = [
            tf.nn.conv2d,
            tf.raw_ops.FusedBatchNormV3,
            tf.nn.conv3d,
            tf.raw_ops.MatMul,
            tf.raw_ops.BatchMatMul,
            tf.raw_ops.BatchMatMulV2,
            tf.nn.depthwise_conv2d,
            tf.raw_ops.ConcatV2,
            tf.compat.v1.nn.fused_batch_norm,
            tf.nn.max_pool,
            tf.nn.avg_pool,
            tf.compat.v1.nn.conv2d_backprop_input,
            tf.raw_ops.Conv3DBackpropInputV2,
        ]
        supported_configs.append(OperatorConfig(config=static_quant_config, operators=operators))
        cls.supported_configs = supported_configs

    @staticmethod
    def get_model_info(model) -> List[Tuple[str, Callable]]:
        white_list = [
            "Dense",
            "Conv2d",
            "DepthwiseConv2D",
            "SeparableConv2D",
            "AvgPool2D",
            "AveragePooling2D",
            "MaxPool2D",
            "MaxPooling2D",
        ]
        filter_result = []

        for layer in model.model.layers:
            if layer.__class__.__name__ in white_list:
                pair = (layer.name, layer.__class__.__name__)
                filter_result.append(pair)
        logger.debug(f"Get model info: {filter_result}")
        return filter_result

    @classmethod
    def get_config_set_for_tuning(cls) -> Union[None, "StaticQuantConfig", List["StaticQuantConfig"]]:
        # TODO fwk owner needs to update it.
        return StaticQuantConfig(weight_sym=[True, False])


register_supported_configs_for_fwk(fwk_name="keras")


def get_all_registered_configs() -> Dict[str, BaseConfig]:
    """Get all registered configs for keras framework."""
    registered_configs = config_registry.get_cls_configs()
<<<<<<< HEAD
    return registered_configs.get(FRAMEWORK_NAME, {})


def parse_tf_config_from_dict(config_dict: Dict) -> BaseConfig:
    """Generate a BaseConfig instance from a dict."""
    tf_registered_configs = get_all_registered_configs()
    for key, val in config_dict.items():
        if key in tf_registered_configs:
            config = tf_registered_configs[key].from_dict(val)
            return config
=======
    return registered_configs.get("keras", {})
>>>>>>> 26b260e1


def get_default_static_quant_config() -> StaticQuantConfig:
    """Generate the default static quant config.

    Returns:
        the default tf config.
    """
    return StaticQuantConfig()


@register_config(framework_name="tensorflow", algo_name=SMOOTH_QUANT)
class SmoothQuantConfig(BaseConfig):
    """Config class for tf smooth quantization."""

    supported_configs: List[OperatorConfig] = []
    params_list = [
        "alpha",
        "folding",
        "percentile",
        "op_types",
        "scales_per_op",
        "record_max_info",
        "weight_clip",
        "auto_alpha_args",
    ]
    name = SMOOTH_QUANT

    def __init__(
        self,
        alpha: float = 0.5,
        folding: bool = False,
        percentile: float = 99.999,
        op_types: list = ["MatMul", "Conv2D"],
        scales_per_op: bool = True,
        record_max_info: bool = False,
        weight_clip: bool = True,
        auto_alpha_args: Dict = DEFAULT_SQ_ALPHA_ARGS,
        white_list: Optional[List[OP_NAME_OR_MODULE_TYPE]] = DEFAULT_WHITE_LIST,
    ):
        """Init smooth quantization config.

        Args:
            alpha (float or str): alpha value to balance the quantization difficulty of activation and weight.
            folding (bool): whether fold those foldable Mul which are inserted for smooth quant.
            percentile (float): percentile of calibration to remove outliers
            op_types (list): the op type to be smooth quantized.
            scales_per_op (bool): True, each op will have an individual scale, mainlyfor accuracy.
                                  False, ops with the same input will share a scale, mainly for performance.
            record_max_info (bool): whether record the max info in model for alpha tuning.
            weight_clip (bool): whether to clip weight when calculating scales; by default it is on.
            auto_alpha_args (dict): settings for alpha tuning.
        """
        super().__init__()
        self.alpha = alpha
        self.folding = folding
        self.percentile = percentile
        self.op_types = op_types
        self.scales_per_op = scales_per_op
        self.record_max_info = record_max_info
        self.weight_clip = weight_clip
        self.auto_alpha_args = auto_alpha_args
        self.white_list = white_list
        self._post_init()

    @classmethod
    def register_supported_configs(cls) -> List[OperatorConfig]:
        supported_configs = []
        smooth_quant_config = SmoothQuantConfig()
        operators = ["MatMul", "Conv2D"]
        supported_configs.append(OperatorConfig(config=smooth_quant_config, operators=operators))
        cls.supported_configs = supported_configs

    @staticmethod
    def get_model_info(model) -> List[Tuple[str, Callable]]:
        white_list = ["MatMul", "Conv2D"]
        filter_result = []
        for node in model.graph_def.node:
            if node.op in white_list:
                pair = (node.name, node.op)
                filter_result.append(pair)
        logger.debug(f"Get model info: {filter_result}")
        return filter_result

    @classmethod
    def get_config_set_for_tuning(cls) -> Union[None, "SmoothQuantConfig", List["SmoothQuantConfig"]]:
        # TODO fwk owner needs to update it.
        return SmoothQuantConfig(alpha=0.5)


SmoothQuantConfig.register_supported_configs()


def get_default_sq_config() -> SmoothQuantConfig:
    """Generate the default rtn config.

    Returns:
        the default smooth quant config.
    """
    return SmoothQuantConfig()<|MERGE_RESOLUTION|>--- conflicted
+++ resolved
@@ -31,31 +31,15 @@
     register_config,
     register_supported_configs_for_fwk,
 )
-<<<<<<< HEAD
-from neural_compressor.common.utils import DEFAULT_WHITE_LIST, OP_NAME_OR_MODULE_TYPE, STATIC_QUANT
-
-FRAMEWORK_NAME = "tensorflow"
-=======
 from neural_compressor.common.utils import SMOOTH_QUANT, STATIC_QUANT
 from neural_compressor.tensorflow.utils import DEFAULT_SQ_ALPHA_ARGS
->>>>>>> 26b260e1
-
-
-<<<<<<< HEAD
-class Backend(Enum):
-    DEFAULT = "tensorflow"
-
-
-=======
->>>>>>> 02233fb484996bdce5a8b73eec623ed3b5fd1e47
+
 class OperatorConfig(NamedTuple):
     config: BaseConfig
     operators: List[Union[str, Callable]]
     valid_func_list: List[Callable] = []
 
 
-<<<<<<< HEAD
-<<<<<<< HEAD
 # mapping the torch module type and functional operation type to string representations
 operator2str = {
     tf.nn.conv2d: "Conv2D",
@@ -91,12 +75,7 @@
 }
 
 
-=======
->>>>>>> 02233fb484996bdce5a8b73eec623ed3b5fd1e47
-@register_config(framework_name=FRAMEWORK_NAME, algo_name=STATIC_QUANT)
-=======
 @register_config(framework_name="keras", algo_name=STATIC_QUANT)
->>>>>>> 26b260e1
 class StaticQuantConfig(BaseConfig):
     """Config class for tf static quantization."""
 
@@ -213,20 +192,7 @@
 def get_all_registered_configs() -> Dict[str, BaseConfig]:
     """Get all registered configs for keras framework."""
     registered_configs = config_registry.get_cls_configs()
-<<<<<<< HEAD
-    return registered_configs.get(FRAMEWORK_NAME, {})
-
-
-def parse_tf_config_from_dict(config_dict: Dict) -> BaseConfig:
-    """Generate a BaseConfig instance from a dict."""
-    tf_registered_configs = get_all_registered_configs()
-    for key, val in config_dict.items():
-        if key in tf_registered_configs:
-            config = tf_registered_configs[key].from_dict(val)
-            return config
-=======
     return registered_configs.get("keras", {})
->>>>>>> 26b260e1
 
 
 def get_default_static_quant_config() -> StaticQuantConfig:
