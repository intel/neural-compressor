#!/usr/bin/env python
# -*- coding: utf-8 -*-
#
# Copyright (c) 2021 Intel Corporation
#
# Licensed under the Apache License, Version 2.0 (the "License");
# you may not use this file except in compliance with the License.
# You may obtain a copy of the License at
#
#   http://www.apache.org/licenses/LICENSE-2.0
#
# Unless required by applicable law or agreed to in writing, software
# distributed under the License is distributed on an "AS IS" BASIS,
# WITHOUT WARRANTIES OR CONDITIONS OF ANY KIND, either express or implied.
# See the License for the specific language governing permissions and
# limitations under the License.
"""The concrete model wrappers for parsing all TF model formats."""

import copy
import datetime
import importlib
import json
import os
import shutil
import sys
import tempfile
import time
from abc import abstractmethod

import numpy as np
import tensorflow as tf

from neural_compressor.common import logger
from neural_compressor.common.utils import DEFAULT_WORKSPACE
from neural_compressor.tensorflow.utils.utility import version1_gte_version2, version1_lt_version2

tensor_to_node = lambda s: list(set([x.split(":")[0] for x in s]))


def get_tf_model_type(model):
    """The interface of getting type of tensorflow models."""
    try:
        os.environ["CUDA_DEVICE_ORDER"] = "PCI_BUS_ID"
        os.environ["CUDA_VISIBLE_DEVICES"] = "-1"
        model_type = get_model_type(model)
    except:  # pragma: no cover
        os.environ.pop("CUDA_DEVICE_ORDER")
        os.environ.pop("CUDA_VISIBLE_DEVICES")
        raise TypeError(
            "Tensorflow model format is not correctly detected. This could be"
            + "caused by unsupported model or inappropriate framework installation."
        )
    else:
        return model_type


def get_model_type(model):
    """Get Tensorflow mode type.

    Args:
        model (string or model object): model path or model object.

    Returns:
        string: model type
    """
    from neural_compressor.tensorflow.quantization.utils.utility import is_ckpt_format, is_saved_model_format

    if isinstance(model, str):
        model = os.path.abspath(os.path.expanduser(model))
        if (
            (model.endswith(".h5") and os.path.isfile(model))
            or is_saved_model_format(os.path.dirname(model))
            or (os.path.isdir(model) and is_saved_model_format(model))
        ):
            if version1_lt_version2(tf.version.VERSION, "2.10.0"):  # pragma: no cover
                logger.warning("keras model running on tensorflow 2.10.0 and" " lower not support intel ITEX.")
            try:
                model = tf.keras.models.load_model(model)
                if isinstance(model, tf.keras.Model) and hasattr(model, "to_json"):
                    return "keras"
                return "saved_model"  # pragma: no cover
            except:
                pass
    if isinstance(model, tf.keras.Model) and hasattr(model, "to_json"):
        if json.loads(model.to_json())["class_name"] in ["Sequential", "Functional"]:
            # Keras adaptor only support Sequential or Functional model
            return "keras"
        else:  # pragma: no cover
            # otherwise, the backend will fallback to tensorflow_itex
            return "saved_model"
    if isinstance(model, tf.Graph):
        return "graph"
    elif isinstance(model, tf.compat.v1.GraphDef):
        return "graph_def"
    elif not version1_gte_version2(tf.version.VERSION, "2.16.1") and isinstance(
        model, tf.compat.v1.estimator.Estimator
    ):  # pragma: no cover
        return "estimator"
    elif isinstance(model, str):
        model = os.path.abspath(os.path.expanduser(model))
        if model.endswith(".pb") and os.path.isfile(model):
            if is_saved_model_format(os.path.dirname(model)):  # pragma: no cover
                return "saved_model"
            else:
                return "frozen_pb"
        elif model.endswith(".ckpt") and os.path.isfile(model):  # pragma: no cover
            return "slim"
        elif os.path.isdir(model):
            if is_ckpt_format(model):
                return "checkpoint"
            elif is_saved_model_format(model):
                return "saved_model"
        elif os.path.isfile(model + ".pb"):
            return "frozen_pb"

    raise ValueError("model {} has not recognized model type....".format(model))


def validate_graph_node(graph_def, node_names):
    """Validate nodes exist in the graph_def.

    Args:
        graph_def (tf.compat.v1.GraphDef): tf.compat.v1.GraphDef object.
        node_names (list of string): node names to be validated.
    """
    if len(node_names) == 0:
        return False
    all_node_name = [node.name for node in graph_def.node]
    for user_name in node_names:
        if user_name not in all_node_name:
            logger.warning(str("Node name {} specified in yaml doesn't exist in the model.").format(user_name))
            return False
    return True


def validate_and_inference_input_output(graph_def, input_tensor_names, output_tensor_names):
    """Validate and inference the input and output tensor names of graph_def.

    Args:
        graph_def (tf.compat.v1.GraphDef): tf.compat.v1.GraphDef object.
        input_tensor_names (list of string): input_tensor_names of graph_def.
        output_tensor_names (list of string): output_tensor_names of graph_def.

    Returns:
        input_tensor_names (list of string): validated input_tensor_names.
        output_tensor_names (list of string): validated output_tensor_names.
    """
    from neural_compressor.tensorflow.quantization.utils.utility import get_input_output_node_names

    temp_output_tensor_names = []
    if validate_graph_node(graph_def, tensor_to_node(input_tensor_names)):
        input_tensor_names = input_tensor_names
    else:
        input_tensor_names, temp_output_tensor_names = get_input_output_node_names(graph_def)

    if validate_graph_node(graph_def, tensor_to_node(output_tensor_names)):
        output_tensor_names = output_tensor_names
    elif temp_output_tensor_names:
        output_tensor_names = temp_output_tensor_names
    else:  # pragma: no cover
        _, output_tensor_names = get_input_output_node_names(graph_def)

    return input_tensor_names, output_tensor_names


def graph_session(model, input_tensor_names, output_tensor_names, **kwargs):
    """Helper to build session with tf.compat.v1.Graph.

    Args:
        model (tf.compat.v1.Graph): tf.compat.v1.Graph object.
        input_tensor_names (list of string): input_tensor_names of model.
        output_tensor_names (list of string): output_tensor_names of model.

    Returns:
        sess (tf.compat.v1.Session): tf.compat.v1.Session object.
        input_tensor_names (list of string): validated input_tensor_names.
        output_tensor_names (list of string): validated output_tensor_names.
    """
    config = tf.compat.v1.ConfigProto()
    config.use_per_session_threads = 1
    config.inter_op_parallelism_threads = 1
    sess = tf.compat.v1.Session(graph=model, config=config)

    input_tensor_names, output_tensor_names = validate_and_inference_input_output(
        model.as_graph_def(), input_tensor_names, output_tensor_names
    )

    return sess, input_tensor_names, output_tensor_names


def graph_def_session(model, input_tensor_names, output_tensor_names, **kwargs):
    """Build session with tf.compat.v1.GraphDef.

    Args:
        model (tf.compat.v1.GraphDef): tf.compat.v1.GraphDef object.
        input_tensor_names (list of string): input_tensor_names of model.
        output_tensor_names (list of string): output_tensor_names of model.

    Returns:
        sess (tf.compat.v1.Session): tf.compat.v1.Session object
        input_tensor_names (list of string): validated input_tensor_names
        output_tensor_names (list of string): validated output_tensor_names
    """
    device = kwargs.get("device")
    graph = tf.Graph()
    if version1_lt_version2(tf.version.VERSION, "2.0.0"):  # pragma: no cover
        from tensorflow._api.v1.config import experimental

        list_physical_devices = experimental.list_physical_devices
    else:
        list_physical_devices = tf.config.list_physical_devices

    try:
        with graph.as_default():
            tf.import_graph_def(model, name="")
    except:
        input_tensor_names, output_tensor_names = validate_and_inference_input_output(
            model, input_tensor_names, output_tensor_names
        )
        from neural_compressor.tensorflow.quantization.utils.utility import (
            fix_ref_type_of_graph_def,
            strip_unused_nodes,
        )

        model = fix_ref_type_of_graph_def(model)
        input_node_names = tensor_to_node(input_tensor_names)
        output_node_names = tensor_to_node(output_tensor_names)
        model = strip_unused_nodes(model, input_node_names, output_node_names)
        with graph.as_default():
            tf.import_graph_def(model, name="")

    return graph_session(graph, input_tensor_names, output_tensor_names, **kwargs)


def frozen_pb_session(model, input_tensor_names, output_tensor_names, **kwargs):
    """Build session with frozen pb.

    Args:
        model (string): model path.
        input_tensor_names (list of string): input_tensor_names of model.
        output_tensor_names (list of string): output_tensor_names of model.

    Returns:
        sess (tf.compat.v1.Session): tf.compat.v1.Session object.
        input_tensor_names (list of string): validated input_tensor_names.
        output_tensor_names (list of string): validated output_tensor_names.
    """
    graph_def = tf.compat.v1.GraphDef()
    model = model if model.endswith(".pb") else model + ".pb"
    with open(model, "rb") as f:
        graph_def.ParseFromString(f.read())
    return graph_def_session(graph_def, input_tensor_names, output_tensor_names, **kwargs)


def _contains_function_with_implements_attr(saved_model_proto):
    meta_graph = saved_model_proto.meta_graphs[0]
    for function in meta_graph.graph_def.library.function:
        if function.attr.get("_implements", None) or function.attr.get("api_implements", None):  # pragma: no cover
            return True
    return False


def load_saved_model(model, saved_model_tags, input_tensor_names, output_tensor_names):  # pragma: no cover
    """Load graph_def from saved model with the default serving signature key.

    Args:
        model: Directory of the SavedModel.
        saved_model_tags: Set of tags identifying the MetaGraphDef within the
            SavedModel to analyze.
        input_tensor_names (list of string): input_tensor_names of model.
        output_tensor_names (list of string): output_tensor_names of model.

    Returns:
        graph_def: The loaded GraphDef.
        input_tensors: List of input tensors.
        output_tensors: List of output tensors.
    """
    config = tf.compat.v1.ConfigProto()
    config.use_per_session_threads = 1
    config.inter_op_parallelism_threads = 1
    if not os.listdir(os.path.join(model, "variables")):
        sess = tf.compat.v1.Session(graph=tf.Graph(), config=config)
        loader = tf.compat.v1.saved_model.loader.load(sess, ["serve"], model)
        if len(input_tensor_names) == 0:
            input_tensor_names = [i.name for _, i in loader.signature_def["serving_default"].inputs.items()]
        else:
            assert validate_graph_node(
                sess.graph.as_graph_def(), tensor_to_node(input_tensor_names)
            ), "tensor names {} not in the graph".format(input_tensor_names)

        if len(output_tensor_names) == 0:
            output_tensor_names = [i.name for _, i in loader.signature_def["serving_default"].outputs.items()]
        else:
            assert validate_graph_node(
                sess.graph.as_graph_def(), tensor_to_node(output_tensor_names)
            ), "tensor names {} not in the graph".format(output_tensor_names)

        return sess.graph.as_graph_def(), input_tensor_names, output_tensor_names
    else:
        from tensorflow.core.protobuf import config_pb2, meta_graph_pb2
        from tensorflow.python.eager import context
        from tensorflow.python.framework.convert_to_constants import convert_variables_to_constants_v2
        from tensorflow.python.grappler import tf_optimizer
        from tensorflow.python.saved_model import load, signature_constants, tag_constants
        from tensorflow.python.training import saver

        _saved_model = load.load(model, [tag_constants.SERVING])
        func = _saved_model.signatures[signature_constants.DEFAULT_SERVING_SIGNATURE_DEF_KEY]
        frozen_func = convert_variables_to_constants_v2(func)
        grappler_meta_graph_def = saver.export_meta_graph(
            graph_def=frozen_func.graph.as_graph_def(), graph=frozen_func.graph
        )
        if len(input_tensor_names) == 0:
            input_tensor_names = [i.name.split(":")[0] for i in frozen_func.inputs]
        if len(output_tensor_names) == 0:
            output_tensor_names = [i.name.split(":")[0] for i in frozen_func.outputs]
        # Add a collection 'train_op' so that Grappler knows the outputs.
        fetch_collection = meta_graph_pb2.CollectionDef()
        for array in frozen_func.inputs + frozen_func.outputs:
            fetch_collection.node_list.value.append(array.name)
            grappler_meta_graph_def.collection_def["train_op"].CopyFrom(fetch_collection)
        grappler_session_config = config_pb2.ConfigProto()
        rewrite_options = grappler_session_config.graph_options.rewrite_options
        rewrite_options.min_graph_nodes = -1
        opt = tf_optimizer.OptimizeGraph(grappler_session_config, grappler_meta_graph_def, graph_id=b"tf_graph")
        return opt, input_tensor_names, output_tensor_names


<<<<<<< HEAD
=======
def _get_graph_from_saved_model_v3(model, input_tensor_names, output_tensor_names):
    """The version 3 function that get graph from saved_model.

    Args:
        model (string or tf.keras.Model): model path or tf.keras.Model object.
        input_tensor_names (list of string): input tensor names of the model.
        output_tensor_names (list of string): output tensor names of the model.

    Returns:
        graph_def (tf.compat.v1.Session): tf.compat.v1.Session object.
        inputs (list of string): validated input names.
        outputs (list of string): validated output names.
    """
    from neural_compressor.adaptor.tf_utils.util import parse_saved_model

    if isinstance(model, tf.keras.Model):  # pragma: no cover
        save_folder = "/tmp_model.keras" if version1_gte_version2(tf.version.VERSION, "2.16.1") else "/saved_model"
        tmp_dir = DEFAULT_WORKSPACE + save_folder
        model.save(tmp_dir)
        model = tmp_dir
    graph_def, _, _, _, input_names, output_names = parse_saved_model(
        model, True, input_tensor_names, output_tensor_names
    )

    return graph_def, input_names, output_names


>>>>>>> 1e6c6117
def _get_graph_from_saved_model_v2(saved_model_dir, input_tensor_names, output_tensor_names):
    from tensorflow.python.saved_model import signature_constants, tag_constants

    from neural_compressor.tensorflow.quantization.utils.utility import parse_saved_model

    saved_model_exported_names = [signature_constants.DEFAULT_SERVING_SIGNATURE_DEF_KEY]
    saved_model_tags = set([tag_constants.SERVING])
    try:
        graph_def, _saved_model, _, _, input_names, output_names = parse_saved_model(
            saved_model_dir, True, input_tensor_names, output_tensor_names
        )
    except:
        return load_saved_model(saved_model_dir, saved_model_tags, input_tensor_names, output_tensor_names)
    return graph_def, input_names, output_names

<<<<<<< HEAD

def _get_graph_from_original_keras_v2(model, output_dir):
=======
    return load_saved_model(saved_model_dir, saved_model_tags, input_tensor_names, output_tensor_names)


def _get_graph_from_original_keras_v2(model):  # pragma: no cover
    """The version 2 function that get graph from the original keras model.

    Args:
        model (string or tf.keras.Model): model path or tf.keras.Model object.

    Returns:
        graph_def (tf.compat.v1.Session): tf.compat.v1.Session object.
        input_names (list of string): validated input names.
        output_names (list of string): validated output names.
    """
>>>>>>> 1e6c6117
    from tensorflow.lite.python.convert import OpsSet
    from tensorflow.lite.python.util import (
        get_grappler_config,
        model_input_signature,
        run_graph_optimizations,
        trace_model_call,
    )
    from tensorflow.python.eager import def_function
    from tensorflow.python.framework import convert_to_constants, dtypes

    input_signature = None
    # If the model's call is not a `tf.function`, then we need to first get its
    # input signature from `model_input_signature` method.
    if not isinstance(model.call, def_function.Function):
        input_signature = model_input_signature(model, keep_original_batch_size=False)

    func = trace_model_call(model, input_signature)
    concrete_func = func.get_concrete_function()
    funcs = [concrete_func]

    frozen_func, graph_def = convert_to_constants.convert_variables_to_constants_v2_as_graph(
        funcs[0], lower_control_flow=False
    )

    input_tensors = [tensor for tensor in frozen_func.inputs if tensor.dtype != dtypes.resource]
    output_tensors = frozen_func.outputs
    # Grappler will also try to lower while loop into switch merge
    # representation which is undesired for Ophints, so we simply remove
    # those attributes to prevent Grappler from doing so.
    graph = convert_to_constants.disable_lower_using_switch_merge(graph_def)
    # Run function inlining optimization to ensure any models generated
    # through the from_frozen_graph path have been inlined.
    # grappler_config = get_grappler_config(['function'])
    # graph_def = run_graph_optimizations(
    #             graph,
    #             input_tensors,
    #             output_tensors,
    #             config=grappler_config)
    input_names = [tensor.name.split(":")[0] for tensor in input_tensors]
    output_names = [tensor.name.split(":")[0] for tensor in output_tensors]
    return graph_def, input_names, output_names


<<<<<<< HEAD
def _check_keras_format(model, saved_model_dir):
=======
def _check_keras_format(model, saved_model_dir):  # pragma: no cover
    """Decide which method will be used to get graph from the saved_model .

    Args:
        model (string or tf.keras.Model): model path or tf.keras.Model object.
        saved_model_dir (string): the path to save a temporary saved_model.

    Returns:
        graph_def (tf.compat.v1.Session): tf.compat.v1.Session object.
        inputs (list of string): validated input names.
        outputs (list of string): validated output names.
    """
>>>>>>> 1e6c6117
    from tensorflow.python import saved_model
    from tensorflow.python.saved_model import save_options
    from tensorflow.python.saved_model.load import load
    from tensorflow.python.saved_model.loader_impl import parse_saved_model_with_debug_info

    version = "saved_model_v2"
    try:
        saved_model.save(model, saved_model_dir, options=save_options.SaveOptions(save_debug_info=True))
    except:
        return "trackable_object"
    saved_model_proto, _ = parse_saved_model_with_debug_info(saved_model_dir)
    saved_model_version = saved_model_proto.saved_model_schema_version
    if saved_model_version == 0:
        return "saved_model_v1"
    if saved_model_version not in [1, 2]:
        raise ValueError("SavedModel file format({0}) is not supported".format(saved_model_version))
    return version


def _get_graph_from_saved_model_v1(model):
<<<<<<< HEAD
=======
    """The version 1 function that get graph from saved_model.

    Args:
        model (string or tf.keras.Model): model path or tf.keras.Model object.

    Returns:
        graph_def (tf.compat.v1.Session): tf.compat.v1.Session object.
        inputs (list of string): validated input names.
        outputs (list of string): validated output names.
    """
>>>>>>> 1e6c6117
    from tensorflow.lite.python.convert_saved_model import get_inputs_outputs, get_meta_graph_def, get_signature_def
    from tensorflow.python.client import session
    from tensorflow.python.framework import ops
    from tensorflow.python.saved_model import constants, signature_constants, tag_constants

    saved_model_tags = set([tag_constants.SERVING])
    signature_key = signature_constants.DEFAULT_SERVING_SIGNATURE_DEF_KEY

    meta_graph = get_meta_graph_def(model, saved_model_tags)
    signature_def = get_signature_def(meta_graph, signature_key)
    inputs, outputs = get_inputs_outputs(signature_def)  # pragma: no cover
    # Check SavedModel for assets directory.
    collection_def = meta_graph.collection_def
    if constants.ASSETS_KEY in collection_def:  # pragma: no cover
        raise ValueError("SavedModels with assets/ directory are not supported.")

    from tensorflow.compat.v1 import graph_util as tf_graph_util
    from tensorflow.python.saved_model import loader

    graph = ops.Graph()
    import tensorflow as tf

    with session.Session(graph=graph) as sess:
        loader.load(sess, meta_graph.meta_info_def.tags, model)
        sess.run(tf.compat.v1.global_variables_initializer())
        sess.run(tf.compat.v1.tables_initializer())
        output_nodes = list(set([output.split(":")[0] for output in outputs]))
        node_ops = [node.op for node in graph.as_graph_def().node]
        if "MakeIterator" in node_ops:  # pragma: no cover
            output_nodes.append("MakeIterator")
        table_ops = tf.compat.v1.get_collection(tf.compat.v1.GraphKeys.TABLE_INITIALIZERS)
        # For table initialization
        for table_op in table_ops:  # pragma: no cover
            output_nodes.append(table_op.name)
        if len(table_ops) > 0:  # pragma: no cover
            output_nodes.append("init_all_tables")
        graph_def = tf_graph_util.convert_variables_to_constants(sess, graph.as_graph_def(), output_nodes)
    return graph_def, inputs, outputs


<<<<<<< HEAD
=======
def try_loading_keras(model, input_tensor_names, output_tensor_names):  # pragma: no cover
    """Try different ways of loading keras models.

    Args:
        model (string or tf.keras.Model): model path or tf.keras.Model object.
        input_tensor_names (list of string): input tensor names of the model.
        output_tensor_names (list of string): output tensor names of the model.

    Returns:
        graph_def (tf.compat.v1.Session): tf.compat.v1.Session object.
        input_names (list of string): validated input names.
        output_names (list of string): validated output names.
    """
    temp_dir = tempfile.mkdtemp()
    if not isinstance(model, tf.keras.Model):
        model = tf.keras.models.load_model(model)
    keras_format = _check_keras_format(model, temp_dir)

    if keras_format == "saved_model_v2":
        try:
            graph_def, input_names, output_names = _get_graph_from_saved_model_v2(
                temp_dir, input_tensor_names, output_tensor_names
            )
            if "_FusedBatchNormEx" in [node.op for node in graph_def.node]:
                keras_format = "trackable_object"
        except:
            keras_format = "trackable_object"

    if keras_format == "trackable_object":
        try:
            graph_def, input_names, output_names = _get_graph_from_original_keras_v2(model)
        except:
            keras_format = "saved_model_v1"

    if keras_format == "saved_model_v1":  # pragma: no cover
        try:
            tf.keras.backend.set_learning_phase(0)
            graph_def, input_names, output_names = _get_graph_from_saved_model_v1(model)
        except:
            raise ValueError("Not supported keras model type...")

    shutil.rmtree(temp_dir, True)
    return graph_def, input_names, output_names


>>>>>>> 1e6c6117
def keras_session(model, input_tensor_names, output_tensor_names, **kwargs):
    """Build session with keras model.

    Args:
        model (string or tf.keras.Model): model path or tf.keras.Model object.
        input_tensor_names (list of string): input_tensor_names of model.
        output_tensor_names (list of string): output_tensor_names of model.

    Returns:
        sess (tf.compat.v1.Session): tf.compat.v1.Session object.
        input_tensor_names (list of string): validated input_tensor_names.
        output_tensor_names (list of string): validated output_tensor_names.
    """
    temp_dir = tempfile.mkdtemp()
    if tf.version.VERSION > "2.1.0":
        if not isinstance(model, tf.keras.Model):
            model = tf.keras.models.load_model(model)
        keras_format = _check_keras_format(model, temp_dir)
        if keras_format == "saved_model_v2":
            try:
                graph_def, input_names, output_names = _get_graph_from_saved_model_v2(
                    temp_dir, input_tensor_names, output_tensor_names
                )
                if "_FusedBatchNormEx" in [node.op for node in graph_def.node]:
                    keras_format = "trackable_object"
            except:
                keras_format = "trackable_object"
        if keras_format == "trackable_object":
            try:
                graph_def, input_names, output_names = _get_graph_from_original_keras_v2(model, temp_dir)
            except:
                keras_format = "saved_model_v1"
        if keras_format == "saved_model_v1":  # pragma: no cover
            try:
                tf.keras.backend.set_learning_phase(0)
                graph_def, input_names, output_names = _get_graph_from_saved_model_v1(model)
            except:
                raise ValueError("Not supported keras model type...")

    # tensorflow 1.x use v1 convert method
    else:
        tf.keras.backend.set_learning_phase(0)
        graph_def, input_names, output_names = _get_graph_from_saved_model_v1(model)
    shutil.rmtree(temp_dir, True)
    return graph_def_session(graph_def, input_names, output_names, **kwargs)


def slim_session(model, input_tensor_names, output_tensor_names, **kwargs):  # pragma: no cover
    """Build session with slim model.

    Args:
        model (string): model path.
        input_tensor_names (list of string): input_tensor_names of model.
        output_tensor_names (list of string): output_tensor_names of model.

    Returns:
        sess (tf.compat.v1.Session): tf.compat.v1.Session object.
        input_tensor_names (list of string): validated input_tensor_names.
        output_tensor_names (list of string): validated output_tensor_names.
    """
    assert version1_lt_version2(tf.version.VERSION, "2.0.0"), "slim model only used in tensorflow 1.x"
    from neural_compressor.tensorflow.utils.utility import TFSlimNetsFactory

    factory = TFSlimNetsFactory()
    assert "name" in kwargs, "model name should be set in slim checkpoint...."
    assert kwargs["name"] in factory.default_slim_models, "only support topology {}".format(factory.default_slim_models)
    net = copy.deepcopy(factory.networks_map[kwargs["name"]])
    model_func = net.pop("model")
    arg_scope = net.pop("arg_scope")()
    inputs_shape = net.pop("input_shape")
    kwargs = net
    import tf_slim as slim

    with tf.Graph().as_default():
        images = tf.compat.v1.placeholder(name="input", dtype=tf.float32, shape=inputs_shape)
        with tf.compat.v1.Session() as sess:
            with slim.arg_scope(arg_scope) as scope:  # pylint: disable=not-context-manager
                model_func(images, is_training=False, **kwargs)
            graph_def = sess.graph.as_graph_def()
            output_tensor_names = output_tensor_names if len(output_tensor_names) > 0 else [graph_def.node[-1].name]

            from tensorflow.python.tools.freeze_graph import freeze_graph_with_def_protos

            graph_def = freeze_graph_with_def_protos(
                input_graph_def=graph_def,
                input_saver_def=None,
                input_checkpoint=model,
                output_node_names=",".join(output_tensor_names),
                restore_op_name="save/restore_all",
                filename_tensor_name="save/Const:0",
                output_graph="",
                clear_devices=True,
                initializer_nodes="",
            )

    return graph_def_session(graph_def, ["input"], output_tensor_names, **kwargs)


def checkpoint_session(model, input_tensor_names, output_tensor_names, **kwargs):
    """Build session with ckpt model.

    Args:
        model (string): model path.
        input_tensor_names (list of string): input_tensor_names of model.
        output_tensor_names (list of string): validated output_tensor_names of model.

    Returns:
        sess (tf.compat.v1.Session): tf.compat.v1.Session object.
        input_tensor_names (list of string): validated input_tensor_names.
        output_tensor_names (list of string): validated output_tensor_names.
    """
    assert (
        output_tensor_names is not None and len(output_tensor_names) > 0
    ), "outputs should not be None of checkpoint...."

    ckpt_prefix = [os.path.splitext(i)[0] for i in os.listdir(model) if i.endswith(".meta")][0]

    config = tf.compat.v1.ConfigProto()
    config.use_per_session_threads = 1
    config.inter_op_parallelism_threads = 1
    graph = tf.Graph()
    sess = tf.compat.v1.Session(graph=graph, config=config)
    if version1_lt_version2(tf.version.VERSION, "2.0.0"):  # pragma: no cover
        from tensorflow._api.v1.config import experimental

        list_physical_devices = experimental.list_physical_devices
    else:
        list_physical_devices = tf.config.list_physical_devices

    with graph.as_default():
        device = kwargs.get("device")
        if device == "cpu":
            cpus = list_physical_devices("CPU")
            node_device = cpus[0].name.replace("physical_device:", "")
            with graph.device(node_device):
                saver = tf.compat.v1.train.import_meta_graph(
                    os.path.join(model, ckpt_prefix + ".meta"), clear_devices=True
                )
        else:  # pragma: no cover
            saver = tf.compat.v1.train.import_meta_graph(os.path.join(model, ckpt_prefix + ".meta"), clear_devices=True)

        sess.run(tf.compat.v1.global_variables_initializer())
        saver.restore(sess, os.path.join(model, ckpt_prefix))

    from neural_compressor.tensorflow.quantization.utils.utility import get_input_output_node_names

    if validate_graph_node(sess.graph.as_graph_def(), tensor_to_node(input_tensor_names)):
        input_tensor_names = input_tensor_names
    else:
        input_tensor_names, _ = get_input_output_node_names(sess.graph.as_graph_def())
    return sess, input_tensor_names, output_tensor_names


def estimator_session(model, input_tensor_names, output_tensor_names, **kwargs):  # pragma: no cover
    """Build session with estimator model.

    Args:
        model (tf.estimator.Estimator): tf.estimator.Estimator object.
        input_tensor_names (list of string): input_tensor_names of model.
        output_tensor_names (list of string): output_tensor_names of model.
        kwargs (dict): other required parameters, like input_fn.

    Returns:
        sess (tf.compat.v1.Session): tf.compat.v1.Session object.
        input_tensor_names (list of string): validated input_tensor_names.
        output_tensor_names (list of string): validated output_tensor_names.
    """
    assert "input_fn" in kwargs, "input func should be supplied for estimator session...."
    with tf.Graph().as_default() as g:
        features, input_hooks = model._get_features_from_input_fn(kwargs["input_fn"], tf.estimator.ModeKeys.PREDICT)
        estimator_spec = model._call_model_fn(features, None, tf.estimator.ModeKeys.PREDICT, model.config)

        if len(output_tensor_names) == 0:
            outputs = (
                [tensor.name for tensor in estimator_spec.predictions.values()]
                if isinstance(estimator_spec.predictions, dict)
                else [estimator_spec.predictions.name]
            )
        else:
            outputs = output_tensor_names

        logger.info("Estimator output tensor names are {}.".format(outputs))
        with tf.compat.v1.Session(graph=g) as sess:
            sess.run(tf.compat.v1.global_variables_initializer())
            # Freezing a graph requires output_node_names, which can be found in
            # estimator_spec.predictions that contains prediction tensors as a
            # dictionary
            # When a model uses Iterator, we need to have 'MakeIterator' (default
            # name used by TF) in the output_node_names as well.
            output_nodes = list(set([output.split(":")[0] for output in outputs]))
            if "MakeIterator" in [node.op for node in g.as_graph_def().node]:
                output_nodes.append("MakeIterator")

            graph_def = tf.compat.v1.graph_util.convert_variables_to_constants(sess, g.as_graph_def(), output_nodes)

        return graph_def_session(graph_def, input_tensor_names, outputs, **kwargs)


def saved_model_session(model, input_tensor_names, output_tensor_names, **kwargs):
    """Build session with saved model.

    Args:
        model (string): model path.
        input_tensor_names (list of string): input_tensor_names of model.
        output_tensor_names (list of string): output_tensor_names of model.

    Returns:
        sess (tf.compat.v1.Session): tf.compat.v1.Session object.
        input_tensor_names (list of string): validated input_tensor_names.
        output_tensor_names (list of string): validated output_tensor_names.
    """
    try:
        graph_def, input_names, output_names = _get_graph_from_saved_model_v2(
            model, input_tensor_names, output_tensor_names
        )
    except:
        graph_def, input_names, output_names = _get_graph_from_saved_model_v1(model)
    assert graph_def is not None, "Can not parse the saved model..."
    return graph_def_session(graph_def, input_names, output_names, **kwargs)


# it's necessary that a session with input output tensors to run the model
SESSIONS = {
    "frozen_pb": frozen_pb_session,
    "graph_def": graph_def_session,
    "graph": graph_session,
    "saved_model": saved_model_session,
    "llm_saved_model": saved_model_session,
    "keras": keras_session,
    "checkpoint": checkpoint_session,
    "estimator": estimator_session,
    "slim": slim_session,
}


class BaseModel:
    """Base class of all neural_compressor.model, will play graph role."""

    def __init__(self, model, **kwargs):
        """Initialize a BaseModel.

        Args:
            model (object): raw model format. For Tensorflow model, could be path to frozen pb file,
                path to ckpt or savedmodel folder, loaded estimator/graph_def/graph/keras model object.
        """
        self.component = None

    @property
    def model(self):
        """Return model itself."""
        raise NotImplementedError

    @property
    def graph_info(self):
        """Return a dict with content 'Node: Node_type'."""
        raise NotImplementedError

    @abstractmethod
    def save(self, root, *args, **kwargs):
        """Abstract method of model saving."""
        raise NotImplementedError

    @abstractmethod
    def export(
        self,
        save_path: str,
        conf,
    ):
        """Abstract method of model conversion to ONNX."""
        raise NotImplementedError

    @abstractmethod
    def framework(self):
        """Abstract method of model framework."""
        raise NotImplementedError


class TensorflowBaseModel(BaseModel):
    """Build Tensorflow Base Model."""

    def __init__(self, model, **kwargs):
        """Initialize a Tensorflow model.

        Args:
            model (string or tensorflow model object): model path or model object.
        """
        self._model = model
        self._name = ""
        self._weights = None
        self.kwargs = kwargs
        self._graph_info = {}
        self._input_tensor_names = []
        self._output_tensor_names = []
        self._model_type = ""
        self._sess = None
        self._iter_op = None
        self._workspace_path = ""
        self._q_config = None
        self._model_path = None if not isinstance(model, str) else model

    @property
    def model_path(self):
        """Return model path."""
        return self._model_path

    @model_path.setter
    def model_path(self, path):
        """Set model path."""
        self._model_path = path

    def framework(self):
        """Return framework."""
        return "tensorflow"

    @property
    def name(self):
        """Renturn name."""
        return self._name

    @name.setter
    def name(self, name):
        """Set name."""
        self.kwargs.update({"name": name})
        self._name = name

    @property
    def weights(self):
        """Return weights."""
        return self._weights

    @weights.setter
    def weights(self, new_weights):
        """Set weights."""
        self._weights = new_weights

    @property
    def q_config(self):
        """Return q_config."""
        return self._q_config

    @q_config.setter
    def q_config(self, q_config):
        """Set q_config."""
        self._q_config = q_config

    @property
    def workspace_path(self):
        """Return workspace path."""
        return self._workspace_path

    @workspace_path.setter
    def workspace_path(self, path):
        """Set workspace path."""
        self._workspace_path = path

    @property
    def model_type(self):
        """Return model type."""
        return self._model_type

    @model_type.setter
    def model_type(self, model_type):
        """Set model type."""
        assert model_type in SESSIONS, "model type not supported...."
        self._model_type = model_type

    @property
    def model(self):
        """Return model itself."""
        return self.graph

    @property
    def graph_def(self):
        """Return graph definition."""
        return self.graph.as_graph_def()

    @property
    def graph_info(self):
        """Return graph info."""
        self._graph_info = {}
        for node in self.graph_def.node:
            self._graph_info[node.name] = node.op
        return self._graph_info

    @property
    def sess(self):
        """Return Session object."""
        if self._sess is None:
            self._load_sess(self._model, **self.kwargs)
        return self._sess

    @property
    def graph(self):
        """Return model graph."""
        return self.sess.graph

    @graph_def.setter
    def graph_def(self, graph_def):
        """Set graph definition."""
        if self._sess is not None:
            self._sess.close()
        output_sess = SESSIONS["graph_def"](
            graph_def, self._input_tensor_names, self._output_tensor_names, **self.kwargs
        )

        self._sess = output_sess[0]
        self._input_tensor_names = output_sess[1]
        self._output_tensor_names = output_sess[2]
        self.model_type = "graph_def"

    def _load_sess(self, model, **kwargs):
        if self.name:
            kwargs.update({"name": self.name})
        # assert self.model_type, 'model type not set....'
        output_sess = SESSIONS[self.model_type](model, self._input_tensor_names, self._output_tensor_names, **kwargs)
        self._sess = output_sess[0]
        self._input_tensor_names = output_sess[1]
        self._output_tensor_names = output_sess[2]

        tf.compat.v1.get_variable_scope().reuse_variables()
        return self._sess

    @property
    def iter_op(self):
        """Return model iter op list."""
        self._iter_op = []
        if self._sess is None:  # pragma: no cover
            self._load_sess(self._model, **self.kwargs)
        op_list = [node.op for node in self._sess.graph.as_graph_def().node]
        if "MakeIterator" in op_list:  # pragma: no cover
            self._iter_op.append(self._sess.graph.get_operation_by_name("MakeIterator"))
        return self._iter_op

    @property
    def input_tensor_names(self):
        """Return input tensor names."""
        if self._sess is None:
            self._load_sess(self._model, **self.kwargs)
        return copy.deepcopy(self._input_tensor_names)

    @input_tensor_names.setter
    def input_tensor_names(self, tensor_names):
        """Set input tensor names."""
        if len(tensor_names) == 0:  # pragma: no cover
            logger.warning("Input tensor names is empty.")
            return
        if self._sess is not None:
            assert validate_graph_node(
                self.graph_def, tensor_to_node(tensor_names)
            ), "tensor names {} not in graph".format(tensor_names)
        self._input_tensor_names = tensor_names

    @property
    def output_tensor_names(self):
        """Return output tensor names."""
        if len(self._output_tensor_names) == 0:
            self._load_sess(self._model, **self.kwargs)
        return copy.deepcopy(self._output_tensor_names)

    @output_tensor_names.setter
    def output_tensor_names(self, tensor_names):
        """Set output tensor names."""
        if len(tensor_names) == 0:  # pragma: no cover
            logger.warning("Output tensor names should not be empty.")
            return
        if self._sess is not None:
            assert validate_graph_node(
                self.graph_def, tensor_to_node(tensor_names)
            ), "tensor names {} not in graph".format(tensor_names)
        self._output_tensor_names = tensor_names

    # input/output node names and input/output tensor
    # come from input/output tensor names, so do not support assign these values
    @property
    def input_node_names(self):
        """Return input node names."""
        return copy.deepcopy(tensor_to_node(self.input_tensor_names))

    @property
    def output_node_names(self):
        """Return output node names."""
        output_node_names = tensor_to_node(self.output_tensor_names)
        iter_op_list = self.iter_op
        if iter_op_list != []:  # pragma: no cover
            output_node_names += [iter_op.name for iter_op in iter_op_list]
        return copy.deepcopy(output_node_names)

    @property
    def input_tensor(self):
        """Return input tensor."""
        from neural_compressor.tensorflow.quantization.utils.utility import get_tensor_by_name

        return [get_tensor_by_name(self.graph, x) for x in self.input_tensor_names]

    @property
    def output_tensor(self):
        """Return output tensor."""
        from neural_compressor.tensorflow.quantization.utils.utility import get_tensor_by_name

        return [get_tensor_by_name(self.graph, x) for x in self.output_tensor_names]

    def save(self, root=None):
        """Save Tensorflow model."""
        if not root:  # pragma: no cover
            root = DEFAULT_WORKSPACE + "/save.pb"
        root = os.path.abspath(os.path.expanduser(root))
        # if not have suffix, default append .pb
        os.makedirs(os.path.dirname(root), exist_ok=True)
        pb_file = root if os.path.split(root)[-1].endswith(".pb") else root + ".pb"
        f = tf.io.gfile.GFile(pb_file, "wb")
        f.write(self.graph_def.SerializeToString())
        logger.info("Save quantized model to {}.".format(pb_file))


class TensorflowSavedModelModel(TensorflowBaseModel):
    """Build Tensorflow saved model."""

    def __init__(self, model, **kwargs):
        """Initialize a Tensorflow model.

        Args:
            model (string or tensorflow model object): model path or model object.
        """
        super(TensorflowSavedModelModel, self).__init__(model, **kwargs)
        self._auto_trackable = None

    def get_all_weight_names(self):
        """Get weight names of model.

        Returns:
            list: weight names list.
        """
        import tensorflow as tf

        names = []
        for index, layer in enumerate(tf.keras.models.load_model(self._model).layers):
            if len(layer.weights):
                names.append(index)
        return names

    def update_weights(self, tensor_name, new_tensor):
        """Update model weights."""
        pass

    def get_weight(self, tensor_name):
        """Return model weight with a given tensor name.

        Args:
            tensor_name (str): name of a tensor.
        """
        return self.weights[tensor_name]

    @property
    def model(self):
        """Return model in AutoTrackable object."""
        if self._auto_trackable:  # pragma: no cover
            return self._auto_trackable

        root = os.path.abspath(os.path.expanduser(DEFAULT_WORKSPACE))
        root += str(time.time())
        if os.path.exists(root):  # pragma: no cover
            shutil.rmtree(root)
        os.makedirs(root, exist_ok=True)
        if not self._sess:
            self._load_sess(self._model, **self.kwargs)
        _, builder = self.build_saved_model(root)
        builder.save()
        model = tf.saved_model.load(root)
        shutil.rmtree(root)
        self._auto_trackable = model
        return model

    @model.setter
    def model(self, input_model):
        """Set model in AutoTrackable object."""
        self._auto_trackable = input_model

    def build_saved_model(self, root=None):
        """Build Tensorflow saved model.

        Args:
            root (str, optional): path to saved model. Defaults to None.

        Returns:
            root (str): path to saved model.
            builder (tf.compat.v1.saved_model.builder.SavedModelBuilder): builds
                the SavedModel protocol buffer and saves variables and assets.
        """
        if not root:  # pragma: no cover
            root = DEFAULT_WORKSPACE
        root = os.path.abspath(os.path.expanduser(root))
        if os.path.exists(root):
            import shutil

            shutil.rmtree(root)

        os.makedirs(root, exist_ok=True)

        from tensorflow.python.saved_model import signature_constants, tag_constants

        from neural_compressor.tensorflow.quantization.utils.utility import get_tensor_by_name

        builder = tf.compat.v1.saved_model.builder.SavedModelBuilder(root)
        sigs = {}
        with tf.compat.v1.Session(graph=tf.Graph()) as sess:
            # (TODO) not directly use self._sess.graph, use self.graph
            tf.import_graph_def(self.graph.as_graph_def(), name="")
            g = tf.compat.v1.get_default_graph()
            inp = [get_tensor_by_name(g, x) for x in self._input_tensor_names]
            out = [get_tensor_by_name(g, x) for x in self._output_tensor_names]
            sigs[signature_constants.DEFAULT_SERVING_SIGNATURE_DEF_KEY] = (
                tf.compat.v1.saved_model.signature_def_utils.predict_signature_def(
                    {k: v for k, v in zip(self._input_tensor_names, inp)},
                    {k: v for k, v in zip(self._output_tensor_names, out)},
                )
            )
            builder.add_meta_graph_and_variables(sess, [tag_constants.SERVING], signature_def_map=sigs)
        return root, builder

    def save(self, root=None):
        """Save Tensorflow model."""
        root, builder = self.build_saved_model(root)
        builder.save()
        logger.info("Save quantized model to {}.".format(root))


class TensorflowLLMModel(TensorflowSavedModelModel):
    """The class Tensorflow saved model whose GraphDef exceeding maximum protobuf size of 2GB."""

    def __init__(self, model, **kwargs):
        """Initialize a Tensorflow model.

        Args:
            model (string or tensorflow model object): model path or model object.
        """
        super(TensorflowLLMModel, self).__init__(model, **kwargs)

        self._model_path = self.kwargs.get("model_path", None)
        self._weight_name_mapping = self.kwargs.get("weight_name_mapping", None)
        self._sq_weight_scale_dict = self.kwargs.get("sq_weight_scale_dict", None)
        self._weight_tensor_minmax_dict = {}
        self._model_type = "llm_saved_model"

        from neural_compressor.tensorflow.quantization.utils.utility import parse_saved_model

        (
            self._graph_def,
            self._saved_model,
            self.func,
            self.frozen_func,
            self._input_tensor_names,
            self._output_tensor_names,
        ) = parse_saved_model(model)

    @property
    def model_path(self):
        """Return model path.

        The model path in this class is used as a temp path for intermediate model
        """
        return self._model_path

    @model_path.setter
    def model_path(self, path):
        """Set model path.

        The model path in this class is used as a temp path for intermediate model
        """
        self.kwargs.update({"model_path": path})
        self._model_path = path

    @property
    def graph_def(self):
        """Return graph_def."""
        return self._graph_def

    @graph_def.setter
    def graph_def(self, graph_def):
        """Set graph definition."""
        self._graph_def = graph_def
        self.adjust_weight(self.graph_def)
        # the attributes of some nodes can't be correctly read if don't import the graph_def
        tf.import_graph_def(self._graph_def, name="")

    @property
    def model(self):
        """Return model in AutoTrackable Format."""
        if self._sq_weight_scale_dict:
            self.adjust_weight(self.graph_def)
        if not self._auto_trackable:
            self._auto_trackable = tf.saved_model.load(self._model)
        return self._auto_trackable

    @property
    def weight_name_mapping(self):
        """Return weight_name_mapping function."""
        if not self._weight_name_mapping:  # pragma: no cover
            self._weight_name_mapping = self.kwargs.get("weight_name_mapping", None)
        assert self._weight_name_mapping is not None, "weight_name_mapping should not be None!"
        return self._weight_name_mapping

    @weight_name_mapping.setter
    def weight_name_mapping(self, weight_name_mapping):
        """Set weight_name_mapping function."""
        self.kwargs.update({"weight_name_mapping": weight_name_mapping})
        self._weight_name_mapping = weight_name_mapping

    @property
    def sq_weight_scale_dict(self):
        """Return dict of weight scaler for smooth quantization."""
        if not self._sq_weight_scale_dict:  # pragma: no cover
            self._sq_weight_scale_dict = self.kwargs.get("sq_weight_scale_dict", None)
        return self._sq_weight_scale_dict

    @sq_weight_scale_dict.setter
    def sq_weight_scale_dict(self, sq_weight_scale_dict):
        """Set dict of weight scaler for smooth quantization."""
        self.kwargs.update({"sq_weight_scale_dict": sq_weight_scale_dict})
        self._sq_weight_scale_dict = sq_weight_scale_dict

    @property
    def weight_tensor_minmax_dict(self):
        """Return dict of weight scaler for smooth quantization."""
        return self._weight_tensor_minmax_dict

    @property
    def input_tensor_names(self):
        """Return input tensor names."""
        return copy.deepcopy(self._input_tensor_names)

    @input_tensor_names.setter
    def input_tensor_names(self, tensor_names):
        """Set input tensor names."""
        if len(tensor_names) == 0:  # pragma: no cover
            logger.warning("Input tensor names is empty.")
            return

        assert validate_graph_node(
            self._graph_def, tensor_to_node(tensor_names)
        ), "tensor names {} not in graph".format(tensor_names)
        self._input_tensor_names = tensor_names

    @property
    def output_tensor_names(self):
        """Return output tensor names."""
        return copy.deepcopy(self._output_tensor_names)

    @output_tensor_names.setter
    def output_tensor_names(self, tensor_names):
        """Set output tensor names."""
        if len(tensor_names) == 0:  # pragma: no cover
            logger.warning("Output tensor names is empty.")
            return
        if self._graph_def is not None:
            assert validate_graph_node(
                self.graph_def, tensor_to_node(tensor_names)
            ), "tensor names {} not in graph".format(tensor_names)
        self._output_tensor_names = tensor_names

    @property
    def output_node_names(self):
        """Return output node names."""
        output_node_names = tensor_to_node(self.output_tensor_names)
        return copy.deepcopy(output_node_names)

    def adjust_weight(self, graph_def):
        """Adjust weight of LLM saved_model by scale."""
        from tensorflow.python.saved_model import load, tag_constants

        from neural_compressor.tensorflow.quantization.utils.utility import reconstruct_saved_model

        if not self.model_path:
            self.model_path = DEFAULT_WORKSPACE
        self.model_path = os.path.abspath(os.path.expanduser(self.model_path))
        if os.path.exists(self.model_path):
            import shutil
            shutil.rmtree(self.model_path)
        os.makedirs(self.model_path, exist_ok=True)

        reconstruct_saved_model(graph_def, self.func, self.frozen_func, self._saved_model, self.model_path)
        model = load.load(self.model_path, [tag_constants.SERVING])

        if not self._sq_weight_scale_dict:
            self._auto_trackable = model
            return 
        
        for idx, weight_tensor in enumerate(model.variables):
            parsed_weight_name = self.weight_name_mapping(weight_tensor.name)
            if parsed_weight_name in self.sq_weight_scale_dict:
<<<<<<< HEAD
                try:
                    weight_array = np.transpose(weight_tensor, [1, 0])
                    weight_array *= self.sq_weight_scale_dict[parsed_weight_name]
                    weight_array = np.transpose(weight_array, [1, 0])
                    tf.compat.v1.assign(model.variables[idx], weight_array)
                except:
                    breakpoint()
=======
                if len(weight_tensor.shape) == 4:  # pragma: no cover
                    shape_parm = [0, 1, 3, 2]
                elif len(weight_tensor.shape) == 2:
                    shape_parm = [1, 0]
                weight_array = np.transpose(weight_tensor, shape_parm)
                weight_array *= self.sq_weight_scale_dict[parsed_weight_name]
                weight_array = np.transpose(weight_array, shape_parm)
                tf.compat.v1.assign(model.variables[idx], weight_array)
>>>>>>> 1e6c6117
            else:
                weight_array = weight_tensor

            if parsed_weight_name not in self._weight_tensor_minmax_dict:
                self._weight_tensor_minmax_dict[parsed_weight_name] = [np.min(weight_array), np.max(weight_array)]
        self._auto_trackable = model

    def save(self, root=None):
        """Save the model to the root path."""
        import shutil

        from neural_compressor.tensorflow.quantization.utils.utility import parse_saved_model, reconstruct_saved_model

        if not root:  # pragma: no cover
            root = DEFAULT_WORKSPACE
        root = os.path.abspath(os.path.expanduser(root))
        if os.path.exists(root):  # pragma: no cover
            shutil.rmtree(root)
        os.makedirs(root, exist_ok=True)

        if self.sq_weight_scale_dict:
            self.adjust_weight(self._graph_def)
        graph_def, _saved_model, func, frozen_func, _, _ = parse_saved_model(self.model)
        reconstruct_saved_model(graph_def, func, frozen_func, _saved_model, root)
        logger.info("Save quantized model to {}.".format(root))
        # delete the LLM file saved in this temporary path
        shutil.rmtree(self.model_path, ignore_errors=True)


<<<<<<< HEAD
class TensorflowSubclassedKerasModel(TensorflowSavedModelModel):
    """Build a subclassed Keras model."""

    def __init__(self, model="", **kwargs):
        """Initialize a subclassed Keras model.

        Args:
            model (string or  tf.keras.Model object): model path or model object.
        """
        super(TensorflowSubclassedKerasModel, self).__init__(model)
        self.model_type = "saved_model"
        self._keras_model = None

    def _build_as_functional_model(self, model_path):
        breakpoint()
        TFSMlayer = tf.keras.layers.TFSMLayer(model_path, call_endpoint="serving_default")
        inputs = tf.keras.Input(shape=(3, 224, 224))
        outputs = TFSMlayer(inputs)
        return tf.keras.Model(inputs, outputs)

    @property
    def model(self):
        """Return model in Keras Functional object."""
        if self._keras_model:
            return self._keras_model


        root = DEFAULT_WORKSPACE + "/saved_model"
        root = os.path.abspath(os.path.expanduser(root))
        if os.path.exists(root):
            shutil.rmtree(root)
        os.makedirs(root, exist_ok=True)
        if not self._sess:
            self._load_sess(self._model, **self.kwargs)
        _, builder = self.build_saved_model(root)
        builder.save()
        self._keras_model =  self._build_as_functional_model(root)
        shutil.rmtree(root)

        return self._keras_model

    @model.setter
    def model(self, q_model):
        """Set model itself."""
        self._keras_model = q_model

    def save(self, root=None):
        """Save Tensorflow QAT model."""
        if not root:
            root = DEFAULT_WORKSPACE + "/keras_model.keras"
        root = os.path.abspath(os.path.expanduser(root))
        os.makedirs(os.path.dirname(root), exist_ok=True)

        self.model.save(root)
        return root


class TensorflowQATModel(TensorflowSavedModelModel):
    """Build Tensorflow QAT model."""

    def __init__(self, model="", **kwargs):
        """Initialize a Tensorflow QAT model.

        Args:
            model (string or  tf.keras.Model object): model path or model object.
        """
        assert isinstance(model, tf.keras.Model) or isinstance(
            model, str
        ), "The TensorflowQATModel should be initialized either by a string or a tf.keras.Model."
        super(TensorflowQATModel, self).__init__(model)
        self.keras_model = None
        self.model_type = "keras"

    @property
    def model(self):
        """Return model itself."""
        if self.keras_model is None:
            if isinstance(self._model, tf.keras.Model):
                self.keras_model = self._model
            else:
                self.keras_model = tf.keras.models.load_model(self._model)

        return self.keras_model

    @model.setter
    def model(self, q_model):
        """Set model itself."""
        self.keras_model = q_model

    @property
    def frozen_graph_def(self):
        """Get frozen graph_def."""
        graph_def = tf.compat.v1.graph_util.convert_variables_to_constants(
            self.sess, self.sess.graph_def, self.output_node_names
        )
        return graph_def

    def save(self, root=None):
        """Save Tensorflow QAT model."""
        if not root:
            root = DEFAULT_WORKSPACE + "/saved_model"
        root = os.path.abspath(os.path.expanduser(root))
        os.makedirs(os.path.dirname(root), exist_ok=True)
        if root.endswith(".pb"):
            saved_format = "pb file"
            graph_def = self.frozen_graph_def
            f = tf.io.gfile.GFile(root, "wb")
            f.write(graph_def.SerializeToString())
        else:
            q_aware_model = self.keras_model
            q_aware_model.save(root)
            saved_format = "saved_model"
            if root.endswith(".h5"):
                saved_format = "h5 file"
        logger.info("Save quantized model to {}.".format(saved_format))
        return root


=======
>>>>>>> 1e6c6117
class TensorflowCheckpointModel(TensorflowBaseModel):
    """Build Tensorflow checkpoint model."""

    @property
    def graph_def(self):
        """Return graph definition."""
        if self.model_type == "graph_def":  # pragma: no cover
            return self.sess.graph.as_graph_def()
        from tensorflow.compat.v1 import graph_util

        from neural_compressor.tensorflow.quantization.utils.utility import _parse_ckpt_bn_input

        graph_def = self.sess.graph.as_graph_def()
        graph_def = _parse_ckpt_bn_input(graph_def)
        return graph_util.convert_variables_to_constants(
            sess=self._sess, input_graph_def=graph_def, output_node_names=self.output_node_names
        )

    @graph_def.setter
    def graph_def(self, graph_def):
        """Set graph definition."""
        if self._sess is not None:
            self._sess.close()
        output_sess = SESSIONS["graph_def"](
            graph_def, self._input_tensor_names, self._output_tensor_names, **self.kwargs
        )
        self._sess = output_sess[0]
        self._input_tensor_names = output_sess[1]
        self._output_tensor_names = output_sess[2]
        self.model_type = "graph_def"

    @property
    def model(self):
        """Return the model itself to avoid the initialization issue."""
        return self


class KerasModel(BaseModel):
    """Build Keras model."""

    def __init__(self, model, **kwargs):
        """Initialize a Keras model.

        Args:
            model (string or keras model object): model path or model object.
        """
        self.component = None
        self._model = model
        if not isinstance(model, tf.keras.Model):
            self._model_object = tf.keras.models.load_model(self._model)
        else:
            self._model_object = self._model
        self._q_config = None

    @property
    def q_config(self):
        """Return q_config."""
        return self._q_config

    @q_config.setter
    def q_config(self, q_config):
        """Set q_config."""
        self._q_config = q_config

    @property
    def model(self):
        """Return model itself."""
        return self._model_object

    @property
    def graph_info(self):
        """Return graph info."""
        # (TODO) get the graph info
        return None

    @abstractmethod
    def save(self, root, *args, **kwargs):
        """Save Keras model."""
        self._model_object.save(root)
        logger.info("Save quantized model to {}.".format(root))

    @property
    def input_node_names(self):
        """Return input node names."""
        return self.model.input_names

    @property
    def output_node_names(self):
        """Return output node names."""
        return self.model.output_names


TENSORFLOW_MODELS = {
    "frozen_pb": TensorflowBaseModel,
    "graph_def": TensorflowBaseModel,
    "graph": TensorflowBaseModel,
    "checkpoint": TensorflowCheckpointModel,
    "estimator": TensorflowBaseModel,
    "slim": TensorflowBaseModel,
    "saved_model": TensorflowSavedModelModel,
    "AutoTrackable": TensorflowSavedModelModel,
    "llm_saved_model": TensorflowLLMModel,
    "keras": KerasModel,
}


class TensorflowModel(object):
    """A wrapper to construct a Tensorflow Model."""

    def __new__(cls, model_type, root, **kwargs):
        """Create a new instance object of TensorflowModel.

        Args:
            model_type (str): model type.
            root (str): model path.

        Returns:
            tensorflow model object: tensorflow model.
        """
        os.environ["CUDA_DEVICE_ORDER"] = "PCI_BUS_ID"
        os.environ["CUDA_VISIBLE_DEVICES"] = "-1"
        model = TENSORFLOW_MODELS[model_type](root, **kwargs)
        model.model_type = model_type
        return model<|MERGE_RESOLUTION|>--- conflicted
+++ resolved
@@ -326,8 +326,6 @@
         return opt, input_tensor_names, output_tensor_names
 
 
-<<<<<<< HEAD
-=======
 def _get_graph_from_saved_model_v3(model, input_tensor_names, output_tensor_names):
     """The version 3 function that get graph from saved_model.
 
@@ -355,7 +353,6 @@
     return graph_def, input_names, output_names
 
 
->>>>>>> 1e6c6117
 def _get_graph_from_saved_model_v2(saved_model_dir, input_tensor_names, output_tensor_names):
     from tensorflow.python.saved_model import signature_constants, tag_constants
 
@@ -363,18 +360,7 @@
 
     saved_model_exported_names = [signature_constants.DEFAULT_SERVING_SIGNATURE_DEF_KEY]
     saved_model_tags = set([tag_constants.SERVING])
-    try:
-        graph_def, _saved_model, _, _, input_names, output_names = parse_saved_model(
-            saved_model_dir, True, input_tensor_names, output_tensor_names
-        )
-    except:
-        return load_saved_model(saved_model_dir, saved_model_tags, input_tensor_names, output_tensor_names)
-    return graph_def, input_names, output_names
-
-<<<<<<< HEAD
-
-def _get_graph_from_original_keras_v2(model, output_dir):
-=======
+
     return load_saved_model(saved_model_dir, saved_model_tags, input_tensor_names, output_tensor_names)
 
 
@@ -389,7 +375,6 @@
         input_names (list of string): validated input names.
         output_names (list of string): validated output names.
     """
->>>>>>> 1e6c6117
     from tensorflow.lite.python.convert import OpsSet
     from tensorflow.lite.python.util import (
         get_grappler_config,
@@ -433,9 +418,6 @@
     return graph_def, input_names, output_names
 
 
-<<<<<<< HEAD
-def _check_keras_format(model, saved_model_dir):
-=======
 def _check_keras_format(model, saved_model_dir):  # pragma: no cover
     """Decide which method will be used to get graph from the saved_model .
 
@@ -448,7 +430,6 @@
         inputs (list of string): validated input names.
         outputs (list of string): validated output names.
     """
->>>>>>> 1e6c6117
     from tensorflow.python import saved_model
     from tensorflow.python.saved_model import save_options
     from tensorflow.python.saved_model.load import load
@@ -469,8 +450,6 @@
 
 
 def _get_graph_from_saved_model_v1(model):
-<<<<<<< HEAD
-=======
     """The version 1 function that get graph from saved_model.
 
     Args:
@@ -481,7 +460,6 @@
         inputs (list of string): validated input names.
         outputs (list of string): validated output names.
     """
->>>>>>> 1e6c6117
     from tensorflow.lite.python.convert_saved_model import get_inputs_outputs, get_meta_graph_def, get_signature_def
     from tensorflow.python.client import session
     from tensorflow.python.framework import ops
@@ -522,8 +500,6 @@
     return graph_def, inputs, outputs
 
 
-<<<<<<< HEAD
-=======
 def try_loading_keras(model, input_tensor_names, output_tensor_names):  # pragma: no cover
     """Try different ways of loading keras models.
 
@@ -531,52 +507,6 @@
         model (string or tf.keras.Model): model path or tf.keras.Model object.
         input_tensor_names (list of string): input tensor names of the model.
         output_tensor_names (list of string): output tensor names of the model.
-
-    Returns:
-        graph_def (tf.compat.v1.Session): tf.compat.v1.Session object.
-        input_names (list of string): validated input names.
-        output_names (list of string): validated output names.
-    """
-    temp_dir = tempfile.mkdtemp()
-    if not isinstance(model, tf.keras.Model):
-        model = tf.keras.models.load_model(model)
-    keras_format = _check_keras_format(model, temp_dir)
-
-    if keras_format == "saved_model_v2":
-        try:
-            graph_def, input_names, output_names = _get_graph_from_saved_model_v2(
-                temp_dir, input_tensor_names, output_tensor_names
-            )
-            if "_FusedBatchNormEx" in [node.op for node in graph_def.node]:
-                keras_format = "trackable_object"
-        except:
-            keras_format = "trackable_object"
-
-    if keras_format == "trackable_object":
-        try:
-            graph_def, input_names, output_names = _get_graph_from_original_keras_v2(model)
-        except:
-            keras_format = "saved_model_v1"
-
-    if keras_format == "saved_model_v1":  # pragma: no cover
-        try:
-            tf.keras.backend.set_learning_phase(0)
-            graph_def, input_names, output_names = _get_graph_from_saved_model_v1(model)
-        except:
-            raise ValueError("Not supported keras model type...")
-
-    shutil.rmtree(temp_dir, True)
-    return graph_def, input_names, output_names
-
-
->>>>>>> 1e6c6117
-def keras_session(model, input_tensor_names, output_tensor_names, **kwargs):
-    """Build session with keras model.
-
-    Args:
-        model (string or tf.keras.Model): model path or tf.keras.Model object.
-        input_tensor_names (list of string): input_tensor_names of model.
-        output_tensor_names (list of string): output_tensor_names of model.
 
     Returns:
         sess (tf.compat.v1.Session): tf.compat.v1.Session object.
@@ -1359,15 +1289,6 @@
         for idx, weight_tensor in enumerate(model.variables):
             parsed_weight_name = self.weight_name_mapping(weight_tensor.name)
             if parsed_weight_name in self.sq_weight_scale_dict:
-<<<<<<< HEAD
-                try:
-                    weight_array = np.transpose(weight_tensor, [1, 0])
-                    weight_array *= self.sq_weight_scale_dict[parsed_weight_name]
-                    weight_array = np.transpose(weight_array, [1, 0])
-                    tf.compat.v1.assign(model.variables[idx], weight_array)
-                except:
-                    breakpoint()
-=======
                 if len(weight_tensor.shape) == 4:  # pragma: no cover
                     shape_parm = [0, 1, 3, 2]
                 elif len(weight_tensor.shape) == 2:
@@ -1376,7 +1297,6 @@
                 weight_array *= self.sq_weight_scale_dict[parsed_weight_name]
                 weight_array = np.transpose(weight_array, shape_parm)
                 tf.compat.v1.assign(model.variables[idx], weight_array)
->>>>>>> 1e6c6117
             else:
                 weight_array = weight_tensor
 
@@ -1406,7 +1326,6 @@
         shutil.rmtree(self.model_path, ignore_errors=True)
 
 
-<<<<<<< HEAD
 class TensorflowSubclassedKerasModel(TensorflowSavedModelModel):
     """Build a subclassed Keras model."""
 
@@ -1525,8 +1444,6 @@
         return root
 
 
-=======
->>>>>>> 1e6c6117
 class TensorflowCheckpointModel(TensorflowBaseModel):
     """Build Tensorflow checkpoint model."""
 
