--- conflicted
+++ resolved
@@ -261,48 +261,44 @@
         scale: scale
         zero_point: zero point
     """
-<<<<<<< HEAD
     data = np.reshape(data, (-1, group_size)).astype(np.float32)   # nb = data.shape[0], (nb, group_size)
-=======
-    data = np.reshape(data, (-1, group_size)).astype(np.float32)  # (nb, group_size)
->>>>>>> 1b3518a1
     maxq = 2**num_bits - 1
     minq = 0
-    sum_x2 = np.sum(data**2, axis=1, keepdims=True)  # (nb, 1)
-    av_x = np.sqrt(sum_x2 / group_size)  # (nb, 1)
-    weights = np.add(av_x, np.abs(data))  # (nb, group_size)
-    rmin = np.min(data, axis=1, keepdims=True)  # (nb, 1)
-    rmax = np.max(data, axis=1, keepdims=True)  # (nb, 1)
-    sum_w = np.sum(weights, axis=1, keepdims=True)  # (nb, 1)
-    sum_x = np.sum(weights * data, axis=1, keepdims=True)  # (nb, group_size)
-    iscale = np.ones(rmax.shape, dtype=data.dtype)  # (nb, 1)
+    sum_x2 = np.sum(data**2, axis=1, keepdims=True) # (nb, 1)
+    av_x = np.sqrt(sum_x2 / group_size) # (nb, 1)
+    weights = np.add(av_x, np.abs(data)) # (nb, group_size)
+    rmin = np.min(data, axis=1, keepdims=True) # (nb, 1)
+    rmax = np.max(data, axis=1, keepdims=True) # (nb, 1)
+    sum_w = np.sum(weights, axis=1, keepdims=True) # (nb, 1)
+    sum_x = np.sum(weights * data, axis=1, keepdims=True) # (nb, group_size)
+    iscale = np.ones(rmax.shape, dtype=data.dtype) # (nb, 1)
     mask = rmin != rmax
     iscale[mask] = (maxq - minq) / (rmax[mask] - rmin[mask])
     scale = 1 / iscale
-    quant_data = np.clip(np.round(iscale * (data - rmin)), minq, maxq)  # (nb, group_size)
-    diff = scale * quant_data + rmin - data  # (nb, group_size)
-    best_mad = np.sum(weights * diff**2, axis=1, keepdims=True)  # (nb, 1)
+    quant_data = np.clip(np.round(iscale * (data - rmin)), minq, maxq) # (nb, group_size)
+    diff = scale * quant_data + rmin - data # (nb, group_size)
+    best_mad = np.sum(weights * diff ** 2, axis=1, keepdims=True) # (nb, 1)
     nstep = 20
     rdelta = 0.1
     # nstep * rdelta = -2 * rrmin, maxq - minq = 2**num_bits - 1
     rrmin = -1
     for is_ in range(nstep):
-        iscale_new = np.ones(rmax.shape, dtype=data.dtype)  # (nb, 1)
+        iscale_new = np.ones(rmax.shape, dtype=data.dtype) # (nb, 1)
         factor = np.array([rrmin + rdelta * is_ + maxq - minq]).astype(data.dtype)[0]
         mask = rmin != rmax
         iscale_new[mask] = factor / (rmax[mask] - rmin[mask])
-        quant_data_new = np.clip(np.round(iscale_new * (data - rmin)), minq, maxq)  # (nb, group_size)
+        quant_data_new = np.clip(np.round(iscale_new * (data - rmin)), minq, maxq) # (nb, group_size)
         mul_weights_quant_data_new = weights * quant_data_new
-        sum_l = np.sum(mul_weights_quant_data_new, axis=1, keepdims=True)  # (nb, 1)
-        sum_l2 = np.sum(mul_weights_quant_data_new * quant_data_new, axis=1, keepdims=True)  # (nb, 1)
-        sum_xl = np.sum(mul_weights_quant_data_new * data, axis=1, keepdims=True)  # (nb, 1)
-        D = np.subtract(sum_w * sum_l2, sum_l**2)  # (nb, 1)
-
-        this_scale = (sum_w * sum_xl - sum_x * sum_l) / D  # (nb, 1)
-        this_min = (sum_l2 * sum_x - sum_l * sum_xl) / D  # (nb, 1)
-
-        diff = this_scale * quant_data_new + this_min - data  # (nb, group_size)
-        mad = np.sum(weights * diff**2, axis=1, keepdims=True)  # (nb, 1)
+        sum_l = np.sum(mul_weights_quant_data_new, axis=1, keepdims=True) # (nb, 1)
+        sum_l2 = np.sum(mul_weights_quant_data_new * quant_data_new, axis=1, keepdims=True) # (nb, 1)
+        sum_xl = np.sum(mul_weights_quant_data_new * data, axis=1, keepdims=True) # (nb, 1)
+        D = np.subtract(sum_w * sum_l2, sum_l ** 2) # (nb, 1)
+
+        this_scale = (sum_w * sum_xl - sum_x * sum_l) / D # (nb, 1)
+        this_min = (sum_l2 * sum_x - sum_l * sum_xl) / D # (nb, 1)
+
+        diff = this_scale * quant_data_new + this_min - data # (nb, group_size)
+        mad = np.sum(weights * diff ** 2, axis=1, keepdims=True) # (nb, 1)
 
         mad_1 = np.array(mad)
         best_mad_1 = np.array(best_mad)
