--- conflicted
+++ resolved
@@ -1,615 +1,610 @@
-#
-# -*- coding: utf-8 -*-
-#
-# Copyright (c) 2023 Intel Corporation
-#
-# Licensed under the Apache License, Version 2.0 (the "License");
-# you may not use this file except in compliance with the License.
-# You may obtain a copy of the License at
-#
-#    http://www.apache.org/licenses/LICENSE-2.0
-#
-# Unless required by applicable law or agreed to in writing, software
-# distributed under the License is distributed on an "AS IS" BASIS,
-# WITHOUT WARRANTIES OR CONDITIONS OF ANY KIND, either express or implied.
-# See the License for the specific language governing permissions and
-# limitations under the License.
-"""SmoothQuant for onnxrt adaptor."""
-
-import os
-import copy
-import onnx
-import logging
-import numpy as np
-from onnx import onnx_pb as onnx_proto
-from neural_compressor.model.model import BaseModel
-from neural_compressor.model.onnx_model import ONNXModel
-<<<<<<< HEAD
-from neural_compressor.adaptor.ox_utils.util import to_numpy, quantize_data, _get_qrange_for_qType
-=======
-from neural_compressor.adaptor.ox_utils.util import find_by_name, \
-                    quantize_data, _get_qrange_for_qType, is_B_transposed
->>>>>>> 04c482a2
-from onnx import numpy_helper, helper
-
-logger = logging.getLogger("neural_compressor")
-
-dtype_map = {np.dtype('float32'): 1,
-             np.dtype('uint8'): 2,
-             np.dtype('int8'): 3,
-             np.dtype('int32'): 6,
-             np.dtype('int64'): 7,
-             np.dtype('float16'): 10,
-             np.dtype('double'): 11}
- 
-def get_quant_dequant_output(model, input_data, output_data, reduce_range, backend):
-    """Get loss between fp32 output and QDQ output.
-    
-    Args:
-        model (object): model
-        input_data (numpy.ndarray): fp32 input
-        output_data (numpy.ndarray): fp32 output
-        reduce_range (bool): use 7 bit or not
-        backend (str): execution provider
-    """
-    import onnxruntime as ort
-    input_data = quant_dequant_data(input_data, reduce_range, 2, 'asym')
-    sess = ort.InferenceSession(model.SerializeToString(), providers=[backend])
-    preds = sess.run(None, {model.graph.input[0].name: input_data})
-    loss = np.sum(np.abs(output_data - preds) ** 2)
-    return loss
-
-def make_sub_graph(node, inits, input_data, output_data, reduce_range, opset, ir_version):
-    """Build a model with the specific node.
-    
-    Args:
-        node (object): node
-        inits (list): initializer inputs of this node
-        input_data (numpy.ndarray): fp32 input
-        output_data (numpy.ndarray): fp32 output
-        reduce_range (bool): use 7 bit or not
-        opset (object): opset of the model
-        ir_version (object): ir_version of the model
-    """
-    from onnx import helper, TensorProto, numpy_helper
-    input = helper.make_tensor_value_info(node.input[0], dtype_map[input_data.dtype], input_data.shape)
-    output = helper.make_tensor_value_info(node.output[0], dtype_map[output_data.dtype], output_data.shape)
-    graph = helper.make_graph([node], 'sub_graph', [input], [output], inits)
-    model = helper.make_model(graph, opset_imports=opset)
-    model.ir_version = ir_version
-    return model
-
-def quant_dequant_data(data, reduce_range=False, qType=3, scheme='sym'):
-    """Quantize and then dequantize data.
-
-    Args:
-        data (numpy.ndarray): target data
-        reduce_range (bool): use 7 bit or not
-        qType (int): data type
-        scheme (str): sym or asym quantization
-    """
-    rmin, rmax, zero_point, scale, quantized_data = quantize_data(
-        data.flatten().tolist(), _get_qrange_for_qType(qType, reduce_range), qType, scheme)
-    return ((quantized_data - zero_point) * scale).astype(data.dtype).reshape(data.shape)
-
-class ORTSmoothQuant:
-    """Fake input channel quantization.
-    
-    For more details please refer to:
-    [1] SmoothQuant: Accurate and Efficient
-    Post-Training Quantization for Large Language Models
-    [2] SPIQ: Data-Free Per-Channel Static Input Quantization
-    We only support inplace mode which means the model weights will be changed,
-    you can call recover function to recover the weights if needed.
-    """
-    def __init__(self, model, dataloader, reduce_range=False, backend='CPUExecutionProvider'):
-        """Initialize the attributes of class."""
-        self.model = model if isinstance(model, BaseModel) else ONNXModel(model) 
-        self.value_infos = {vi.name: vi for vi in self.model.model.graph.value_info}
-        self.value_infos.update({ot.name: ot for ot in self.model.model.graph.output})
-        self.value_infos.update({it.name: it for it in self.model.model.graph.input})
-        self.dataloader = dataloader
-        self.reduce_range = reduce_range
-        self.backend = backend
-        self.tensor_scales_info = {}
-        self.new_added_mul_nodes = []
-        self.new_added_value_info = []
-        self.new_init_tensors = []  # scales_tensor
-        self.alpha = None
-        self.percentile = None
-        self.op_types = None
-        self.scales_per_op = None
-        self.calib_iter = None
-        self.max_vals_per_channel = {}
-        self.shape_info = None
-        self.tensors_to_node = {}
-        self.replace_input = []
-        self.ops_to_absorb = []
-        self._build_absorb_function()
-        
-    def transform(self, alpha=0.5, folding=True, percentile=99.999, op_types=['Gemm', 'Conv', 'MatMul', 'FusedConv'],
-                  scales_per_op=True, calib_iter=100, quantize_config=None,
-                  auto_alpha_args={'alpha_min': 0.3, 'alpha_max': 0.7, 'alpha_step': 0.05, 'attn_method': 'min'}):
-        """The main entry of smooth quant.
-
-        Args:
-            alpha (float or str): alpha value to balance the quantization difficulty of activation and weight.
-            folding (bool): whether fold those foldable Mul which are inserted for smooth quant
-            percentile (float): percentile of calibration to remove outliers
-            op_types (list): the op type to be smooth quantized
-            scales_per_op (bool): True, each op will have an individual scale, mainlyfor accuracy
-                                  False, ops with the same input will share a scale, mainly for performance
-            calib_iter (int): iteration num for calibration
-            quantize_config (dict): quantize config
-
-        Returns:
-            A FP32 model with the same architecture as the orig model but with different weight which will be
-            benefit to quantization
-        """
-        if isinstance(alpha, float) and (alpha < 0 or alpha > 1):
-            logger.warning("alpha should be a float value in [0, 1] or 'auto' ")
-            if alpha < 0:
-                alpha = 0
-                logger.warning("reset alpha to 0 ")
-            elif alpha > 1.0:
-                alpha = 1.0
-                logger.warning("reset alpha to 1.0 ")
-
-        need_calibration = self._check_need_calibration(alpha, percentile, op_types, scales_per_op, calib_iter)
-        if need_calibration:
-            self._dump_op_info(percentile, op_types, calib_iter, quantize_config)
-
-            if alpha == 'auto':
-                alpha = self._auto_tune_alpha(calib_iter, **auto_alpha_args)
-
-            scales = self._get_smooth_scales(alpha)
-            self._insert_smooth_mul_op(scales)
-            self._adjust_weights(scales)
-        self.model.add_nodes(self.new_added_mul_nodes)
-        self.model.model.graph.value_info.extend(self.new_added_value_info)
-        self.model.add_initializers(self.new_init_tensors)
-        for node, old_input_name, new_input_name in self.replace_input:
-            self.model.replace_node_input(node, old_input_name, new_input_name)
-
-        self.model.update()
-        if folding:
-            self._fold_scale(scales)
-        self.model.topological_sort()
-        self.model.remove_unused_constant()
-        return self.model
-
-    def recover(self):
-        """Recover the model weights."""
-        for tensor_name, nodes in self.tensors_to_node.items():
-            for node_info in nodes:
-                key = node_info[0] if self.scales_per_op else tensor_name
-                if key not in self.tensor_scales_info:
-                    continue
-                input = node_info[1][1]
-                weight = numpy_helper.to_array(
-                        self.model.get_initializer(input),
-                        base_dir=os.path.dirname(self.model.model_path) if \
-                                self.model.model_path is not None else "")
-                scale = self.tensor_scales_info[key]
-                new_weight = weight * scale
-                self.model.set_initializer(input, new_weight)
-
-        for node, old_input_name, new_input_name in self.replace_input:
-            self.model.replace_node_input(node, new_input_name, old_input_name)
-
-        for value_info in self.new_added_value_info:
-            self.model.model.graph.value_info.remove(value_info)
-
-        self.model.remove_nodes(self.new_added_mul_nodes)
-        self.model.remove_initializers(self.new_init_tensors)
-        self.tensor_scales_info = {}
-        self.new_added_mul_nodes = []
-        self.new_init_tensors = []
-        self.new_added_value_info = []
-
-    def _check_need_calibration(self, alpha, percentile, op_types, scales_per_op, calib_iter):
-        """Check need calibration or not.
-
-        Args:
-            alpha (float or str): current alpha
-            percentile (float): current percentile
-            op_types (list): current op_types
-            scales_per_op (bool): current scales_per_op
-            calib_iter (int): current calib_iter
-        """
-        need_calib = True
-
-        if self.percentile == percentile and self.op_types == op_types \
-                and self.scales_per_op == scales_per_op and self.calib_iter == calib_iter:
-            need_calib = False
-
-        self.alpha = alpha
-        self.percentile = percentile
-        self.op_types = op_types
-        self.scales_per_op = scales_per_op
-        self.calib_iter = calib_iter
-        return need_calib
-
-    def _build_absorb_function(self):
-        """Build function mapping for scale folding."""
-        from onnx import numpy_helper
-        def norm(node, scale): # pragma: no cover
-            for idx in [1, 2]:
-                tensor = self.model.get_initializer(node.input[idx])
-                new_tensor = numpy_helper.to_array(tensor, os.path.dirname(self.model.model_path)) * scale if \
-                    self.model.model_path is not None else numpy_helper.to_array(tensor) * scale
-                self.model.set_initializer(node.input[idx], new_tensor)
-                self.tensor_scales_info[node.input[idx]] = 1. / scale if \
-                    node.input[idx] not in self.tensor_scales_info else \
-                    self.tensor_scales_info[node.input[idx]] * 1. / scale
-            return True
-    
-        def mul(node, scale): # pragma: no cover
-            if all([self.model.get_initializer(inp) is None for inp in node.input]):
-                return False
-            for inp in node.input:
-                if self.model.get_initializer(inp) is not None:
-                    key = node.input[0].split('_smooth_output')[0]
-                    tensor = self.model.get_initializer(inp)
-                    new_tensor = numpy_helper.to_array(tensor, os.path.dirname(self.model.model_path)) * scale if \
-                        self.model.model_path is not None else numpy_helper.to_array(tensor) * scale
-                    self.model.set_initializer(inp, new_tensor)
-                    self.tensor_scales_info[key] = 1. / scale if key not in self.tensor_scales_info \
-                        else 1. / scale * self.tensor_scales_info[key]
-            return True
-    
-        def conv(node, scale): # pragma: no cover
-            if len(node.input) > 2:
-                if self.model.get_initializer(node.input[2]) is not None:
-                    tensor = self.model.get_initializer(node.input[2])
-                    new_tensor = numpy_helper.to_array(tensor, os.path.dirname(self.model.model_path)) * scale if \
-                        self.model.model_path is not None else numpy_helper.to_array(tensor) * scale
-                    self.model.set_initializer(node.input[2], new_tensor)
-                    self.tensor_scales_info[node.input[2]] = 1. / scale
-                scale = scale.reshape(-1, 1, 1, 1)
-                tensor = self.model.get_initializer(node.input[1])
-                new_tensor = numpy_helper.to_array(tensor, os.path.dirname(self.model.model_path)) * scale if \
-                    self.model.model_path is not None else numpy_helper.to_array(tensor) * scale
-                self.model.set_initializer(node.input[1], new_tensor)
-                self.tensor_scales_info[node.input[1]] = 1. / scale if \
-                    node.input[1] not in self.tensor_scales_info else \
-                    self.tensor_scales_info[node.input[1]] * 1. / scale
-            return True
-    
-        self.could_absorb_optype = {"LayerNormalization": norm,
-                                    "BatchNormalization": norm,
-                                    "InstanceNormalization": norm,
-                                    "SimplifiedLayerNormalization": mul,
-                                    "MatMul": mul, 
-                                    "Gemm": mul,
-                                    "Conv": conv,
-                                    "FusedConv": conv,
-                                    "Mul": mul
-                                    }
-
-    def _fold_scale(self, scales):
-        """Absorb the scale to the operator at output channel.
-
-        Args:
-            scales (dict): scales for smooth quant, {tensor_name: smooth quant scale}
-        """
-        remove_nodes = []
-        for node in self.model.nodes():
-            if node.op_type == "Mul"  and node.name.endswith("_smooth_mul") and node not in remove_nodes:
-                parent = self.model.get_parent(node, 0)
-                if parent is None:
-                    continue
-                if parent.op_type in self.could_absorb_optype and len(self.model.get_children(parent)) == 1:
-                    if node.output[0].split("_smooth_output")[0] in scales:
-                        if self.could_absorb_optype[parent.op_type](parent,
-                                1.0 / scales[node.output[0].split("_smooth_output")[0]]):
-                            remove_nodes.append(node)
-                            children = [i for i in self.model.nodes() if node.output[0] in i.input]
-                            for child in children:
-                                for idx, inp in enumerate(child.input):
-                                    if inp == node.output[0]:
-                                        child.input[idx] = node.input[0]
-        self.model.remove_nodes(remove_nodes)
-
-    def _dump_op_info(self, percentile, op_types, iterations, quantize_config=None):
-        """Dump op info for smooth quant.
-        
-        Args:
-            percentile (float): percentile of calibration to remove outliers
-            op_types (list): the op type to be smooth quantized
-            iterations (int): iterations
-            quantize_config (dict): quantize config
-        """
-        from neural_compressor.adaptor.ox_utils.calibration import ONNXRTAugment
-        augment = ONNXRTAugment(self.model,
-                                self.dataloader,
-                                [],
-                                iterations=list(range(0, iterations)),
-                                backend=self.backend,
-                                reduce_range=self.reduce_range)
-        self.max_vals_per_channel, self.shape_info, self.tensors_to_node = \
-            augment.calib_smooth(percentile, op_types, None)
-        for node in self.model.nodes():
-            for out in node.output:
-                if out in self.tensors_to_node and node.op_type in self.could_absorb_optype and \
-                    self.model.get_initializer(node.input[1]) is not None :
-                     self.ops_to_absorb.append(node.name)
-
-    def _get_output_loss(self, node_name, scale, calib_iter):
-        """Get output loss of specific node after inserting QDQ pair.
-        
-        Args:
-            node_name (str): node name
-            scale (float): scale of the specific node
-            calib_iter (int): iterations
-        """
-        from onnx import helper
-        import onnxruntime as ort
-        node = [i for i in self.model.nodes() if i.name == node_name]
-        loss = 0
-        if len(node) > 0:
-            node = node[0]
-            orig_outputs = self.model.output()
-            added_tensors = [node.input[0], node.output[0]]
-            self.model.add_tensors_to_outputs(added_tensors)
-
-            session = ort.InferenceSession(self.model.model_path  + '_augment.onnx',
-                                           providers=[self.backend]) if \
-                                           self.model.is_large_model else \
-                      ort.InferenceSession(self.model.model.SerializeToString(),
-                                           providers=[self.backend])
-            base_dir = '' if not self.model.is_large_model else os.path.dirname(self.model.model_path)
-            weight = onnx.numpy_helper.to_array(self.model.get_initializer(node.input[1]), base_dir)
-            weight_q = quant_dequant_data(weight)
-
-            self.model.set_initializer(node.input[1], weight_q)
-            inits = [self.model.get_initializer(i) for i in node.input if self.model.get_initializer(i) is not None]
- 
-            inputs_names = [i.name for i in session.get_inputs()]
-            model = None
-            ort_inputs = {}
-            for idx, (inputs, labels) in enumerate(self.dataloader):
-                if idx + 1 > calib_iter:
-                    break
-
-                if len(inputs_names) == 1:
-                    if isinstance(inputs, dict): # pragma: no cover
-                        for name, input in inputs.items():
-                            ort_inputs.update({name: to_numpy(input)})
-                    else:
-                        ort_inputs.update({inputs_names[0]: to_numpy(inputs)})
-                else: # pragma: no cover
-                    assert len(inputs_names) == len(inputs), \
-                        'number of input tensors must align with graph inputs'
-
-                    if isinstance(inputs, dict):
-                        for name, input in inputs.items():
-                            ort_inputs.update({name: to_numpy(input)})
-                    else:
-                        ort_inputs = dict(zip(inputs_names, [to_numpy(i) for i in inputs]))
-
-                outputs = session.run(added_tensors, ort_inputs)
-                if model is None:
-                    model = make_sub_graph(node, inits, outputs[0], outputs[1],
-                        self.reduce_range, self.model.model.opset_import, self.model.model.ir_version)
-                loss += get_quant_dequant_output(model, outputs[0] * scale, outputs[1], self.reduce_range, self.backend)
-
-            self.model.remove_tensors_from_outputs([i for i in added_tensors if i not in orig_outputs])
-            self.model.set_initializer(node.input[1], weight)
-        return loss
-
-    def _reshape_scale_for_input(self, tensor, key):
-        """Reshape the scale for input feature in channel.
-
-        Args:
-            tensor (str): tensor name
-            key (str): scale key of this tensor
-        """
-        if len(self.shape_info[tensor]) == 4:
-            scale = np.reshape(self.tensor_scales_info[key], (1, self.tensor_scales_info[key].shape[1], 1, 1))
-        else:
-            scale = np.reshape(self.tensor_scales_info[key], (1, self.tensor_scales_info[key].shape[0]))
-        return scale
-
-    def _auto_tune_alpha(self, calib_iter, alpha_min=0.3, alpha_max=0.7, alpha_step=0.05, attn_method='min'):
-        """Perform alpha-tuning to obtain layer-wise optimal alpha values and adjust parameters accordingly.
-
-        Args:
-            calib_iter (int): iterations
-            alpha_min (float): min value of alpha search space.
-            alpha_max (float): max value of alpha search space.
-            alpha_step (float): step size of alpha search space.
-            attn_method (str): criterion method used on attention ops; currently min, max and mean are supported.
-        """
-        logger.info("auto tuning alpha")
-        import copy
-        alpha_scale = 100
-        alpha_space = list(range(round(alpha_min * alpha_scale), round((alpha_max + alpha_step) * alpha_scale),
-                                 round(alpha_step * alpha_scale)))
-        alpha_space = [alpha / alpha_scale for alpha in alpha_space]
-
-        optimal_alphas = {}
-        if self.model.is_large_model:
-            onnx.save_model(self.model.model,
-                            self.model.model_path + '_augment.onnx',
-                            save_as_external_data=True,
-                            all_tensors_to_one_file=True,
-                            location="weights.pb",
-                            convert_attribute=False)
-
-        ## Searching optimal alphas
-        for tensor_name, node_infos in self.tensors_to_node.items():
-            for node_info in node_infos:
-                loss_alpha = {}
-                key = node_info[0] if self.scales_per_op else tensor_name
-                node = self.model.get_node(node_info[0])
-                for alpha in alpha_space:
-                    scale = self._get_smooth_scales(alpha, [key])
-                    self._adjust_weights(scale)
-                    input_scale = self._reshape_scale_for_input(tensor_name, key) if \
-                        not (node.op_type == 'Gemm' and is_B_transposed(node)) else \
-                        self.tensor_scales_info[key]
-                    loss = self._get_output_loss(node_info[0], input_scale, calib_iter)
-                    loss_alpha[alpha] = loss
-                    if key not in optimal_alphas:  # Update alpha results
-                        optimal_alphas[key] = alpha
-                    else:
-                        optimal_alphas[key] = alpha if optimal_alphas[key] in loss_alpha and \
-                            loss < loss_alpha[optimal_alphas[key]] else optimal_alphas[key]
-                    self.recover()
-        logger.info("auto tuning alpha done")
-        if self.model.is_large_model:
-            from onnx.external_data_helper import load_external_data_for_model
-            load_external_data_for_model(self.model.model, os.path.split(self.model.model_path)[0])
-            os.remove(self.model.model_path + '_augment.onnx')
-            os.remove(os.path.join(os.path.dirname(self.model.model_path), "weights.pb"))
-        return optimal_alphas
-    
-    def _get_smooth_scales(self, alpha, target_list=[]):
-        """Get the smooth scales for.
-    
-        The ops with the same input will share one mul layer.
-        TODO support individual scales for each layer.
-    
-        Args:
-            alpha: smooth alpha in paper
-            target_list: target objects to get scale, [] means get all scales
-    
-        Returns:
-            the smooth scales for weights, currently one input tensor only have one scale
-        """
-        scales = {}
-        for tensor, nodes in self.tensors_to_node.items():
-            # if scales_per_op the key of scales is the node name, otherwise the activation of node
-            if self.scales_per_op:
-                for node_info in nodes:
-                    node = self.model.input_name_to_nodes[node_info[1][1]][0]
-                    if len(target_list) > 0 and node_info[0] not in target_list:
-                        continue
-                    weight = numpy_helper.to_array(
-                            self.model.get_initializer(node_info[1][1]),
-                            base_dir=os.path.dirname(self.model.model_path) if \
-                                    self.model.model_path is not None else "")
-                    if (len(weight.shape) == 4 and weight.shape[1] != 1) or \
-                        (node.op_type == 'Gemm' and is_B_transposed(node)):
-                        weight = np.moveaxis(weight, 0, 1)
-                    specific_alpha = alpha[node_info[0]] if isinstance(alpha, dict) else alpha
-                    scales[node_info[0]] = self._get_smooth_scale(weight, specific_alpha, tensor)
-            else:
-                if len(target_list) > 0 and tensor not in target_list:
-                    continue
-                weights_in_channel_max = []
-                for node_info in nodes:
-                    node = self.model.input_name_to_nodes[node_info[1][1]][0]
-                    weight = numpy_helper.to_array(
-                            self.model.get_initializer(node_info[1][1]),
-                            base_dir=os.path.dirname(self.model.model_path) if \
-                                    self.model.model_path is not None else "")
-                    if (len(weight.shape) == 4 and weight.shape[1] != 1) or \
-                        (node.op_type == 'Gemm' and is_B_transposed(node)):
-                        weight = np.moveaxis(weight, 0, 1)
-                    weight = weight.reshape(weight.shape[0], -1)
-                    cur_max = np.amax(weight, axis=-1)
-                    weights_in_channel_max.append(cur_max)
-                weights_stack = np.stack(weights_in_channel_max, axis=-1)
-                specific_alpha = alpha[tensor] if isinstance(alpha, dict) else alpha
-                scales[tensor] = self._get_smooth_scale(weights_stack, specific_alpha, tensor)
- 
-        return scales
-    
-    def _get_smooth_scale(self, weights, specific_alpha, tensor):
-        """Get smooth scale for specific weight.
-
-        Args:
-            weights (numpy.ndarray): weight data
-            specific_alpha (float): current alpha for this weigths
-            tensor (str): tensor name
-        """
-        weights = np.abs(weights.reshape(weights.shape[0], -1))
-        weights_max = np.amax(weights, axis=-1)
-        input_power = np.power(self.max_vals_per_channel[tensor], specific_alpha)
-        weight_power = np.power(weights_max, 1 - specific_alpha)
-        scale = np.clip(input_power / weight_power, a_min=1e-5, a_max=None)
-        return scale
-
-    def _insert_smooth_mul_op(self, scales):
-        """Insert the Mul after inupt.
-    
-        The ops with the same input will share one mul layer.
-    
-        Args:
-            scales (dict): The smooth scales
-        """
-        for key in scales.keys():
-            input_name = key if not self.scales_per_op else self.model.get_node(key).input[0]
-            weight_name = self.tensors_to_node[key][0][1][1] if not self.scales_per_op \
-                                                        else self.model.get_node(key).input[1]
-            scale_factor = 1.0 / scales[key]
-            if len(self.shape_info[weight_name]) == 3 or \
-                len(self.shape_info[weight_name]) == 2:  # the last dim is input channel
-                pass
-            elif len(self.shape_info[weight_name]) == 4:
-                scale_factor = np.reshape(scale_factor, (1, -1, 1, 1))
-            else:
-                assert False, "not support"
-            name = key + "_" + "smooth_scale"
-            scale_tensor = helper.make_tensor(
-                name=key + "_" + "smooth_scale",
-                data_type=onnx_proto.TensorProto.FLOAT,
-                dims=scale_factor.shape,
-                vals=scale_factor.flatten().tolist())
-            self.new_init_tensors.append(scale_tensor)
-            mul_output_name = key + "_smooth_output"
-            mul_node = helper.make_node(
-                "Mul",
-                inputs=[input_name, key + "_" + "smooth_scale"],
-                outputs=[mul_output_name],
-                name=key + "_smooth_mul"
-            )
-            self.new_added_mul_nodes.append(mul_node)
-            if input_name in self.value_infos:
-                value_info = copy.deepcopy(self.value_infos[input_name])
-                value_info.name = mul_node.output[0]
-                self.new_added_value_info.append(value_info)
-            if self.scales_per_op:
-                self.replace_input.append([self.model.get_node(key), input_name, mul_output_name])
-            else:
-                for node_info in self.tensors_to_node[key]:
-                    self.replace_input.append([self.model.get_node(node_info[0]), key, mul_output_name])
-    
-    def _adjust_weights(self, scales):
-        """Adjust the weights with scale.
-    
-        Args:
-            scales (dict): The input scales
-        """
-        for tensor_name, nodes in self.tensors_to_node.items():
-            for node_info in nodes:
-                key = node_info[0] if self.scales_per_op else tensor_name
-                if key not in scales:
-                    continue
-                input = node_info[1][1]
-                node = self.model.input_name_to_nodes[input][0]
-                weight = numpy_helper.to_array(
-                        self.model.get_initializer(input),
-                        base_dir=os.path.dirname(self.model.model_path) if \
-                                self.model.model_path is not None else "")
-                if len(weight.shape) == 2:
-                    scale = np.expand_dims(scales[key], axis=0) if \
-                        node.op_type == 'Gemm' and is_B_transposed(node) else\
-                        np.expand_dims(scales[key], axis=-1)
-                    new_weight = weight * scale
-                elif len(weight.shape) == 4:  # TODO need to check conv
-                    node = self.model.input_name_to_nodes[input][0]
-                    if weight.shape[1] == 1 and "group" in [i.name for i in node.attribute] and \
-                        [i for i in node.attribute if i.name == "group"][0].i > 1:
-                        scale = np.reshape(scales[key], (-1, 1, 1, 1))
-                    else:
-                        scale = np.reshape(scales[key], (1, -1, 1, 1))
-                    new_weight = weight * scale
-                else:
-                    assert False, "not support"
-                self.tensor_scales_info[key] = 1. / scale
-
-                new_tensor = numpy_helper.from_array(new_weight, input)
-                self.model.get_initializer(input).CopyFrom(new_tensor)
+#
+# -*- coding: utf-8 -*-
+#
+# Copyright (c) 2023 Intel Corporation
+#
+# Licensed under the Apache License, Version 2.0 (the "License");
+# you may not use this file except in compliance with the License.
+# You may obtain a copy of the License at
+#
+#    http://www.apache.org/licenses/LICENSE-2.0
+#
+# Unless required by applicable law or agreed to in writing, software
+# distributed under the License is distributed on an "AS IS" BASIS,
+# WITHOUT WARRANTIES OR CONDITIONS OF ANY KIND, either express or implied.
+# See the License for the specific language governing permissions and
+# limitations under the License.
+"""SmoothQuant for onnxrt adaptor."""
+
+import os
+import copy
+import onnx
+import logging
+import numpy as np
+from onnx import onnx_pb as onnx_proto
+from neural_compressor.model.model import BaseModel
+from neural_compressor.model.onnx_model import ONNXModel
+from neural_compressor.adaptor.ox_utils.util import to_numpy, quantize_data, _get_qrange_for_qType
+from onnx import numpy_helper, helper
+
+logger = logging.getLogger("neural_compressor")
+
+dtype_map = {np.dtype('float32'): 1,
+             np.dtype('uint8'): 2,
+             np.dtype('int8'): 3,
+             np.dtype('int32'): 6,
+             np.dtype('int64'): 7,
+             np.dtype('float16'): 10,
+             np.dtype('double'): 11}
+ 
+def get_quant_dequant_output(model, input_data, output_data, reduce_range, backend):
+    """Get loss between fp32 output and QDQ output.
+    
+    Args:
+        model (object): model
+        input_data (numpy.ndarray): fp32 input
+        output_data (numpy.ndarray): fp32 output
+        reduce_range (bool): use 7 bit or not
+        backend (str): execution provider
+    """
+    import onnxruntime as ort
+    input_data = quant_dequant_data(input_data, reduce_range, 2, 'asym')
+    sess = ort.InferenceSession(model.SerializeToString(), providers=[backend])
+    preds = sess.run(None, {model.graph.input[0].name: input_data})
+    loss = np.sum(np.abs(output_data - preds) ** 2)
+    return loss
+
+def make_sub_graph(node, inits, input_data, output_data, reduce_range, opset, ir_version):
+    """Build a model with the specific node.
+    
+    Args:
+        node (object): node
+        inits (list): initializer inputs of this node
+        input_data (numpy.ndarray): fp32 input
+        output_data (numpy.ndarray): fp32 output
+        reduce_range (bool): use 7 bit or not
+        opset (object): opset of the model
+        ir_version (object): ir_version of the model
+    """
+    from onnx import helper, TensorProto, numpy_helper
+    input = helper.make_tensor_value_info(node.input[0], dtype_map[input_data.dtype], input_data.shape)
+    output = helper.make_tensor_value_info(node.output[0], dtype_map[output_data.dtype], output_data.shape)
+    graph = helper.make_graph([node], 'sub_graph', [input], [output], inits)
+    model = helper.make_model(graph, opset_imports=opset)
+    model.ir_version = ir_version
+    return model
+
+def quant_dequant_data(data, reduce_range=False, qType=3, scheme='sym'):
+    """Quantize and then dequantize data.
+
+    Args:
+        data (numpy.ndarray): target data
+        reduce_range (bool): use 7 bit or not
+        qType (int): data type
+        scheme (str): sym or asym quantization
+    """
+    rmin, rmax, zero_point, scale, quantized_data = quantize_data(
+        data.flatten().tolist(), _get_qrange_for_qType(qType, reduce_range), qType, scheme)
+    return ((quantized_data - zero_point) * scale).astype(data.dtype).reshape(data.shape)
+
+class ORTSmoothQuant:
+    """Fake input channel quantization.
+    
+    For more details please refer to:
+    [1] SmoothQuant: Accurate and Efficient
+    Post-Training Quantization for Large Language Models
+    [2] SPIQ: Data-Free Per-Channel Static Input Quantization
+    We only support inplace mode which means the model weights will be changed,
+    you can call recover function to recover the weights if needed.
+    """
+    def __init__(self, model, dataloader, reduce_range=False, backend='CPUExecutionProvider'):
+        """Initialize the attributes of class."""
+        self.model = model if isinstance(model, BaseModel) else ONNXModel(model) 
+        self.value_infos = {vi.name: vi for vi in self.model.model.graph.value_info}
+        self.value_infos.update({ot.name: ot for ot in self.model.model.graph.output})
+        self.value_infos.update({it.name: it for it in self.model.model.graph.input})
+        self.dataloader = dataloader
+        self.reduce_range = reduce_range
+        self.backend = backend
+        self.tensor_scales_info = {}
+        self.new_added_mul_nodes = []
+        self.new_added_value_info = []
+        self.new_init_tensors = []  # scales_tensor
+        self.alpha = None
+        self.percentile = None
+        self.op_types = None
+        self.scales_per_op = None
+        self.calib_iter = None
+        self.max_vals_per_channel = {}
+        self.shape_info = None
+        self.tensors_to_node = {}
+        self.replace_input = []
+        self.ops_to_absorb = []
+        self._build_absorb_function()
+        
+    def transform(self, alpha=0.5, folding=True, percentile=99.999, op_types=['Gemm', 'Conv', 'MatMul', 'FusedConv'],
+                  scales_per_op=True, calib_iter=100, quantize_config=None,
+                  auto_alpha_args={'alpha_min': 0.3, 'alpha_max': 0.7, 'alpha_step': 0.05, 'attn_method': 'min'}):
+        """The main entry of smooth quant.
+
+        Args:
+            alpha (float or str): alpha value to balance the quantization difficulty of activation and weight.
+            folding (bool): whether fold those foldable Mul which are inserted for smooth quant
+            percentile (float): percentile of calibration to remove outliers
+            op_types (list): the op type to be smooth quantized
+            scales_per_op (bool): True, each op will have an individual scale, mainlyfor accuracy
+                                  False, ops with the same input will share a scale, mainly for performance
+            calib_iter (int): iteration num for calibration
+            quantize_config (dict): quantize config
+
+        Returns:
+            A FP32 model with the same architecture as the orig model but with different weight which will be
+            benefit to quantization
+        """
+        if isinstance(alpha, float) and (alpha < 0 or alpha > 1):
+            logger.warning("alpha should be a float value in [0, 1] or 'auto' ")
+            if alpha < 0:
+                alpha = 0
+                logger.warning("reset alpha to 0 ")
+            elif alpha > 1.0:
+                alpha = 1.0
+                logger.warning("reset alpha to 1.0 ")
+
+        need_calibration = self._check_need_calibration(alpha, percentile, op_types, scales_per_op, calib_iter)
+        if need_calibration:
+            self._dump_op_info(percentile, op_types, calib_iter, quantize_config)
+
+            if alpha == 'auto':
+                alpha = self._auto_tune_alpha(calib_iter, **auto_alpha_args)
+
+            scales = self._get_smooth_scales(alpha)
+            self._insert_smooth_mul_op(scales)
+            self._adjust_weights(scales)
+        self.model.add_nodes(self.new_added_mul_nodes)
+        self.model.model.graph.value_info.extend(self.new_added_value_info)
+        self.model.add_initializers(self.new_init_tensors)
+        for node, old_input_name, new_input_name in self.replace_input:
+            self.model.replace_node_input(node, old_input_name, new_input_name)
+
+        self.model.update()
+        if folding:
+            self._fold_scale(scales)
+        self.model.topological_sort()
+        self.model.remove_unused_constant()
+        return self.model
+
+    def recover(self):
+        """Recover the model weights."""
+        for tensor_name, nodes in self.tensors_to_node.items():
+            for node_info in nodes:
+                key = node_info[0] if self.scales_per_op else tensor_name
+                if key not in self.tensor_scales_info:
+                    continue
+                input = node_info[1][1]
+                weight = numpy_helper.to_array(
+                        self.model.get_initializer(input),
+                        base_dir=os.path.dirname(self.model.model_path) if \
+                                self.model.model_path is not None else "")
+                scale = self.tensor_scales_info[key]
+                new_weight = weight * scale
+                self.model.set_initializer(input, new_weight)
+
+        for node, old_input_name, new_input_name in self.replace_input:
+            self.model.replace_node_input(node, new_input_name, old_input_name)
+
+        for value_info in self.new_added_value_info:
+            self.model.model.graph.value_info.remove(value_info)
+
+        self.model.remove_nodes(self.new_added_mul_nodes)
+        self.model.remove_initializers(self.new_init_tensors)
+        self.tensor_scales_info = {}
+        self.new_added_mul_nodes = []
+        self.new_init_tensors = []
+        self.new_added_value_info = []
+
+    def _check_need_calibration(self, alpha, percentile, op_types, scales_per_op, calib_iter):
+        """Check need calibration or not.
+
+        Args:
+            alpha (float or str): current alpha
+            percentile (float): current percentile
+            op_types (list): current op_types
+            scales_per_op (bool): current scales_per_op
+            calib_iter (int): current calib_iter
+        """
+        need_calib = True
+
+        if self.percentile == percentile and self.op_types == op_types \
+                and self.scales_per_op == scales_per_op and self.calib_iter == calib_iter:
+            need_calib = False
+
+        self.alpha = alpha
+        self.percentile = percentile
+        self.op_types = op_types
+        self.scales_per_op = scales_per_op
+        self.calib_iter = calib_iter
+        return need_calib
+
+    def _build_absorb_function(self):
+        """Build function mapping for scale folding."""
+        from onnx import numpy_helper
+        def norm(node, scale): # pragma: no cover
+            for idx in [1, 2]:
+                tensor = self.model.get_initializer(node.input[idx])
+                new_tensor = numpy_helper.to_array(tensor, os.path.dirname(self.model.model_path)) * scale if \
+                    self.model.model_path is not None else numpy_helper.to_array(tensor) * scale
+                self.model.set_initializer(node.input[idx], new_tensor)
+                self.tensor_scales_info[node.input[idx]] = 1. / scale if \
+                    node.input[idx] not in self.tensor_scales_info else \
+                    self.tensor_scales_info[node.input[idx]] * 1. / scale
+            return True
+    
+        def mul(node, scale): # pragma: no cover
+            if all([self.model.get_initializer(inp) is None for inp in node.input]):
+                return False
+            for inp in node.input:
+                if self.model.get_initializer(inp) is not None:
+                    key = node.input[0].split('_smooth_output')[0]
+                    tensor = self.model.get_initializer(inp)
+                    new_tensor = numpy_helper.to_array(tensor, os.path.dirname(self.model.model_path)) * scale if \
+                        self.model.model_path is not None else numpy_helper.to_array(tensor) * scale
+                    self.model.set_initializer(inp, new_tensor)
+                    self.tensor_scales_info[key] = 1. / scale if key not in self.tensor_scales_info \
+                        else 1. / scale * self.tensor_scales_info[key]
+            return True
+    
+        def conv(node, scale): # pragma: no cover
+            if len(node.input) > 2:
+                if self.model.get_initializer(node.input[2]) is not None:
+                    tensor = self.model.get_initializer(node.input[2])
+                    new_tensor = numpy_helper.to_array(tensor, os.path.dirname(self.model.model_path)) * scale if \
+                        self.model.model_path is not None else numpy_helper.to_array(tensor) * scale
+                    self.model.set_initializer(node.input[2], new_tensor)
+                    self.tensor_scales_info[node.input[2]] = 1. / scale
+                scale = scale.reshape(-1, 1, 1, 1)
+                tensor = self.model.get_initializer(node.input[1])
+                new_tensor = numpy_helper.to_array(tensor, os.path.dirname(self.model.model_path)) * scale if \
+                    self.model.model_path is not None else numpy_helper.to_array(tensor) * scale
+                self.model.set_initializer(node.input[1], new_tensor)
+                self.tensor_scales_info[node.input[1]] = 1. / scale if \
+                    node.input[1] not in self.tensor_scales_info else \
+                    self.tensor_scales_info[node.input[1]] * 1. / scale
+            return True
+    
+        self.could_absorb_optype = {"LayerNormalization": norm,
+                                    "BatchNormalization": norm,
+                                    "InstanceNormalization": norm,
+                                    "SimplifiedLayerNormalization": mul,
+                                    "MatMul": mul, 
+                                    "Gemm": mul,
+                                    "Conv": conv,
+                                    "FusedConv": conv,
+                                    "Mul": mul
+                                    }
+
+    def _fold_scale(self, scales):
+        """Absorb the scale to the operator at output channel.
+
+        Args:
+            scales (dict): scales for smooth quant, {tensor_name: smooth quant scale}
+        """
+        remove_nodes = []
+        for node in self.model.nodes():
+            if node.op_type == "Mul"  and node.name.endswith("_smooth_mul") and node not in remove_nodes:
+                parent = self.model.get_parent(node, 0)
+                if parent is None:
+                    continue
+                if parent.op_type in self.could_absorb_optype and len(self.model.get_children(parent)) == 1:
+                    if node.output[0].split("_smooth_output")[0] in scales:
+                        if self.could_absorb_optype[parent.op_type](parent,
+                                1.0 / scales[node.output[0].split("_smooth_output")[0]]):
+                            remove_nodes.append(node)
+                            children = [i for i in self.model.nodes() if node.output[0] in i.input]
+                            for child in children:
+                                for idx, inp in enumerate(child.input):
+                                    if inp == node.output[0]:
+                                        child.input[idx] = node.input[0]
+        self.model.remove_nodes(remove_nodes)
+
+    def _dump_op_info(self, percentile, op_types, iterations, quantize_config=None):
+        """Dump op info for smooth quant.
+        
+        Args:
+            percentile (float): percentile of calibration to remove outliers
+            op_types (list): the op type to be smooth quantized
+            iterations (int): iterations
+            quantize_config (dict): quantize config
+        """
+        from neural_compressor.adaptor.ox_utils.calibration import ONNXRTAugment
+        augment = ONNXRTAugment(self.model,
+                                self.dataloader,
+                                [],
+                                iterations=list(range(0, iterations)),
+                                backend=self.backend,
+                                reduce_range=self.reduce_range)
+        self.max_vals_per_channel, self.shape_info, self.tensors_to_node = \
+            augment.calib_smooth(percentile, op_types, None)
+        for node in self.model.nodes():
+            for out in node.output:
+                if out in self.tensors_to_node and node.op_type in self.could_absorb_optype and \
+                    self.model.get_initializer(node.input[1]) is not None :
+                     self.ops_to_absorb.append(node.name)
+
+    def _get_output_loss(self, node_name, scale, calib_iter):
+        """Get output loss of specific node after inserting QDQ pair.
+        
+        Args:
+            node_name (str): node name
+            scale (float): scale of the specific node
+            calib_iter (int): iterations
+        """
+        from onnx import helper
+        import onnxruntime as ort
+        node = [i for i in self.model.nodes() if i.name == node_name]
+        loss = 0
+        if len(node) > 0:
+            node = node[0]
+            orig_outputs = self.model.output()
+            added_tensors = [node.input[0], node.output[0]]
+            self.model.add_tensors_to_outputs(added_tensors)
+
+            session = ort.InferenceSession(self.model.model_path  + '_augment.onnx',
+                                           providers=[self.backend]) if \
+                                           self.model.is_large_model else \
+                      ort.InferenceSession(self.model.model.SerializeToString(),
+                                           providers=[self.backend])
+            base_dir = '' if not self.model.is_large_model else os.path.dirname(self.model.model_path)
+            weight = onnx.numpy_helper.to_array(self.model.get_initializer(node.input[1]), base_dir)
+            weight_q = quant_dequant_data(weight)
+
+            self.model.set_initializer(node.input[1], weight_q)
+            inits = [self.model.get_initializer(i) for i in node.input if self.model.get_initializer(i) is not None]
+ 
+            inputs_names = [i.name for i in session.get_inputs()]
+            model = None
+            ort_inputs = {}
+            for idx, (inputs, labels) in enumerate(self.dataloader):
+                if idx + 1 > calib_iter:
+                    break
+
+                if len(inputs_names) == 1:
+                    if isinstance(inputs, dict): # pragma: no cover
+                        for name, input in inputs.items():
+                            ort_inputs.update({name: to_numpy(input)})
+                    else:
+                        ort_inputs.update({inputs_names[0]: to_numpy(inputs)})
+                else: # pragma: no cover
+                    assert len(inputs_names) == len(inputs), \
+                        'number of input tensors must align with graph inputs'
+
+                    if isinstance(inputs, dict):
+                        for name, input in inputs.items():
+                            ort_inputs.update({name: to_numpy(input)})
+                    else:
+                        ort_inputs = dict(zip(inputs_names, [to_numpy(i) for i in inputs]))
+
+                outputs = session.run(added_tensors, ort_inputs)
+                if model is None:
+                    model = make_sub_graph(node, inits, outputs[0], outputs[1],
+                        self.reduce_range, self.model.model.opset_import, self.model.model.ir_version)
+                loss += get_quant_dequant_output(model, outputs[0] * scale, outputs[1], self.reduce_range, self.backend)
+
+            self.model.remove_tensors_from_outputs([i for i in added_tensors if i not in orig_outputs])
+            self.model.set_initializer(node.input[1], weight)
+        return loss
+
+    def _reshape_scale_for_input(self, tensor, key):
+        """Reshape the scale for input feature in channel.
+
+        Args:
+            tensor (str): tensor name
+            key (str): scale key of this tensor
+        """
+        if len(self.shape_info[tensor]) == 4:
+            scale = np.reshape(self.tensor_scales_info[key], (1, self.tensor_scales_info[key].shape[1], 1, 1))
+        else:
+            scale = np.reshape(self.tensor_scales_info[key], (1, self.tensor_scales_info[key].shape[0]))
+        return scale
+
+    def _auto_tune_alpha(self, calib_iter, alpha_min=0.3, alpha_max=0.7, alpha_step=0.05, attn_method='min'):
+        """Perform alpha-tuning to obtain layer-wise optimal alpha values and adjust parameters accordingly.
+
+        Args:
+            calib_iter (int): iterations
+            alpha_min (float): min value of alpha search space.
+            alpha_max (float): max value of alpha search space.
+            alpha_step (float): step size of alpha search space.
+            attn_method (str): criterion method used on attention ops; currently min, max and mean are supported.
+        """
+        logger.info("auto tuning alpha")
+        import copy
+        alpha_scale = 100
+        alpha_space = list(range(round(alpha_min * alpha_scale), round((alpha_max + alpha_step) * alpha_scale),
+                                 round(alpha_step * alpha_scale)))
+        alpha_space = [alpha / alpha_scale for alpha in alpha_space]
+
+        optimal_alphas = {}
+        if self.model.is_large_model:
+            onnx.save_model(self.model.model,
+                            self.model.model_path + '_augment.onnx',
+                            save_as_external_data=True,
+                            all_tensors_to_one_file=True,
+                            location="weights.pb",
+                            convert_attribute=False)
+
+        ## Searching optimal alphas
+        for tensor_name, node_infos in self.tensors_to_node.items():
+            for node_info in node_infos:
+                loss_alpha = {}
+                key = node_info[0] if self.scales_per_op else tensor_name
+                node = self.model.get_node(node_info[0])
+                for alpha in alpha_space:
+                    scale = self._get_smooth_scales(alpha, [key])
+                    self._adjust_weights(scale)
+                    input_scale = self._reshape_scale_for_input(tensor_name, key) if \
+                        not (node.op_type == 'Gemm' and is_B_transposed(node)) else \
+                        self.tensor_scales_info[key]
+                    loss = self._get_output_loss(node_info[0], input_scale, calib_iter)
+                    loss_alpha[alpha] = loss
+                    if key not in optimal_alphas:  # Update alpha results
+                        optimal_alphas[key] = alpha
+                    else:
+                        optimal_alphas[key] = alpha if optimal_alphas[key] in loss_alpha and \
+                            loss < loss_alpha[optimal_alphas[key]] else optimal_alphas[key]
+                    self.recover()
+        logger.info("auto tuning alpha done")
+        if self.model.is_large_model:
+            from onnx.external_data_helper import load_external_data_for_model
+            load_external_data_for_model(self.model.model, os.path.split(self.model.model_path)[0])
+            os.remove(self.model.model_path + '_augment.onnx')
+            os.remove(os.path.join(os.path.dirname(self.model.model_path), "weights.pb"))
+        return optimal_alphas
+    
+    def _get_smooth_scales(self, alpha, target_list=[]):
+        """Get the smooth scales for.
+    
+        The ops with the same input will share one mul layer.
+        TODO support individual scales for each layer.
+    
+        Args:
+            alpha: smooth alpha in paper
+            target_list: target objects to get scale, [] means get all scales
+    
+        Returns:
+            the smooth scales for weights, currently one input tensor only have one scale
+        """
+        scales = {}
+        for tensor, nodes in self.tensors_to_node.items():
+            # if scales_per_op the key of scales is the node name, otherwise the activation of node
+            if self.scales_per_op:
+                for node_info in nodes:
+                    node = self.model.input_name_to_nodes[node_info[1][1]][0]
+                    if len(target_list) > 0 and node_info[0] not in target_list:
+                        continue
+                    weight = numpy_helper.to_array(
+                            self.model.get_initializer(node_info[1][1]),
+                            base_dir=os.path.dirname(self.model.model_path) if \
+                                    self.model.model_path is not None else "")
+                    if (len(weight.shape) == 4 and weight.shape[1] != 1) or \
+                        (node.op_type == 'Gemm' and is_B_transposed(node)):
+                        weight = np.moveaxis(weight, 0, 1)
+                    specific_alpha = alpha[node_info[0]] if isinstance(alpha, dict) else alpha
+                    scales[node_info[0]] = self._get_smooth_scale(weight, specific_alpha, tensor)
+            else:
+                if len(target_list) > 0 and tensor not in target_list:
+                    continue
+                weights_in_channel_max = []
+                for node_info in nodes:
+                    node = self.model.input_name_to_nodes[node_info[1][1]][0]
+                    weight = numpy_helper.to_array(
+                            self.model.get_initializer(node_info[1][1]),
+                            base_dir=os.path.dirname(self.model.model_path) if \
+                                    self.model.model_path is not None else "")
+                    if (len(weight.shape) == 4 and weight.shape[1] != 1) or \
+                        (node.op_type == 'Gemm' and is_B_transposed(node)):
+                        weight = np.moveaxis(weight, 0, 1)
+                    weight = weight.reshape(weight.shape[0], -1)
+                    cur_max = np.amax(weight, axis=-1)
+                    weights_in_channel_max.append(cur_max)
+                weights_stack = np.stack(weights_in_channel_max, axis=-1)
+                specific_alpha = alpha[tensor] if isinstance(alpha, dict) else alpha
+                scales[tensor] = self._get_smooth_scale(weights_stack, specific_alpha, tensor)
+ 
+        return scales
+    
+    def _get_smooth_scale(self, weights, specific_alpha, tensor):
+        """Get smooth scale for specific weight.
+
+        Args:
+            weights (numpy.ndarray): weight data
+            specific_alpha (float): current alpha for this weigths
+            tensor (str): tensor name
+        """
+        weights = np.abs(weights.reshape(weights.shape[0], -1))
+        weights_max = np.amax(weights, axis=-1)
+        input_power = np.power(self.max_vals_per_channel[tensor], specific_alpha)
+        weight_power = np.power(weights_max, 1 - specific_alpha)
+        scale = np.clip(input_power / weight_power, a_min=1e-5, a_max=None)
+        return scale
+
+    def _insert_smooth_mul_op(self, scales):
+        """Insert the Mul after inupt.
+    
+        The ops with the same input will share one mul layer.
+    
+        Args:
+            scales (dict): The smooth scales
+        """
+        for key in scales.keys():
+            input_name = key if not self.scales_per_op else self.model.get_node(key).input[0]
+            weight_name = self.tensors_to_node[key][0][1][1] if not self.scales_per_op \
+                                                        else self.model.get_node(key).input[1]
+            scale_factor = 1.0 / scales[key]
+            if len(self.shape_info[weight_name]) == 3 or \
+                len(self.shape_info[weight_name]) == 2:  # the last dim is input channel
+                pass
+            elif len(self.shape_info[weight_name]) == 4:
+                scale_factor = np.reshape(scale_factor, (1, -1, 1, 1))
+            else:
+                assert False, "not support"
+            name = key + "_" + "smooth_scale"
+            scale_tensor = helper.make_tensor(
+                name=key + "_" + "smooth_scale",
+                data_type=onnx_proto.TensorProto.FLOAT,
+                dims=scale_factor.shape,
+                vals=scale_factor.flatten().tolist())
+            self.new_init_tensors.append(scale_tensor)
+            mul_output_name = key + "_smooth_output"
+            mul_node = helper.make_node(
+                "Mul",
+                inputs=[input_name, key + "_" + "smooth_scale"],
+                outputs=[mul_output_name],
+                name=key + "_smooth_mul"
+            )
+            self.new_added_mul_nodes.append(mul_node)
+            if input_name in self.value_infos:
+                value_info = copy.deepcopy(self.value_infos[input_name])
+                value_info.name = mul_node.output[0]
+                self.new_added_value_info.append(value_info)
+            if self.scales_per_op:
+                self.replace_input.append([self.model.get_node(key), input_name, mul_output_name])
+            else:
+                for node_info in self.tensors_to_node[key]:
+                    self.replace_input.append([self.model.get_node(node_info[0]), key, mul_output_name])
+    
+    def _adjust_weights(self, scales):
+        """Adjust the weights with scale.
+    
+        Args:
+            scales (dict): The input scales
+        """
+        for tensor_name, nodes in self.tensors_to_node.items():
+            for node_info in nodes:
+                key = node_info[0] if self.scales_per_op else tensor_name
+                if key not in scales:
+                    continue
+                input = node_info[1][1]
+                node = self.model.input_name_to_nodes[input][0]
+                weight = numpy_helper.to_array(
+                        self.model.get_initializer(input),
+                        base_dir=os.path.dirname(self.model.model_path) if \
+                                self.model.model_path is not None else "")
+                if len(weight.shape) == 2:
+                    scale = np.expand_dims(scales[key], axis=0) if \
+                        node.op_type == 'Gemm' and is_B_transposed(node) else\
+                        np.expand_dims(scales[key], axis=-1)
+                    new_weight = weight * scale
+                elif len(weight.shape) == 4:  # TODO need to check conv
+                    node = self.model.input_name_to_nodes[input][0]
+                    if weight.shape[1] == 1 and "group" in [i.name for i in node.attribute] and \
+                        [i for i in node.attribute if i.name == "group"][0].i > 1:
+                        scale = np.reshape(scales[key], (-1, 1, 1, 1))
+                    else:
+                        scale = np.reshape(scales[key], (1, -1, 1, 1))
+                    new_weight = weight * scale
+                else:
+                    assert False, "not support"
+                self.tensor_scales_info[key] = 1. / scale
+
+                new_tensor = numpy_helper.from_array(new_weight, input)
+                self.model.get_initializer(input).CopyFrom(new_tensor)