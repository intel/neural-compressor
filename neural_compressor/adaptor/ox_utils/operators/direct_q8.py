#!/usr/bin/env python
# -*- coding: utf-8 -*-
#
# Copyright (c) 2021 Intel Corporation
#
# Licensed under the Apache License, Version 2.0 (the "License");
# you may not use this file except in compliance with the License.
# You may obtain a copy of the License at
#
#    http://www.apache.org/licenses/LICENSE-2.0
#
# Unless required by applicable law or agreed to in writing, software
# distributed under the License is distributed on an "AS IS" BASIS,
# WITHOUT WARRANTIES OR CONDITIONS OF ANY KIND, either express or implied.
# See the License for the specific language governing permissions and
# limitations under the License.
"""Direct8Bit Operator."""

from neural_compressor.adaptor.ox_utils.operators.ops import op_registry, Operator, qop_registry, QOperator

<<<<<<< HEAD
@op_registry(op_types="Reshape, Transpose, Squeeze, Unsqueeze, SpaceToDepth, DepthToSpace, Upsample")
=======
@op_registry(op_types="Reshape, Transpose, Squeeze, Unsqueeze, Flatten, Expand, Slice")
>>>>>>> 6f6b115c
class Direct8BitOperator(Operator):
    """Direct8Bit Operator."""

    def __init__(self, onnx_quantizer, onnx_node):
        """Initialization."""
        super(Direct8BitOperator, self).__init__(onnx_quantizer, onnx_node)

    def quantize_check(self):
        """Check if quantizaion can be done."""
        node = self.node
        if not self.quantizer.is_valid_quantize_weight(node.input[0]):
            return False
        return True
        
    def quantize(self):
        """Do quantizaion."""
        node = self.node
        self.quantizer.quantize_inputs(self.node, [0], direct_int8=True)
        if not self.disable_qdq_for_node_output or self.quantizer.mode != 'qdq':
            self.quantizer.quantize_outputs(self.node, direct_int8=True)
        node.name = node.name + "_quant"

    def convert_check(self, convert_format):
        """Check if conversion can be done."""
        node = self.node
        assert convert_format in ['static'], \
            "convert format for {} should be in ['static']".format(node.op_type)
            
        parents = self.quantizer.model.get_parents(node)
        children = self.quantizer.model.get_children(node)
        if (len(children) == 0 and len(parents) == 0) or \
            not node.name.endswith('_quant'):
            return False
        return True

    def convert(self, convert_format):
        """Convert to QOperator format."""
        node = self.node
       
        parents = self.quantizer.model.get_parents(node)
        children = self.quantizer.model.get_children(node)
        if any([i.op_type == 'DequantizeLinear' for i in parents]) and \
            any([i.op_type == 'QuantizeLinear' for i in children]):
            for parent in parents:
                if parent.op_type == 'DequantizeLinear':
                    self.node.input[0] = parent.input[0]
                    self.quantizer.remove_nodes.append(parents[0])
                    break
            for child in children:
                if child.op_type == 'QuantizeLinear':
                    self.quantizer.remove_nodes.append(child)
                    self.quantizer.model.replace_input_of_all_nodes(
                        child.output[0], node.output[0] + '_quantized')
            node.output[0] = node.output[0] + '_quantized' 
    
    def cast(self): # pragma: no cover
        """Cast node."""
        node = self.node
        if node.input[0] not in [i.tensor_name for i in self.quantizer.new_value_info.values()]:
            return
        self.quantizer.cast_inputs(self.node, self.dtype, [0])
        self.quantizer.cast_outputs(self.node, self.dtype)

@qop_registry(op_types="Reshape, Transpose, Squeeze, Unsqueeze")
class QDirectOperator(QOperator):
    """QDirect Operator."""

    def __init__(self, onnx_node, children, initializers):
        """Initialization."""
        super().__init__(onnx_node, children, initializers)<|MERGE_RESOLUTION|>--- conflicted
+++ resolved
@@ -18,11 +18,9 @@
 
 from neural_compressor.adaptor.ox_utils.operators.ops import op_registry, Operator, qop_registry, QOperator
 
-<<<<<<< HEAD
-@op_registry(op_types="Reshape, Transpose, Squeeze, Unsqueeze, SpaceToDepth, DepthToSpace, Upsample")
-=======
-@op_registry(op_types="Reshape, Transpose, Squeeze, Unsqueeze, Flatten, Expand, Slice")
->>>>>>> 6f6b115c
+
+@op_registry(op_types="Reshape, Transpose, Squeeze, Unsqueeze, Flatten, Expand, Slice, " \
+             "SpaceToDepth, DepthToSpace, Upsample")
 class Direct8BitOperator(Operator):
     """Direct8Bit Operator."""
 
