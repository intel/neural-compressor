#!/usr/bin/env python
# coding: utf-8
#
# Copyright (c) 2021 Intel Corporation
#
# Licensed under the Apache License, Version 2.0 (the "License");
# you may not use this file except in compliance with the License.
# You may obtain a copy of the License at
#
#    http://www.apache.org/licenses/LICENSE-2.0
#
# Unless required by applicable law or agreed to in writing, software
# distributed under the License is distributed on an "AS IS" BASIS,
# WITHOUT WARRANTIES OR CONDITIONS OF ANY KIND, either express or implied.
# See the License for the specific language governing permissions and
# limitations under the License.
#
# -------------------------------------------------------------------------
# Copyright (c) Microsoft, Intel Corporation. All rights reserved.
# Licensed under the MIT License. See License.txt in the project root for
# license information.
# --------------------------------------------------------------------------
"""Calibration for onnx models."""

import copy
import logging
import sys

import numpy as np
import onnx
import onnxruntime
import onnx.numpy_helper as numpy_helper
from onnx import helper, TensorProto, shape_inference
from packaging.version import Version
from importlib.util import find_spec
from neural_compressor.model.onnx_model import ONNXModel
from neural_compressor.adaptor.ox_utils.util import make_dquant_node, is_B_transposed, \
    _get_qrange_for_qType, calculate_scale_zp
from neural_compressor.adaptor.ox_utils.calibrator import CALIBRATOR
from neural_compressor.adaptor.ox_utils.util import find_by_name

logger = logging.getLogger("neural_compressor")
ONNX18_VERSION = Version("1.8.0")
ORT112_VERSION = Version("1.12.0")


class ONNXRTAugment:
    """augment input model to dump tensor or for calibration."""

    def __init__(self, model_wrapper,
                 dataloader,
                 dump_op_types,
                 black_nodes=[],
                 white_nodes=[],
                 iterations=[],
                 backend=['CPUExecutionProvider'],
                 reduce_range=False):
        """Initialization.

        Args:
            model_wrapper (Model): model to be augmented
            dataloader (object): user implemented object to read in and preprocess calibration dataset
            dump_op_types (list): operator types to be calibrated and quantized
            black_nodes (list, optional): operator names that should not be quantized. Defaults to [].
            white_nodes (list, optional): operator names that force to be quantized. Defaults to [].
            iterations (list, optional): tensor of which iteration will be collected. Defaults to [].
            backend (list, optional): execution provider for onnxruntime. Defaults to ['CPUExecutionProvider'].
            reduce_range (bool, optional): use 7 bit or not. Defaults to False.
        """
        self.model_wrapper = model_wrapper
        self.model = model_wrapper.model
        ai_onnx_domain = [opset for opset in self.model.opset_import \
                          if not opset.domain or opset.domain == "ai.onnx"]
        self.opset_version = ai_onnx_domain[0].version
        self.dataloader = dataloader
        self.dump_op_types = dump_op_types
        self.black_nodes = black_nodes
        self.white_nodes = white_nodes
        self.augmented_model = None
        self.iterations = iterations
        self.backend = backend
        self.augment_nodes = []
        self.dequantized_output = {}
        self.already_quantized = 'DequantizeLinear' in \
                                 [node.op_type for node in self.model.graph.node]
        self.dynamically_quantized = False
        self.ort_version = Version(onnxruntime.__version__)
        self.reduce_range = reduce_range

    def augment_graph(self, activation_only=False, weight_only=False):
        """Augment_graph.
        
        Adds nodes to all quantization_candidates op type nodes in model and
        ensures their outputs are stored as part of the graph output.

        Args:
            activation_only (bool, optional): whether to dump activation tensor only. Defaults to False.
            weight_only (bool, optional): whether to dump weight_only. Defaults to False.
        """
        self.dequantized_output.clear()
        onnx_version = Version(onnx.__version__)
        if onnx_version < ONNX18_VERSION:
            logger.warning("Static quantization for NLP model is supported " \
                           "at onnx 1.8.0 and newer.")
        if self.already_quantized and any([i.dims in [1, 2] for i in \
                                           self.model_wrapper.initializer() if i.name.endswith('_scale')]):
            if self.opset_version < 13 and self.ort_version >= ORT112_VERSION:
                logger.warning("Please use onnxruntime < 1.12.0 or upgrade model opset " \
                               "version to 13 or higher to inspect per-channel quantized weight")

        model = copy.deepcopy(self.model)
        model_nodes_names = [node.name for node in model.graph.node]

        added_nodes = []
        added_outputs = []
        tensors_to_dump = set()

        for augment_node_type in self.augment_nodes:
            if augment_node_type not in ['DequantizeLinear']:  # pragma: no cover
                raise ValueError("Unexpected augment_node {} only DequantizeLinear is " \
                                 "supported".format(augment_node_type))

        if self.already_quantized:
            # mapping between fp32 node and int8 node
            new_white_nodes = []
            for white_node in self.white_nodes:
                new_white_node = white_node + "_quant"
                assert new_white_node in model_nodes_names, "no quantized {} in the " \
                                                            "graph".format(white_node)
                new_white_nodes.append(new_white_node)
            self.white_nodes = new_white_nodes

        initializers = {i.name: i.data_type for i in model.graph.initializer}
        node_outputs = []
        for node in model.graph.node:  # pylint: disable=no-member
            node_outputs.extend(node.output)
            should_be_dump = ((node.op_type in self.dump_op_types) and
                              (node.name not in self.black_nodes)) or \
                             (node.name in self.white_nodes)
            if should_be_dump:
                if not weight_only and not activation_only:
                    tensors_to_dump.update(node.input)
                    tensors_to_dump.update(node.output)
                elif weight_only:
                    for input in node.input:
                        if self.already_quantized and \
                                input.replace('_dequantized', '_quantized') in initializers:
                            tensors_to_dump.add(input)
                        elif not self.already_quantized and input in initializers:
                            tensors_to_dump.add(input)
                elif activation_only:
                    tensors_to_dump.update(node.output)

        model_inputs = [i.name for i in model.graph.input]
        for tensor in tensors_to_dump:
            if tensor not in node_outputs and tensor not in initializers and \
                    tensor not in model_inputs:
                continue
            if self.augment_nodes:
                for augment_node_type in self.augment_nodes:
                    if augment_node_type in ['DequantizeLinear']:
                        # insert DequantizeLinear node as output
                        if tensor.endswith('_scale') or tensor.endswith('_zero_point') or \
                                tensor.endswith('_QuantizeLinear') or \
                                tensor.endswith('_QuantizeInput_quantized'):
                            continue

                        if not self.dynamically_quantized:
                            tensor = tensor.replace('_QuantizeInput', '_quantized') if \
                                tensor.endswith('_QuantizeInput') else tensor
                        else:
                            tensor = tensor.replace('_output_quantized', '') if \
                                tensor.endswith('_output_quantized') else tensor

                        augment_node_name = tensor + "_new_" + augment_node_type
                        scale, zero_point = self.model_wrapper.get_scale_zero(tensor)
                        if scale:
                            # the tensor is in INT8 dtype
                            nodes, output = self._dequantize(tensor, scale, zero_point)
                            if output:
                                added_nodes.extend(nodes)
                                added_outputs.append(helper.make_tensor_value_info(
                                    output,  # pylint: disable=no-member
                                    TensorProto.FLOAT, ()))  # pylint: disable=no-member
                        else:
                            # the tensor is in FP32 dtype
                            if tensor not in [t.name for t in model.graph.output]:
                                added_tensor = helper.ValueInfoProto()
                                added_tensor.name = tensor
                                added_outputs.append(added_tensor)
            else:
                if tensor not in [t.name for t in model.graph.output]:
                    added_tensor = helper.ValueInfoProto()
                    added_tensor.name = tensor
                    added_outputs.append(added_tensor)

        if self.augment_nodes:
            model.graph.node.extend(added_nodes)  # pylint: disable=no-member
        model.graph.output.extend(added_outputs)  # pylint: disable=no-member

        self.augmented_model = model
        if self.model_wrapper.is_large_model:  # pragma: no cover
            onnx.save_model(model,
                            self.model_wrapper.model_path + '_augment.onnx',
                            save_as_external_data=True,
                            all_tensors_to_one_file=True,
                            location="weights.pb",
                            convert_attribute=False)

    def get_intermediate_outputs(self, q_config, calib_mode=None):
        """Gather intermediate model outputs after running inference."""
        # conduct inference session and get intermediate outputs
        so = onnxruntime.SessionOptions()
        if sys.version_info < (3, 10) and find_spec('onnxruntime_extensions'):  # pragma: no cover
            from onnxruntime_extensions import get_library_path
            so.register_custom_ops_library(get_library_path())

        session = onnxruntime.InferenceSession(
                    self.augmented_model.SerializeToString(),
                    so,
                    provider=self.backend) if not self.model_wrapper.is_large_model else \
                  onnxruntime.InferenceSession(
                    self.model_wrapper.model_path  + '_augment.onnx',
                    so,
                    provider=self.backend)

        intermediate_outputs = []
        len_inputs = len(session.get_inputs())
        inputs_names = [session.get_inputs()[i].name for i in range(len_inputs)]
        output_dicts = {}

        node_output_names = [output.name if output.name not in self.dequantized_output \
                                 else self.dequantized_output[output.name] \
                             for output in session.get_outputs()]

        for idx, (inputs, labels) in enumerate(self.dataloader):
            ort_inputs = {}
            if len_inputs == 1:
                ort_inputs.update(
                    inputs if isinstance(inputs, dict) else {inputs_names[0]: inputs}
                )
            else:
                assert len_inputs == len(inputs), \
                    'number of input tensors must align with graph inputs'
                if isinstance(inputs, dict):  # pragma: no cover
                    ort_inputs.update(inputs)
                else:
                    for i in range(len_inputs):
                        if not isinstance(inputs[i], np.ndarray):  # pragma: no cover
                            ort_inputs.update({inputs_names[i]: np.array(inputs[i])})
                        else:
                            ort_inputs.update({inputs_names[i]: inputs[i]})

            if self.iterations != []:
                if idx > max(self.iterations):
                    break
                if idx in self.iterations:
                    intermediate_outputs.append(session.run(None, ort_inputs))
            else:
                intermediate_outputs.append(session.run(None, ort_inputs))

        merged_dict = {}
        for intermediate_output in intermediate_outputs:
            for (data, name) in zip(intermediate_output, node_output_names):
                merged_dict.setdefault(name, []).append(data)
        intermediate_outputs = []
        if calib_mode == 'naive':
            ranges_dict = {}
            for data_name in merged_dict.keys():    
                input_name_to_nodes = self.model_wrapper.input_name_to_nodes
                output_name_to_node = self.model_wrapper.output_name_to_node
                node = None
                if data_name in output_name_to_node:
                    node = output_name_to_node[data_name]
                elif data_name in input_name_to_nodes:
                    node = input_name_to_nodes[data_name][0]
                assert node, '{} is neither an input nor an output of nodes in augmented model.'.format(data_name)

                # initialize a calibrater according to 'algorithm' in q_config
                # and collect ranges of the intermediate output
                calib_method = q_config[node.name]['activation']['algorithm'] \
                    if node.name in q_config and 'activation' in q_config[node.name] else 'minmax'
                assert calib_method in CALIBRATOR, 'Calibration method {} is not registerd.'.format(calib_method)
                calibrator = CALIBRATOR[calib_method]()
                calibrator.collect(merged_dict[data_name])
                ranges_dict.setdefault(data_name, []).append(calibrator.calib_range)
                calibrator.clear()
            return list(ranges_dict.keys()), ranges_dict
        elif calib_mode == None:
            return list(merged_dict.keys()), merged_dict

    def _dequantize(self, tensor, scale_tensor, zo_tensor):
        """Helper function to dequantize tensor."""
        int_tensor = self.model_wrapper.get_initializer(tensor)
        if int_tensor:  # weight tensor
            return self._dequantize_weight(tensor, scale_tensor, zo_tensor)
        else:
            return self._dequantize_activation(tensor, scale_tensor, zo_tensor)

    def _dequantize_activation(self, activation_tensor_name, scale_tensor, zo_tensor):
        """Helper funtion to dequantize activation."""
        added_nodes, added_output = self._add_dequantize_node(activation_tensor_name, \
                                                              scale_tensor, zo_tensor)
        self.dequantized_output[added_output] = activation_tensor_name
        return added_nodes, added_output

    def _dequantize_weight(self, weight_tensor_name, scale_tensor, zo_tensor):
        """Helper function to dequantize weight."""
        weight_tensor = self.model_wrapper.get_initializer(weight_tensor_name)
        if len(scale_tensor.dims) in [1, 2] and weight_tensor.dims[0] == max(scale_tensor.dims):
            logger.debug("weight {} is quantized with per channel granularity."
                         .format(weight_tensor_name))
            if self.opset_version < 13 and self.ort_version >= ORT112_VERSION:
                logger.warning("Skip dequantizing weight {}, please use onnxruntime < 1.12.0 " \
                               "or upgrade model opset version to 13 or higher".format(weight_tensor_name))
                return [], None
            node = self.model_wrapper.input_name_to_nodes[weight_tensor_name][0]
            if 'Conv' in node.op_type or \
                    ('Gemm' in node.op_type and is_B_transposed(node)):
                added_nodes, added_output = self._add_dequantize_transpose_node(
                    weight_tensor_name,
                    scale_tensor, zo_tensor,
                    len(weight_tensor.dims))
            else:
                added_nodes, added_output = self._add_dequantize_node(
                    weight_tensor_name,
                    scale_tensor,
                    zo_tensor,
                    axis=1 if self.opset_version > 12 else None)
        else:
            added_nodes, added_output = self._add_dequantize_node(weight_tensor_name,
                                                                  scale_tensor, \
                                                                  zo_tensor)
        self.dequantized_output[added_output] = weight_tensor_name
        return added_nodes, added_output

    def _add_dequantize_node(self, tensor_name, scale_tensor, zo_tensor, axis=None):
        """Helper function to generate dequantize node."""
        dequantize_node = make_dquant_node(tensor_name + '_DequantizeLinear',
                                           [tensor_name,
                                            scale_tensor.name,
                                            zo_tensor.name],
                                           [tensor_name + '_output'],
                                           axis)
        return [dequantize_node], tensor_name + '_output'

    def _add_dequantize_transpose_node(self, tensor_name, scale_tensor, zo_tensor, dim):
        """Insert Transpose-DequantizelLinear-Transpose pairs."""
        pre_transpose_node = onnx.helper.make_node(
            'Transpose',
            inputs=[tensor_name],
            outputs=[tensor_name + '_transposed'],
            perm=(1, 0, 2, 3) if dim == 4 else (1, 0),
            name=tensor_name + '_pre_transpose')
        dequantize_node = make_dquant_node(
            tensor_name + '_DequantizeLinear',
            [tensor_name + '_transposed',
             scale_tensor.name,
             zo_tensor.name],
            [tensor_name + '_DequantizeLinear'],
            axis=1 if self.opset_version > 12 else None)
        post_transpose_node = onnx.helper.make_node(
            'Transpose',
            inputs=[tensor_name + '_DequantizeLinear'],
            outputs=[tensor_name + '_output'],
            perm=(1, 0, 2, 3) if dim == 4 else (1, 0),
            name=tensor_name + '_post_transpose')
        added_nodes = [pre_transpose_node, dequantize_node, post_transpose_node]
        return added_nodes, tensor_name + '_output'

    def _map_calibration(self, node_output_names, output_dicts, calib_mode='naive'):
        """Map tensor names and min/max values."""
        merged_dict = {}
        for name, minmaxs in output_dicts.items():
            for minmax in minmaxs:
                merged_dict.setdefault(name + '_Min', []).append(minmax[0])
                merged_dict.setdefault(name + '_Max', []).append(minmax[1])

        # Characterizing distribution of a node's values across test data sets
        clean_merged_dict = dict((i, merged_dict[i]) for i in merged_dict)
        if calib_mode == 'naive':
            pairs = [
                tuple([
                    float(min(clean_merged_dict[name + '_Min'])),
                    float(max(clean_merged_dict[name + '_Max']))
                ]) for name in node_output_names
            ]
        else:
            raise ValueError('Unknown value for calib_mode. \
                             Currently only naive mode is supported.')

        final_dict = dict(zip(node_output_names, pairs))
        return final_dict

    def dump_minmax(self, q_config, calib_mode='naive'):
        """Get min/max values of tensors."""
        self.augment_graph()
        node_output_names, output_dicts = self.get_intermediate_outputs(q_config, calib_mode)
        return self._map_calibration(node_output_names, output_dicts,
                                     calib_mode=calib_mode)

<<<<<<< HEAD
    def dump_calibration(self, q_config, min_max, calib_mode='naive'):
=======
    def dump_calibration(self, q_config, calib_mode='naive', min_max=None):
>>>>>>> b727dc05
        """Gather calibration params for quantization.

        Args:
            q_config (dict): op-wise quantization config
            calib_mode (str, optional): type 'naive' gives (Min, Max) pairs
                                        for each intermediate model output across
                                        test data sets, where the first element is
                                        a minimum of all values and the second element
                                        is a maximum of all values. Defaults to 'naive'.
            min_max (dict, optional): min/max values of tensors
        """
<<<<<<< HEAD
        return self.calculate_quantization_params(q_config, min_max)
=======
        return self.calculate_quantization_params(q_config, self.dump_minmax(calib_mode)) if min_max is None \
            else self.calculate_quantization_params(q_config, min_max)
>>>>>>> b727dc05

    def calculate_quantization_params(self, q_config, quantization_thresholds):
        """Given quantization thresholds, calculate the quantization params.

        Args:
            q_config (dict): op-wise quantization config
            quantization_thresholds (dict): Dictionary specifying the min and max values
                                              or outputs of conv and matmul nodes, should be
                                              specified in the following format:
                                              {"param_name": [min, max]}
        """
        if quantization_thresholds is None:
            raise ValueError(
                'quantization thresholds is required to calculate quantization \
                    params (zero point and scale)')

        quantization_params = {}
        model = self.model

        input_name_to_nodes = self.model_wrapper.input_name_to_nodes
        output_name_to_nodes = self.model_wrapper.output_name_to_node

        for tensor_name in quantization_thresholds.keys():
            child = None
            if tensor_name in input_name_to_nodes:
                children = input_name_to_nodes[tensor_name]
                if len(children) == 1:
                    child = children[0]
            parent = None
            scheme = 'asym'
            qType = 2  # uint8
            if tensor_name in output_name_to_nodes:
                parent = output_name_to_nodes[tensor_name]
            if parent and parent.name in q_config and \
                q_config[parent.name] not in ['fp32', 'fp16']:
                scheme = q_config[parent.name]['activation']['scheme']
                qType = q_config[parent.name]['activation']['dtype']
            elif self.backend in ['TensorrtExecutionProvider']:
                scheme = 'sym'
                qType = 3
            node_thresholds = quantization_thresholds[tensor_name]
            node_params = self.calculate_scale_zeropoint(parent, child, node_thresholds[0],
                                                         node_thresholds[1], scheme, qType,
                                                         _get_qrange_for_qType(qType, self.reduce_range))
            quantization_params[tensor_name] = node_params

        return quantization_params

    def dump_tensor(self, activation=True, weight=False):
        """Dump activation or weight or both from the model."""
        if "QuantizeLinear" in [node.op_type for node in self.model.graph.node] or \
                "DynamicQuantizeLinear" in [node.op_type for node in self.model.graph.node]:
            self.augment_nodes = ["DequantizeLinear"]
            self.already_quantized = True
            self.dynamically_quantized = \
                "DynamicQuantizeLinear" in [node.op_type for node in self.model.graph.node]
        self.augment_graph(activation_only=not weight, weight_only=not activation)
        _, output_dicts = self.get_intermediate_outputs()
        iters = len(list(output_dicts.values())[-1])
        map_node_activation = [{} for _ in range(iters)]
        map_node_weight = {}
        self.white_nodes = [node.replace('_quant', '') for node in self.white_nodes]
        augmengted_wrapper = ONNXModel(self.augmented_model)
        map_output = augmengted_wrapper.output_name_to_node
        map_input = augmengted_wrapper.input_name_to_nodes
        model_output_names = [t.name for t in self.model.graph.output]
        model_input_names = [t.name for t in self.model.graph.input]
        model_initializer_names = [t.name for t in self.model.graph.initializer]
        for tensor_name, tensors in output_dicts.items():
            if tensor_name.replace('_dequantized', '_quantized') in model_initializer_names:
                nodes = [node for node in map_input[tensor_name] \
                         if node.name.replace('_quant', '') in self.white_nodes]
            elif tensor_name.replace('_quantized', '') in model_input_names:
                continue
            else:
                nodes = [map_output[tensor_name]]
            for node in nodes:
                node_name = node.name.replace('_quant', '')
                if tensor_name in model_output_names and node_name not in self.white_nodes:
                    continue
                while node_name not in self.white_nodes and self.already_quantized:
                    node = augmengted_wrapper.get_parents(node, output_name_to_node=map_output)[0]
                    node_name = node.name.replace('_quant', '')
                if node_name not in self.white_nodes:
                    continue
                if node_name not in map_node_weight:
                    map_node_weight[node_name] = {}
                if tensor_name not in model_initializer_names:
                    for i in range(iters):
                        map_node_activation[i][node_name] = \
                            {tensor_name.replace('_quantized', ''): tensors[i]}
                else:
                    map_node_weight[node_name].update({tensor_name.replace('_quantized', ''): \
                                                           tensors[0]})
        dumped_tensors_map = {}
        if weight:
            dumped_tensors_map.update({"weight": map_node_weight})
        if activation:
            dumped_tensors_map.update({"activation": map_node_activation})
        return dumped_tensors_map

    def calculate_scale_zeropoint(self, last_node, next_node, rmin, rmax, scheme, qType, quantize_range):
        """Given the source and destination node of tensor, return calculated zero point and scales."""
        zp_and_scale = []
        # adjust rmin and rmax such that 0 is included in the range. This is required
        # to make sure zero can be uniquely represented.
        rmin = min(rmin, 0)
        rmax = max(rmax, 0)
        if next_node:
            if next_node.op_type == 'Relu':
                if rmin < 0:
                    rmin = 0
            elif next_node.op_type == 'Clip' and len(next_node.input) == 3:
                clip_min = numpy_helper.to_array(self.model_wrapper.get_initializer(next_node.input[1]))
                clip_max = numpy_helper.to_array(self.model_wrapper.get_initializer(next_node.input[2]))
                if rmin < clip_min:
                    rmin = clip_min.tolist() if not isinstance(clip_min.tolist(), list)  else clip_min.tolist()[0]
                if rmax > clip_max:
                    rmax = clip_max.tolist() if not isinstance(clip_max.tolist(), list)  else clip_max.tolist()[0]

        if last_node:
            if last_node.op_type in ['Conv', 'FusedConv']:
                attrs = [attr for attr in last_node.attribute]
                attrs_names = [attr.name for attr in last_node.attribute]
                if 'activation' in attrs_names:
                    if attrs[attrs_names.index('activation')].s == b'Relu':
                        rmin = max(rmin, 0)
                    if attrs[attrs_names.index('activation')].s == b'Clip':
                        assert 'activation_params' in attrs_names, "the model contains no \
                                                                   params for clip node \
                                                                   {}".format(last_node)
                        clip_params = attrs[attrs_names.index('activation_params')].floats
                        rmin = min(rmin, clip_params[0], clip_params[1])
                        rmax = max(rmax, clip_params[0], clip_params[1])

        scale, zp = calculate_scale_zp(rmin, rmax, quantize_range, qType, scheme)
        if qType == 2:
            zp_and_scale.append(np.uint8(zp))
        else:
            zp_and_scale.append(np.int8(zp))
        zp_and_scale.append(np.float32(scale))

        return zp_and_scale

    def _check_is_group_conv(self, node, model):
        """Check the op is group wised or not(depthwise conv is excluded,return false).

        Args:
            node: The op node
            model: The onnx model

        Returns:
            Bool: group wised True, otherwise False, depthwise False
        """
        name_to_indices = {}
        for index, i in enumerate(model.graph.initializer):
            name_to_indices[i.name] = index

        if node.op_type == "Conv":
            group = 1
            for attr in node.attribute:
                if hasattr(attr, 'name'):
                    if attr.name == "group":
                        group = attr.i
                        break
            # currently only normal conv and depthwise conv are supported
            if group > 1:  # group conv, need to check depthwise or not
                weight_name = node.input[1]
                weight_shape = numpy_helper.to_array(
                    model.graph.initializer[name_to_indices[weight_name]]).shape
                input_channel = weight_shape.shape[1]
                if input_channel != 1:  # TODO need to double check
                    return True
        return False

    def _get_input_tensor_of_ops(self, op_types=['MatMul', 'Linear', 'Conv']):
        """Traverse the graph and get all the data tensors flowing into layers of {op_types}.

        Group conv is excluded.
        TODO the tensors could be set/filtered in configuration.

        Args:
            op_types: The op types whose input tensor will be dumped

        Returns:
            A set of tensor names 
        """
        tensors_to_dump = set()
        model = self.model
        initializers = {i.name: i for i in model.graph.initializer}

        for node in model.graph.node:
            if len(op_types) == 0 or node.op_type in op_types:
                if node.op_type == "Conv" and self._check_is_group_conv(node, model):
                    continue
                # also need to check whether the layer has weight
                if len(node.input) >= 2 and node.input[1] in initializers.keys():
                    tensors_to_dump.add(node.input[0])
        return tensors_to_dump

    def _get_max_per_channel(self, datas: list, percentile):
        """Get the max values per input channel.

        Args:
            datas: The tensors
            percentile: percentile of calibration to remove outliers

        Returns:
            The max values per input channel
        """
        permute_datas = []
        for data in datas:
            if len(data.shape) == 3:  # TODO  mammul batchsize*seq*inchannel, conv:batchsize*inchannle*f*f
                tensor = np.abs(np.reshape(data, (-1, data.shape[-1])))
                permute_datas.append(tensor)
            elif len(data.shape) == 4:
                tensor = np.swapaxes(data, 1, -1)
                tensor = np.abs(np.reshape(tensor, (-1, tensor.shape[-1])))
                permute_datas.append(tensor)
            elif len(data.shape) == 2:
                permute_datas.append(np.abs(data))
            else:
                assert False, "not supported"
        permute_datas = np.stack(permute_datas, axis=0)
        permute_datas = permute_datas.reshape(-1, permute_datas.shape[-1])
        max_per_channels = np.percentile(permute_datas, percentile, axis=0)
        max_per_channels = max_per_channels.astype(np.single)
        return max_per_channels

    def calib_smooth(self, percentile, op_types):
        """Smooth model calibration.

        Mainly get the max info per channel of input tensors.

        Args:
            percentile:Percentile of calibration to remove outliers
            op_types: The op types whose input tensor will be dumped

        Returns:
            max_vals_per_channel: max values per channel of input tensors
            shape_infos: The shape information of input tensors
        """
        # add the input tensors of {op_types} to outputs of the model
        tensors_to_dump = self._get_input_tensor_of_ops(op_types)
        self.model_wrapper.add_tensors_to_outputs(tensors_to_dump)
        self.augmented_model = self.model_wrapper.model
        _, output_dicts = self.get_intermediate_outputs()

        # remove the input tensors of {op_types} to outputs of the model
        self.model_wrapper.remove_tensors_from_outputs(tensors_to_dump)
        max_vals_per_channel = {}
        shape_infos = {}
        for key in tensors_to_dump:
            max_val_per_channel = self._get_max_per_channel(output_dicts[key], percentile=percentile)
            max_vals_per_channel[key] = max_val_per_channel
            shape_infos[key] = output_dicts[key][0].shape
        return max_vals_per_channel, shape_infos<|MERGE_RESOLUTION|>--- conflicted
+++ resolved
@@ -399,11 +399,7 @@
         return self._map_calibration(node_output_names, output_dicts,
                                      calib_mode=calib_mode)
 
-<<<<<<< HEAD
-    def dump_calibration(self, q_config, min_max, calib_mode='naive'):
-=======
     def dump_calibration(self, q_config, calib_mode='naive', min_max=None):
->>>>>>> b727dc05
         """Gather calibration params for quantization.
 
         Args:
@@ -415,12 +411,8 @@
                                         is a maximum of all values. Defaults to 'naive'.
             min_max (dict, optional): min/max values of tensors
         """
-<<<<<<< HEAD
-        return self.calculate_quantization_params(q_config, min_max)
-=======
         return self.calculate_quantization_params(q_config, self.dump_minmax(calib_mode)) if min_max is None \
             else self.calculate_quantization_params(q_config, min_max)
->>>>>>> b727dc05
 
     def calculate_quantization_params(self, q_config, quantization_thresholds):
         """Given quantization thresholds, calculate the quantization params.
