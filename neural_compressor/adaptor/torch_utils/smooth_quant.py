#
# -*- coding: utf-8 -*-
#
# Copyright (c) 2023 Intel Corporation
#
# Licensed under the Apache License, Version 2.0 (the "License");
# you may not use this file except in compliance with the License.
# You may obtain a copy of the License at
#
#    http://www.apache.org/licenses/LICENSE-2.0
#
# Unless required by applicable law or agreed to in writing, software
# distributed under the License is distributed on an "AS IS" BASIS,
# WITHOUT WARRANTIES OR CONDITIONS OF ANY KIND, either express or implied.
# See the License for the specific language governing permissions and
# limitations under the License.
#

import copy
import json

try:
    from neural_compressor.utils.utility import LazyImport

    torch = LazyImport("torch")
    from ...utils import logger
except:
    import logging

    import torch

    logger = logging.getLogger()
from collections import UserDict, defaultdict

from tqdm import tqdm


def enough_memo_store_scale(device, need_space):
    if device == "cuda":  # pragma: no cover
        current_gpu_index = torch.cuda.current_device()
        total_memory = torch.cuda.get_device_properties(current_gpu_index).total_memory
        used_memory = torch.cuda.memory_allocated(current_gpu_index)
        free_space = total_memory - used_memory
    else:
        import psutil

        free_space = psutil.virtual_memory().free
    return free_space >= need_space


def move_input_to_device(input, device=torch.device("cpu")):
    if isinstance(input, dict) or isinstance(input, UserDict):
        tmp_input = {}
        for k, inp in input.items():
            tmp_input[k] = move_input_to_device(inp, device)
        input = tmp_input
    elif isinstance(input, list) or isinstance(input, tuple):
        tmp_input = []
        for inp in input:
            tmp_input.append(move_input_to_device(inp, device))
        input = tmp_input
    elif isinstance(input, torch.Tensor):
        input = input.to(device)  # pylint: disable=no-member
    return input


##TODO potential bug, data typeR
def forward_wrapper(model, input, device=torch.device("cpu")):
    try:
        model = model.to(device)
        input = move_input_to_device(input, device)
    except Exception as e:
        logger.warning(e)
        logger.warning("Please check the input device if the error raised.")
    if isinstance(input, dict) or isinstance(input, UserDict):
        output = model(**input)
    elif isinstance(input, list) or isinstance(input, tuple):
        try:
            output = model(*input)
        except:
            output = model(input)
    else:
        output = model(input)
    return output


def model_forward(model, dataloader, iters, device):
    try:
        cnt = 0
        for idx, (input, label) in enumerate(dataloader):
            output = forward_wrapper(model, input, device)
            cnt += 1
            if iters != -1 and cnt >= iters:
                break
    except Exception as e:
        cnt = 0
        for idx, input in enumerate(dataloader):
            output = forward_wrapper(model, input, device)
            cnt += 1
            if iters != -1 and cnt >= iters:
                break


def model_forward_per_sample(model, sample, device):
    try:
        output = forward_wrapper(model, sample, device)
        return output

    except Exception as e:
        output = forward_wrapper(model, sample[0], device)
        return output


def quant_dequant_w(m, num_bits=8, scheme="sym"):
    eps = torch.finfo(torch.float32).eps
    if isinstance(m, torch.nn.Linear):
        x = m.weight
        tmp = torch.zeros(torch.max(x, dim=1).values.size())
        if scheme == "sym":
            q_min, q_max = -(2.0 ** (num_bits - 1)), 2.0 ** (num_bits - 1) - 1.0
            x_max = torch.max(torch.abs(x), dim=1).values
            scale = x_max / (float(q_max - q_min) / 2)
        else:
            q_min, q_max = 0, 2.0**num_bits - 1.0
            x_max = torch.maximum(torch.max(x, dim=1).values, tmp)
            x_min = torch.minimum(torch.min(x, dim=1).values, tmp)
            scale = (x_max - x_min) / (2**num_bits - 1)

        scale = torch.clip(scale, min=eps)

        if scheme == "sym":
            bias = 0
        else:
            bias = torch.round(0 - (torch.min(x, dim=1).values) / scale)
            bias = bias.unsqueeze(dim=-1)
        scale = scale.unsqueeze(dim=-1)
        q_x = torch.round(x / scale + bias)
        q_x.clamp_(q_min, q_max)
        return (q_x - bias) * scale
    elif isinstance(m, torch.nn.Conv2d):
        x = m.weight
        x = torch.permute(x, (0, 2, 3, 1))
        x = x.reshape(-1, x.shape[-1])
        tmp = torch.zeros(torch.max(x, dim=0).values.size())
        if scheme == "sym":
            q_min, q_max = -(2.0 ** (num_bits - 1)), 2.0 ** (num_bits - 1) - 1.0
            x_max = torch.max(torch.abs(x), dim=0).values
            scale = x_max / (2 ** (num_bits - 1) - 1)
        else:
            q_min, q_max = 0, 2.0**num_bits - 1.0
            x_max = torch.maximum(torch.max(x, dim=0).values, tmp)
            x_min = torch.minimum(torch.min(x, dim=0).values, tmp)
            scale = (x_max - x_min) / (2**num_bits - 1)
        scale = torch.clip(scale, min=eps)
        if scheme == "sym":
            bias = 0
        else:
            bias = torch.round(0 - (torch.min(x, dim=0).values) / scale)
            bias = bias.unsqueeze(dim=0)
        scale = scale.unsqueeze(dim=0)

        q_x = x / scale + bias
        q_x.clamp_(q_min, q_max).round_()
        q_dq_x = (q_x - bias) * scale
        q_dq_x = q_dq_x.view(m.weight.shape[0], m.weight.shape[2], m.weight.shape[3], m.weight.shape[1])
        q_dq_x = torch.permute(q_dq_x, (0, 3, 1, 2))
        return q_dq_x
    else:
        logger.warning("unsupported layer type, please have a check")


def quant_dequant_x(x, min_x=None, max_x=None, num_bits=8):
    eps = torch.finfo(torch.float32).eps
    q_min, q_max = 0, 2.0**num_bits - 1.0
    if max_x is None or min_x is None:
        max_x, min_x = torch.max(x), torch.min(x)
    else:
        max_x = torch.max(max_x)
        min_x = torch.min(min_x)
    scale = (max_x - min_x) / (2**num_bits - 1)
    scale = torch.clip(scale, min=eps)
    bias = torch.round((0 - min_x) / scale)
    q_x = torch.round(x / scale + bias)
    q_x.clamp_(q_min, q_max)
    return scale * (q_x - bias)


def get_module(model, key):
    """Get module from model by key name.

    Args:
        model (torch.nn.Module): original model
        key (str): module name to be replaced
    """
    module = model
    name_list = key.split(".")
    for name in name_list:
        if hasattr(module, name):
            module = getattr(module, name)
        elif hasattr(module, "sq_linear"):  # for peft models
            module = getattr(module, "sq_linear")
            module = getattr(module, name)
        elif hasattr(module, "orig_layer"):  # for peft models and auto alpha
            module = getattr(module, "orig_layer")
            module = getattr(module, name)
        else:
            module = module
    return module


def set_module(model, key, new_module):
    """Set new module into model by key name.

    Args:
        model (torch.nn.Module): original model
        key (str): module name to be replaced
        new_module (torch.nn.Module): new module to be inserted
    """
    module = model
    name_list = key.split(".")
    for name in name_list[:-1]:
        if hasattr(module, name):
            module = getattr(module, name)
        elif hasattr(module, ("sq_linear")):  # for peft models that Linears are contained in Linear
            module = getattr(module, "sq_linear")
            module = getattr(module, name)
        elif hasattr(module, ("orig_layer")):  # for peft models and auto alpha
            module = getattr(module, "orig_layer")
            module = getattr(module, name)
        else:
            module = module

    if hasattr(module, "sq_linear") and name_list[-1] != "sq_linear":  # for peft models
        module = getattr(module, "sq_linear")
    if hasattr(module, "orig_layer") and name_list[-1] != "orig_layer":  # for peft models and auto alpha
        module = getattr(module, "orig_layer")
    setattr(module, name_list[-1], new_module)


def cal_scale(input_max, weights, alpha, scale_type="orig"):
    if scale_type == "orig":  # same as the paper
        weights = torch.cat(weights, dim=0)
        weight_max = torch.max(torch.abs(weights), dim=0)[0]
        input_power = torch.pow(input_max, alpha)
        logger.debug(f"{max(input_max)}, {min(input_max)}")
        weight_power = torch.pow(weight_max, 1 - alpha)
        scale = torch.clip(input_power / weight_power, min=1e-5)
        scale[input_power == 0] = 1.0
        if input_power.size() == weight_power.size():
            scale[weight_power == 0] = 0.0  ##FIXME
        return scale


class WrapperLayer(torch.nn.Module):
    def __init__(self, layer, input_min, input_max, save_q_input=False):
        super(WrapperLayer, self).__init__()
        self.add_module("orig_layer", layer)  # set orig_layer in get/set_module
        self.quant = False
        self.q_input = None
        self.fp32_output = None
        self.input_max = input_max
        self.input_min = input_min
        self.weight_scale = None
        self.input_scale = None
        self.save_q_input = save_q_input
<<<<<<< HEAD
        self.os_bias = None  # lyt_os
=======
        self.do_blockwise = False
>>>>>>> ee6bc284

    def enable_quant(self):
        self.quant = True

    def disable_quant(self):
        self.quant = False

    def update_scale(self, input_scale, weight_scale):
        self.input_scale = input_scale
        self.weight_scale = weight_scale

    def update_os_bias(self, bias):  # lyt_os
        self.os_bias = bias

    ##TODO better tradeoff performance and memory, currently it's too slow
    def q_dq_forward(self, x, input_scale, weight_scale):
        layer_copy = copy.deepcopy(self.orig_layer)
        w0 = copy.deepcopy(layer_copy.weight)  # lyt_os
        if weight_scale is not None:
            layer_copy.weight *= weight_scale
            if self.os_bias is not None:  # lyt_os
                if hasattr(layer_copy, "bias") and (layer_copy.bias is not None):
                    res = torch.matmul(self.os_bias, w0.transpose(0, 1)) + layer_copy.bias.data
                    layer_copy.bias.data.copy_(res)
                    x = x - self.os_bias
                else:  # lyt_os_debug_1101:
                    res = torch.matmul(self.os_bias, w0.transpose(0, 1))
                    layer_copy.bias = torch.nn.Parameter(res, requires_grad=False)
                    x = x - self.os_bias
                w0 = []
        q_dq_weight = quant_dequant_w(layer_copy)
        layer_copy.weight.data.copy_(q_dq_weight)
        if input_scale is None:
            x = quant_dequant_x(x, self.input_min, self.input_max)
        else:
            x = input_scale * x
            x = quant_dequant_x(x, self.input_min * input_scale, self.input_max * input_scale)  ##FIXME
        output = layer_copy(x)
        return output

    def q_dq_forward_blockwise(self, x, input_scale):
        layer_copy = copy.deepcopy(self.orig_layer)
        if input_scale is None:
            x = quant_dequant_x(x, self.input_min, self.input_max)
        else:
            x = input_scale * x
            x = quant_dequant_x(x, self.input_min * input_scale, self.input_max * input_scale)  ##FIXME
        output = layer_copy(x)
        return output

    def forward(self, x):
        if self.quant:
            # self.q_input = x * scale ##save the q_input
            if self.save_q_input:
                self.q_input = x
            if not self.do_blockwise:
                output = self.q_dq_forward(x, self.input_scale, self.weight_scale)
            else:
                output = self.q_dq_forward_blockwise(x, self.input_scale)

        else:
            output = self.orig_layer(x)
        self.output = output
        return output


class TorchSmoothQuant:
    """Fake input channel quantization, for more details please refer to
    [1] SmoothQuant: Accurate and Efficient
    Post-Training Quantization for Large Language Models
    [2] SPIQ: Data-Free Per-Channel Static Input Quantization
    Currently, we only handle the layers whose smooth scale could be absorbed, we will support other layers later.

    We only support inplace mode which means the model weights will be changed, you can call recover function
    to recover the weights if needed
    """

    def __init__(self, model, dataloader=None, example_inputs=None, q_func=None, traced_model=None):
        """
        :param model: Torch model :param dataloader: Calibration dataloader :param traced_model: A specific model
        shares the same architecture as the model and could be traced by torch.jit. If not supplied, we use model
        instead.
        """
        self.model = model
        if not isinstance(self.model, torch.nn.Module):
            return
        device, dtype = self._get_device()
        self.model = self.model.to(device)
        self.model.eval()
        self.device = device
        self.dtype = dtype
        self.dataloader = dataloader
        self.example_inputs = example_inputs
        self.q_func = q_func
        self.input_maxes = {}
        self.input_mins = {}
        self.input_maxes_abs = {}
        self.traced_model = traced_model
        if self.traced_model is None:
            self.traced_model = self.model
        self.weight_scale_info = {}
        self.absorb_scales_info = {}
        self.insert_mul = False
        self.allow_absorb = True
        self.record_max_info = False
        self.max_value_info = {}  # to record max values for alpha tune
        self.self_absorb_layers = {}
        self.absorb_to_layer = {}
        self.adjust_alpha_space = False
        self.weight_clip = True
        self.default_alpha = 0.5
        self.bias_shifts = {}  # lyt_os_debug_0913
        self.to_shift_bias = False  # lyt_os_debug_1011
        self.absorb_biasS_layers = {}  # lyt_add_1110

        self._save_scale = False
        self.weight_scale_dict = {}

        self.do_blockwise = False
        self.block_inputs = {}
        self.block_outputs = {}

    def _get_device(self):
        """Get the model device
        :return:Model device."""
        for _, p in self.model.named_parameters():
            return p.data.device, p.data.dtype

    def _save_input_pc_hook(self, name, percentile=100):
        """A forward hook to save input max of a module
        :param name: the module name
        :return: A hook function."""

        def save_input_hook(module, inputs, outputs):
            input = inputs[0]
            ##TODO check input channel is correct
            if len(module.weight.shape) == 4:  ##conv3d or conv1d not supported now, need better way
                input = input.permute(0, 2, 3, 1)
            input = input.reshape(-1, input.shape[-1])
            max_tensor = torch.max(input, dim=0)[0]
            min_tensor = torch.min(input, dim=0)[0]
            k_index = int(input.shape[0] * percentile / 100)
            res, _ = torch.kthvalue(torch.abs(input), k_index, dim=0)
            ##res = torch.max(torch.abs(input),dim=0)[0]
            if name not in self.input_maxes.keys():
                self.input_mins[name], self.input_maxes[name] = min_tensor, max_tensor
                self.input_maxes_abs[name] = res
            else:
                self.input_mins[name] = torch.min(self.input_mins[name], min_tensor)
                self.input_maxes[name] = torch.max(self.input_maxes[name], max_tensor)
                self.input_maxes_abs[name] = torch.max(self.input_maxes_abs[name], res)

            if self.to_shift_bias:  # lyt_os_debug_1013
                self.bias_shifts[name] = (
                    self.input_mins[name] + self.input_maxes[name]
                ) / 2  # lyt_os_debug_1010 Modified@0913_conflict

        return save_input_hook

    def _add_min_max_observer(self, modules, percentile=100):
        """
        :param modules: the modules which the observer will insert to
        :return:
        """
        self.hook_handles = []
        for key in modules.keys():
            hook_func = self._save_input_pc_hook(key, percentile)
            hook_handle = modules[key].register_forward_hook(hook_func)
            self.hook_handles.append(hook_handle)

    def _remove_observer(self):
        """Remove the observer from the model
        :return:"""
        for hook_handle in self.hook_handles:
            hook_handle.remove()

    def _calibrate(self, absorb_to_layer, calib_iter, percentile):
        """
        :param absorb_to_layer: A dict,key is the absorb layer, val is a list of the to be smoothed layer
        :param calib_iter: Data size for calibration
        :return: A dict that saved the layer name and the channel-wise max value info
        """
        ##hook all the module
        hook_modules = {}
        for n, module in self.model.named_modules():
            if isinstance(module, tuple(self.op_types)):
                hook_modules[n] = module

        self._add_min_max_observer(hook_modules, percentile)

        self._dump_min_max(calib_iter=calib_iter)
        self._remove_observer()
        return self.input_maxes_abs

    def _dump_min_max(self, calib_iter=100):
        """Dump min max per channel information, the min max value will be saved in input_maxes attribute
        :param calibration_method: only support min_max currently
        :param calib_iter: Sample size for calibration
        :return:"""
        logger.info("Calibrating...")
        if self.q_func:
            self.q_func(self.model)
        else:
            assert self.dataloader, "Please set dataloader for calibration."
            model_forward(self.model, self.dataloader, calib_iter, self.device)

    def _reshape_in_channel_to_last(self, layer_name):
        """Move the input channel to the last dim
        :param layer_name: Layer name
        :return: The reshaped weight."""
        layer = get_module(self.model, layer_name)
        if layer.__class__.__name__ == "WrapperLayer":
            layer = layer.orig_layer

        weight = layer.weight  ##TODO oc*ic, support transposed conv
        if len(weight.shape) == 4:
            weight = weight.permute(0, 2, 3, 1)
            weight = weight.reshape(-1, weight.shape[-1])
        return weight

    def _reshape_scale_for_weight(self, layer, scale):
        """Reshape the scale for weight input channel, depthwise output channel
        :param layer:  torch module
        :param scale: orig scale
        :return: reshaped scale."""
        if hasattr(layer, "orig_layer"):
            layer = layer.orig_layer
        if isinstance(layer, torch.nn.Conv2d) and layer.groups > 1:  ##only depthwise conv could hit here
            scale = scale.view(scale.shape[0], 1, 1, 1)  ##mount on output channel

        elif isinstance(layer, torch.nn.Conv2d):
            scale = scale.view(1, scale.shape[0], 1, 1)

        elif isinstance(layer, torch.nn.Linear):
            scale = scale.view(1, scale.shape[0])

        return scale

    def get_blocks(self):
        block_names = []
        for n, m in self.model.named_modules():
            if hasattr(type(m), "__name__") and "ModuleList" in type(m).__name__:
                for nn, mm in m.named_children():
                    block_name = n + "." + nn
                    block_names.append(block_name)
        return block_names

    def _reshape_scale_for_input(self, layer, scale):
        """Reshape the scale for input feature in channel
        :param layer:

        :param scale:
        :return:
        """
        if hasattr(layer, "orig_layer"):
            layer = layer.orig_layer
        if isinstance(layer, torch.nn.Conv2d):
            scale = scale.view(1, scale.shape[0], 1, 1)

        elif isinstance(layer, torch.nn.Linear):
            scale = scale.view(1, scale.shape[0])

        return scale

    def _scale_layer_weight(
        self, layer_name, scale, alpha=0.5, input_minmax=None, bias_alphas=None
    ):  ##input channel #lyt_os_debug
        """Scale the layer weights at input channel, depthwise conv output channel
        :param layer_name: The layer name
        :param scale: The scale to be multiplied
        :param alpha: alpha for SQLinearWrapper
        :param input_minmax: input_minmax for SQLinearWrapper
        :return:"""
        layer = get_module(self.model, layer_name)
        if self.insert_mul:
            from .model_wrapper import SQLinearWrapper

            layer = get_module(self.model, layer_name)
            if isinstance(layer, SQLinearWrapper):
                layer._recover_sq_linear()
                set_module(self.model, layer_name, layer.sq_linear)  ##recover
            else:
                new_module = SQLinearWrapper(layer, 1.0 / scale, input_minmax, alpha)
                set_module(self.model, layer_name, new_module)
        elif self.allow_absorb:
            scale = self._reshape_scale_for_weight(layer, scale)
            layer.weight = torch.nn.Parameter(layer.weight * scale)
            logger.info(
                f"lyt_debug PostScaleLayerWeight: {layer_name},W_dim: {layer.weight.size()} W_mean: {torch.mean(layer.weight)} {torch.mean(layer.bias) if layer.bias is not None else {type(layer.bias)}}"
            )
        return scale

    def _absorb_scales(self, layer_name, scale):  ##output channel
        """Absorb the scale to the layer at output channel
        :param layer_name: The module name
        :param scale: The scale to be absorbed
        :param alpha_key: The alpha passed to SQLinearWrapper
        :return:"""
        if self.insert_mul or not self.allow_absorb:
            return  # absorb is updated in SQLinearWrapper in def _scale_layer_weight

        ##if self.allow absorb
        layer = get_module(self.model, layer_name)
        if layer.__class__.__name__ == "WrapperLayer":
            layer = layer.orig_layer
        if (
            isinstance(layer, torch.nn.BatchNorm2d)
            or isinstance(layer, torch.nn.GroupNorm)
            or isinstance(layer, torch.nn.InstanceNorm2d)
        ):
            if layer.affine:
                layer.weight *= scale
                layer.bias *= scale
            else:
                layer.affine = True
                weight = torch.ones(layer.num_features, device=self.device, dtype=self.dtype) * scale
                layer.weight = torch.nn.Parameter(weight, requires_grad=False)
                bias = torch.zeros(layer.num_features, device=self.device, dtype=self.dtype)
                layer.bias = torch.nn.Parameter(bias, requires_grad=False)
        elif isinstance(layer, torch.nn.LayerNorm):
            if layer.elementwise_affine:
                layer.weight *= scale
                layer.bias *= scale
            else:
                layer.elementwise_affine = True
                weight = torch.ones(layer.num_features, device=self.device, dtype=self.dtype) * scale
                layer.weight = torch.nn.Parameter(torch.ones(weight, requires_grad=False))
                bias = torch.zeros(layer.num_features, device=self.device, dtype=self.dtype)
                layer.bias = torch.nn.Parameter(bias, requires_grad=False)

        elif isinstance(layer, torch.nn.Conv2d):
            ##the order could not be changed
            if hasattr(layer, "bias") and (layer.bias is not None):
                layer.bias *= scale
            scale = scale.view(scale.shape[0], 1, 1, 1)
            layer.weight *= scale

        elif isinstance(layer, torch.nn.Linear):
            if hasattr(layer, "bias") and (layer.bias is not None):
                layer.bias *= scale
            scale = scale.view(scale.shape[0], 1)
            layer.weight *= scale

        elif layer.__class__.__name__ == "LlamaRMSNorm" or layer.__class__.__name__ == "T5LayerNorm":  ##quite tricky
            layer.weight *= scale
            if hasattr(layer, "bias") and layer.bias is not None:  # lyt_add_1109
                layer.bias *= scale
                logger.info(f"lyt_debug absorb input LlamaRMSNorm bias absorbed: {layer_name}, {torch.mean(scale)}")

        else:
            logger.warning(
                f"found unsupported layer {type(layer)}, try to multiply scale to "
                f"weight and bias directly, this may introduce accuracy issue, please have a check "
            )
            if hasattr(layer, "weight") and layer.weight is not None:
                layer.weight *= scale
            if hasattr(layer, "bias") and layer.bias is not None:
                layer.bias *= scale

    def _cal_scales(self, absorb_to_layer, input_maxes, alpha=0.5, tuning=False):
        """Cal the adjust scales
        :param absorb_to_layer: A dict mapping absorb layer to smooth quantized layer
        :param input_maxes: The channel-wise input max info for layers
        :param alpha: Alpha value to balance the quantization difficulty of activation and weight, a float of a dict
        :return:"""
        absorb_to_input_maxes = {}
        for key in absorb_to_layer.keys():
            layer_name = absorb_to_layer[key][0]
            absorb_to_input_maxes[key] = input_maxes[layer_name]

        weight_scales_info = {}
        absorb_scales_info = {}
        for index, key in enumerate(absorb_to_layer.keys()):
            alpha_tmp = alpha[key] if isinstance(alpha, dict) else alpha
            if alpha_tmp < 0:
                scale = torch.ones((1), device=self.device)
            else:
                input_max = absorb_to_input_maxes[key]
                layer_names = absorb_to_layer[key]
                weights = []
                for layer_name in layer_names:
                    weight = self._reshape_in_channel_to_last(layer_name)
                    weights.append(weight)

                weight_max_per_channel = torch.max(torch.abs(torch.cat(weights, dim=0)), dim=0)[0]
                if self.weight_clip:
                    weight_max_per_channel = weight_max_per_channel.clamp(min=1e-5)
                if self.record_max_info and not tuning:
                    # the input of layers with same absorb layer is the same.
                    input_minmax = [self.input_mins[layer_names[0]], self.input_maxes[layer_names[0]]]
                    self.max_value_info[key] = {}
                    self.max_value_info[key]["alpha"] = alpha_tmp
                    self.max_value_info[key]["input_minmax"] = input_minmax
                    self.max_value_info[key]["weight_max"] = weight_max_per_channel
                    self.max_value_info[key]["absorbed_layer"] = layer_names
                    continue

                if self._save_scale:
                    if key in self.weight_scale_dict and alpha_tmp in self.weight_scale_dict[key]:
                        scale = self.weight_scale_dict[key][alpha_tmp]
                    else:
                        scale = cal_scale(input_max, weights, alpha_tmp)
                else:
                    scale = cal_scale(input_max, weights, alpha_tmp)

            absorb_scales_info[key] = 1.0 / scale
            absorb_scales_info[key][scale == 0] = 0
            layer_names = absorb_to_layer[key]
            for layer_name in layer_names:
                ##self._scale_layer_weight(layer_name, scale)
                weight_scales_info[layer_name] = scale
                if self._save_scale:
                    if layer_name not in self.weight_scale_dict:
                        self.weight_scale_dict[layer_name] = {}
                    self.weight_scale_dict[layer_name][alpha_tmp] = scale
        return absorb_scales_info, weight_scales_info

    def _adjust_parameters(self, absorb_to_layer, input_maxes, alpha=0.5, tuning=False):
        """Adjust the weights and biases
        :param absorb_to_layer: A dict mapping absorb layer to smooth quantized layer
        :param input_maxes: The channel-wise input max info for layers
        :param alpha: Alpha value to balance the quantization difficulty of activation and weight, a float of a dict
        :return:"""
        absorb_scales_info, weight_scales_info = self._cal_scales(absorb_to_layer, input_maxes, alpha, tuning)

        if not absorb_scales_info or not weight_scales_info:
            if self.to_shift_bias:  # lyt_add_1110
                for key in self.absorb_biasS_layers.keys():
                    layer_names = self.absorb_biasS_layers[key]
                    for layer_name in layer_names:
                        z = self.bias_shifts[layer_name]
                        layer = get_module(self.model, layer_name)
                        w0 = copy.deepcopy(layer.weight)
                        w0_mean = torch.mean(layer.weight)
                        if hasattr(layer, "bias") and layer.bias is not None:
                            logger.info(
                                f"lyt_debug weight_bias weight check(fold false): {layer_name}, weight_mean: {w0_mean}, bias_mean: {torch.mean(layer.bias)}"
                            )
                            res = torch.matmul(z, w0.transpose(0, 1)) + layer.bias.data
                            layer.bias.data.copy_(res)
                            logger.info(
                                f"lyt_debug weight_bias_shifted (fold false){torch.all(layer.bias==res)}: {layer_name}, W:{torch.mean(layer.weight)}, B:{torch.mean(layer.bias)}, {layer.bias.size()}"
                            )
                        else:
                            logger.info(
                                f"lyt_debug weight_bias weight check: (fold false){layer_name}, weight_mean: {w0_mean}, no_bias"
                            )
                            res = torch.matmul(z, w0.transpose(0, 1))
                            layer.bias = torch.nn.Parameter(res, requires_grad=False)
                            logger.info(
                                f"lyt_debug weight_bias_created (fold false){layer_name}, {torch.mean(layer.bias)}, W:{torch.mean(layer.weight)}, B:{torch.mean(layer.bias)} {layer.bias.size()}, {torch.all(layer.bias==res)}"
                            )

            return weight_scales_info, absorb_scales_info
        for index, key in enumerate(absorb_to_layer.keys()):
            if isinstance(alpha, float):
                alpha_tmp = alpha
            elif isinstance(alpha, dict):
                alpha_tmp = alpha[key]
            absorb_scale = absorb_scales_info[key]
            self._absorb_scales(key, absorb_scale)
            logger.info(f"lyt_debug adjust_param input_absorbed: {key}")
            layer_names = absorb_to_layer[key]
            for layer_name in layer_names:
                input_minmax = [self.input_mins[layer_names[0]], self.input_maxes[layer_names[0]]]
                if (
                    self.to_shift_bias and key in self.absorb_biasS_layers.keys()
                ):  # lyt_os_debug_1101  #1102_moved_B4_scaleLayerweight #1107_decoupleSQ
                    z = self.bias_shifts[layer_name]
                    layer = get_module(self.model, layer_name)
                    w0 = copy.deepcopy(layer.weight)
                    w0_mean = torch.mean(layer.weight)

                    if hasattr(layer, "bias") and layer.bias is not None:
                        logger.info(
                            f"lyt_debug weight_bias weight check: {layer_name}, weight_mean: {w0_mean}, bias_mean: {torch.mean(layer.bias)}"
                        )
                        res = torch.matmul(z, w0.transpose(0, 1)) + layer.bias.data
                        layer.bias.data.copy_(res)
                        logger.info(
                            f"lyt_debug weight_bias_shifted {torch.all(layer.bias==res)}: {layer_name}, W:{torch.mean(layer.weight)}, B:{torch.mean(layer.bias)}, {layer.bias.size()}"
                        )
                    else:
                        logger.info(
                            f"lyt_debug weight_bias weight check: {layer_name}, weight_mean: {w0_mean}, no_bias"
                        )
                        res = torch.matmul(z, w0.transpose(0, 1))
                        layer.bias = torch.nn.Parameter(res, requires_grad=False)
                        logger.info(
                            f"lyt_debug weight_bias_created {layer_name}, {torch.mean(layer.bias)}, W:{torch.mean(layer.weight)}, B:{torch.mean(layer.bias)} {layer.bias.size()}, {torch.all(layer.bias==res)}"
                        )

                self._scale_layer_weight(
                    layer_name, weight_scales_info[layer_name], alpha_tmp, input_minmax
                )  # lyt_os_debug #1101_remove bias_alphas
        return weight_scales_info, absorb_scales_info

    def absorb_bias_alphas(self, bias_alphas=None):  # lyt_os_debug_1031
        for key_name in self.absorb_biasS_layers.keys():  # 1107_decoupleSQ&BS
            bias_name = self.absorb_biasS_layers[key_name][0]  # 1107_decoupleSQ&BS
            bias_shift = bias_alphas[bias_name]
            module = get_module(self.model, key_name)
            if hasattr(module, "bias") and module.bias is not None:  # update input_shift in preceding module
                logger.info(f"lyt_debug {key_name} X forward bias before absorb: {torch.mean(module.bias)} ")
                bias_tmp = module.bias - bias_shift
                module.bias.data.copy_(bias_tmp)
                logger.info(f"lyt_debug {key_name} X forward bias after absorb shift: {torch.mean(module.bias)} ")
            else:
                logger.info(f"lyt_debug {key_name} module bias before absorb create")
                module.bias = torch.nn.Parameter(-bias_shift, requires_grad=False)
                logger.info(f"lyt_debug {key_name} module bias after absorb create: {torch.mean(module.bias)}")

    def _check_need_calibration(self, alpha, percentile, op_types, scales_per_op, calib_iter):
        """
        check need calibration or not
        :param alpha: current alpha
        :param percentile: current percentile
        :param op_types: current op_types
        :param scales_per_op: current scales_per_op
        :param calib_iter:: current scales_per_op
        :return:
        """
        need_calib = True
        if len(self.input_maxes) == 0:  ## the first time
            need_calib = True
            self.alpha = alpha
            self.percentile = percentile
            self.op_types = op_types
            self.scales_per_op = scales_per_op
            self.calib_iter = calib_iter
            return need_calib

        if (
            self.percentile == percentile
            and self.op_types == op_types
            and self.scales_per_op == scales_per_op
            and self.calib_iter == calib_iter
        ):
            if isinstance(alpha, float) or self.alpha == "auto":
                need_calib = False

        self.alpha, self.percentile = alpha, percentile
        self.op_types, self.scales_per_op = op_types, scales_per_op
        self.calib_iter = calib_iter
        return need_calib

    def _get_auto_loss(self, output, output_q, loss_type="abs", loss_alpha=1.0):
        """Get the loss for auto tuning
        :param output: Fp32 output for one layer
        :param output_q: Quant output for one layer
        :param loss_type: The type of loss
        :param loss_alpha: Loss alpha i for mean scale error
        :return: A tensor of the loss."""
        if len(output.shape) <= 2:
            max_value = torch.max(torch.abs(output))
        else:
            output = output.reshape(output.shape[0], -1)
            output_q = output_q.reshape(output_q.shape[0], -1)
            max_value = torch.max(torch.abs(output), dim=-1).values.unsqueeze(-1)
            max_value = torch.clip(max_value, 1e-5)
        output = output / max_value  ##FIXME need copy not replace
        output_q = output_q / max_value
        # if loss_type == "nsr":  # nsr is unused at this point.
        #     output[output == 0] = 1e-5
        #     loss = torch.sum(torch.log(1.0 + torch.abs(output - output_q) / torch.abs(output)))
        #     return loss
        if loss_type == "abs":
            return torch.sum(torch.pow(torch.abs(output - output_q), 0.5))
        else:
            return torch.sum((output - output_q) ** 2)

    def _get_sq_layer_names(self):
        """Get the all the hook sq layer
        :return: All the sq layer names."""
        ##TODO this may not fit for folding=False
        module_names = []
        for key in self.absorb_to_layer:
            module_names += self.absorb_to_layer[key]
        return module_names

    def _get_all_hook_module_names(self):
        module_names = []
        for n, module in self.model.named_modules():
            if isinstance(module, tuple(self.op_types)):
                module_names.append(n)
        return module_names

    def _qdq_model_wrapper_for_auto(self, save_q_input=False):
        """Wrapper all the module with qdq
        :return:"""
        module_names = self._get_all_hook_module_names()
        self.to_unwrap_module_names = module_names
        for name in module_names:
            if name not in self.input_mins:  # skip module if it's not used in calibration
                continue
            module = get_module(self.model, name)
            new_module = WrapperLayer(module, self.input_mins[name], self.input_maxes[name], save_q_input=save_q_input)
            set_module(self.model, name, new_module)

    def _qdq_model_unwrapper_for_auto(self):
        module_names = self.to_unwrap_module_names
        for name in module_names:
            module = get_module(self.model, name)
            if not hasattr(module, "orig_layer"):  # skip module if it's not used in calibration
                continue
            set_module(self.model, name, module.orig_layer)

    def _change_qdq_for_auto(self, enable=True):
        module_names = self._get_all_hook_module_names()
        for name in module_names:
            name = name.split(".orig_layer")[0]
            module = get_module(self.model, name)
            if not hasattr(module, "orig_layer"):  # skip module if it's not used in calibration
                continue
            if enable:
                module.enable_quant()
            else:
                module.disable_quant()

    def _update_scales_for_auto(self, absorb_scales, weight_scales):
        for key in self.absorb_to_layer.keys():
            layer_names = self.absorb_to_layer[key]
            for layer_name in layer_names:
                layer = get_module(self.model, layer_name)
                input_scale = absorb_scales[key]
                weight_scale = weight_scales[layer_name]
                input_scale = self._reshape_scale_for_input(layer, input_scale)
                weight_scale = self._reshape_scale_for_weight(layer, weight_scale)
                layer.update_scale(input_scale, weight_scale)  ##FIXME

    def _add_blockwise_observer(self, block_modules):
        """
        :param block_modules: the block modules which the observer will insert to
        :return:
        """
        self.blockwise_hook_handles = []
        for key in block_modules.keys():
            hook_func = self._save_blockwise_hook(key)
            hook_handle = block_modules[key].register_forward_hook(hook_func)
            self.blockwise_hook_handles.append(hook_handle)

    def _save_blockwise_hook(self, name):
        """A forward hook to save inputs/outputs of a block
        :param name: the block name
        :return: A hook function."""

        def save_blockwise_hook(module, inputs, outputs):
            self.block_inputs[name] = inputs[0]
            self.block_outputs[name] = outputs[0]

        return save_blockwise_hook

    def _get_one_batch_auto_loss(self, input, alpha_space, orig_best_alpha, input_maxes):
        self._change_qdq_for_auto(enable=False)
        module_names = self._get_sq_layer_names()

        if self.do_blockwise:
            block_modules = {}
            for key in self.block_names:
                block_modules[key] = get_module(self.model, key)
            self._add_blockwise_observer(block_modules)

        forward_wrapper(self.model, input, self.device)  ##disable quant and get fp32 output

        fp32_output = {}
        if not self.do_blockwise:
            for name in module_names:
                module = get_module(self.model, name)
                fp32_output[name] = module.output
                module.output = None
        else:
            for block_name in self.block_names:
                fp32_output[block_name] = self.block_outputs[block_name]
        self._change_qdq_for_auto(enable=True)
        absorb_input_scales, weight_scales = self._cal_scales(
            self.absorb_to_layer, input_maxes, orig_best_alpha, tuning=True
        )
        self._update_scales_for_auto(absorb_input_scales, weight_scales)
        forward_wrapper(self.model, input, self.device)  ##save quant_input
<<<<<<< HEAD

        for mod_name in module_names:  # lyt_add_1205 save fp32 values
=======
        for mod_name in module_names:  # save fp32 values
>>>>>>> ee6bc284
            mod = get_module(self.model, mod_name)
            if mod_name in self.fp32_output_val:
                self.fp32_output_val[mod_name].append(torch.norm(mod.output))
            else:
                self.fp32_output_val[mod_name] = [torch.norm(mod.output)]
<<<<<<< HEAD
        del mod

        loss_alphas = {}
        for name in module_names:
            module = get_module(self.model, name)

            if self.to_shift_bias:  # lyt_os_debug_1011
                os_bias = copy.deepcopy(self.bias_shifts[name])  # lyt_os_debug_0913
                module.update_os_bias(os_bias)  # lyt_os  #lyt_comment out to disable bias-shifting.

            loss = self._get_auto_loss(fp32_output[name], module.output)
            cur_alpha = orig_best_alpha
            if isinstance(orig_best_alpha, dict):
                cur_alpha = orig_best_alpha[name]
            key_name = str(cur_alpha)
            loss_alphas[name] = {key_name: loss}
            # bias_alphas[name] = os_bias  # lyt_os_debug lyt_os_debug_1108
=======
            del mod

        loss_alphas = {}
        if not self.do_blockwise:
            for name in module_names:
                module = get_module(self.model, name)
                loss = self._get_auto_loss(fp32_output[name], module.output)
                cur_alpha = orig_best_alpha
                if isinstance(orig_best_alpha, dict):
                    cur_alpha = orig_best_alpha[name]
                key_name = str(cur_alpha)
                loss_alphas[name] = {key_name: loss}
        else:
            for block_name in self.block_names:
                block = get_module(self.model, block_name)
                loss = self._get_auto_loss(fp32_output[block_name], self.block_outputs[block_name])
                cur_alpha = orig_best_alpha
                if isinstance(orig_best_alpha, dict):
                    cur_alpha = orig_best_alpha[self.block_to_module[block_name][0]]
                key_name = str(cur_alpha)
                loss_alphas[block_name] = {key_name: loss}
>>>>>>> ee6bc284
        # for name in module_names:
        #     loss_alphas[name]={}
        for alpha in alpha_space:
            absorb_input_scales, weight_scales = self._cal_scales(self.absorb_to_layer, input_maxes, alpha, tuning=True)
            self._update_scales_for_auto(absorb_input_scales, weight_scales)
            if not self.do_blockwise:
                for name in module_names:
                    losses = loss_alphas[name]
                    if str(alpha) in losses.keys():
                        continue
                    module = get_module(self.model, name)
                    output = module.q_dq_forward(module.q_input, module.input_scale, module.weight_scale)
                    loss = self._get_auto_loss(fp32_output[name], output)
                    loss_alphas[name][str(alpha)] = loss
            else:
                for block_name in self.block_names:
                    losses = loss_alphas[block_name]
                    if str(alpha) in losses.keys():
                        continue
                    block = get_module(self.model, block_name)
                    block_copy = copy.deepcopy(block)
                    for name in self.block_to_module[block_name]:
                        if name == block_name and len(self.block_to_module[block_name]) == 1:
                            module, module_copy = block, block_copy
                        else:
                            module = get_module(block, name)
                            module_copy = copy.deepcopy(module)
                        if module.weight_scale is not None:
                            module_copy.orig_layer.weight *= module.weight_scale
                        q_dq_weight = quant_dequant_w(module_copy.orig_layer)
                        module_copy.orig_layer.weight.data.copy_(q_dq_weight)
                        module_copy.do_blockwise = True
                        if not (name == block_name and len(self.block_to_module[block_name]) == 1):
                            set_module(block_copy, name, module_copy)
                    try:
                        output = block_copy(self.block_inputs[block_name])[0]
                    except:  # Llama model decoder_layer forward requires position_id
                        position_ids = torch.arange(self.block_inputs[block_name].size()[1])
                        position_ids = position_ids.view(self.block_inputs[block_name].size()[0], -1)
                        output = block_copy(self.block_inputs[block_name], position_ids=position_ids)[0]
                    loss = self._get_auto_loss(fp32_output[block_name], output)
                    loss_alphas[block_name][str(alpha)] = loss
                    del block_copy  # release memory
        return loss_alphas

    def _get_best_alpha(self, absorb_to_layer, loss_alphas, shared_criterion):
        def dict_to_list(dic):
            res = []
            for key in dic.keys():
                res.append((key, dic[key]))
            return res

        best_alpha = {}
        for ln_name in absorb_to_layer.keys():
            layer_names = absorb_to_layer[ln_name]
            cur_shared_criterion = shared_criterion
            if len(layer_names) == 1:
                cur_shared_criterion = "min"
            if cur_shared_criterion == "mean":
                loss_tmp = {}
                for alpha in loss_alphas[layer_names[0]].keys():
                    if alpha not in loss_tmp.keys():
                        loss_tmp[alpha] = 0
                    for layer_name in layer_names:
                        loss_tmp[alpha] += loss_alphas[layer_name][alpha]
                res = dict_to_list(loss_tmp)
                res.sort(key=lambda x: x[1])

                best_alpha[ln_name] = float(res[0][0])

            elif cur_shared_criterion == "min" or cur_shared_criterion == "max":
                tmp_best_alpha = []
                for layer_name in layer_names:
                    res = dict_to_list(loss_alphas[layer_name])
                    res.sort(key=lambda x: x[1])
                    tmp_best_alpha.append(float(res[0][0]))
                if cur_shared_criterion == "min":
                    best_alpha[ln_name] = min(tmp_best_alpha)
                else:
                    best_alpha[ln_name] = max(tmp_best_alpha)

            else:
                raise NotImplementedError
        return best_alpha

    def _auto_tune_alpha(
        self,
        input_maxes,
        calib_sample_num=32,
        alpha_min=0.3,
        alpha_max=0.7,
        alpha_step=0.05,
        shared_criterion="min",
        do_blockwise=False,
    ):
        """Perform alpha-tuning to obtain layer-wise optimal alpha values and adjust parameters accordingly.

        This function takes quantization of the former layers into consideration when qdq one layer
        Also, it reduces the memory usage at the cost of increasingtuning time
        TODO may have compatibility issue when setting folding=True, check whether having issues when bs!=1
        :param input_maxes: calibration data, input max
        :param calib_sample_num: sample count used to auto tuning alpha
        :param alpha_min: the min value of alpha
        :param alpha_max: the max value of alpha
        :param alpha_step:  the alpha step in search space
        :param shared_criterion: the criterion to choose alpha when multiple layers must share one same alpha
        :return:
        """
        logger.info("start sq auto tuning")
        alpha_scale = 100
        alpha_space = list(
            range(
                round(alpha_min * alpha_scale),
                round((alpha_max + alpha_step) * alpha_scale),
                round(alpha_step * alpha_scale),
            )
        )
        alpha_space = [alpha / alpha_scale for alpha in alpha_space]
        ##wrapper new module
        self._qdq_model_wrapper_for_auto(save_q_input=True)
        ##set alpha to 0.5 as default
        default_alpha = alpha_space[len(alpha_space) // 2]
        if 0.5 in alpha_space:
            default_alpha = 0.5
        default_alpha = self.default_alpha
        logger.info(f"lyt_debug default_alpha: {default_alpha}")  # lyt_os_debug_1011
        absorb_input_scales, weight_scales = self._cal_scales(
            self.absorb_to_layer, input_maxes, default_alpha, tuning=True
        )
        self._update_scales_for_auto(absorb_input_scales, weight_scales)
        total_cnt = 0
        tmp_cnt = 0
        alpha_update_iter = 0
        # multiply_factor is used to combine samples to calib_sample_num // 4 before summarizing the best alpha
        tune_cnt = 4
        multiply_factor = calib_sample_num // tune_cnt if calib_sample_num >= tune_cnt else calib_sample_num
<<<<<<< HEAD
        self.fp32_output_val = {}  # lyt_add_1205
=======
        self.fp32_output_val = {}
>>>>>>> ee6bc284

        best_alphas = default_alpha
        if not self.dataloader:
            logger.info(f"Auto-tuning failed due to no dataloader, using {best_alphas} instead.")
            self._qdq_model_unwrapper_for_auto()
            return best_alphas
        bar = tqdm(self.dataloader, total=calib_sample_num, desc="auto tune alpha")
        try:
            for input, label in bar:
                loss_alphas = {}
                best_alphas_per_module = best_alphas
                if isinstance(best_alphas, dict):
                    for key in self.absorb_to_layer.keys():
                        layer_names = self.absorb_to_layer[key]
                        for layer_name in layer_names:
                            best_alphas_per_module[layer_name] = best_alphas_per_module[key]

                loss_tmp = self._get_one_batch_auto_loss(input, alpha_space, best_alphas_per_module, input_maxes)
                if self.do_blockwise:
                    if loss_alphas == {}:
                        for block_name in self.block_names:
                            for key in self.block_to_module[block_name]:
                                loss_alphas[key] = loss_tmp[block_name]
                    else:
                        for block_name in self.block_names:
                            for key in self.block_to_module[block_name]:
                                cur_loss = loss_alphas[key]
                                for alpha_key in cur_loss.keys():
                                    cur_loss[alpha_key] += loss_tmp[block_name][alpha_key]
                else:
<<<<<<< HEAD
                    for key in loss_alphas.keys():
                        cur_loss = loss_alphas[key]
                        for alpha_key in cur_loss.keys():
                            cur_loss[alpha_key] += loss_tmp[key][alpha_key]

=======
                    if loss_alphas == {}:
                        loss_alphas = loss_tmp
                    else:
                        for key in loss_alphas.keys():
                            cur_loss = loss_alphas[key]
                            for alpha_key in cur_loss.keys():
                                cur_loss[alpha_key] += loss_tmp[key][alpha_key]
>>>>>>> ee6bc284
                total_cnt += self.dataloader.batch_size
                tmp_cnt += self.dataloader.batch_size
                if tmp_cnt // multiply_factor >= 1:
                    alpha_update_iter += 1
                    tmp_cnt = 0
                    best_alphas = self._get_best_alpha(self.absorb_to_layer, loss_alphas, shared_criterion)
                    for key in best_alphas.keys():
                        logger.info(f"Auto alpha update iter: {alpha_update_iter}, {key}: {best_alphas[key]}")
                    absorb_input_scales, weight_scales = self._cal_scales(
                        self.absorb_to_layer, input_maxes, best_alphas, tuning=True
                    )
                    self._update_scales_for_auto(absorb_input_scales, weight_scales)
                    # does not need to reset the weight_scale_dict, because use the weight of ori_layer, no change
                    # self.weight_scale_dict = {}
                if total_cnt >= calib_sample_num:
                    break
        except:
            for input in bar:
                loss_alphas = {}
                best_alphas_per_module = best_alphas
                if isinstance(best_alphas, dict):
                    for key in self.absorb_to_layer.keys():
                        layer_names = self.absorb_to_layer[key]
                        for layer_name in layer_names:
                            best_alphas_per_module[layer_name] = best_alphas_per_module[key]

                loss_tmp = self._get_one_batch_auto_loss(input, alpha_space, best_alphas_per_module, input_maxes)
                if self.do_blockwise:
                    if loss_alphas == {}:
                        for block_name in self.block_names:
                            for key in self.block_to_module[block_name]:
                                loss_alphas[key] = loss_tmp[block_name]
                    else:
                        for block_name in self.block_names:
                            for key in self.block_to_module[block_name]:
                                cur_loss = loss_alphas[key]
                                for alpha_key in cur_loss.keys():
                                    cur_loss[alpha_key] += loss_tmp[block_name][alpha_key]
                else:
<<<<<<< HEAD
                    for key in loss_alphas.keys():
                        cur_loss = loss_alphas[key]
                        for alpha_key in cur_loss.keys():
                            cur_loss[alpha_key] += loss_tmp[key][alpha_key]

=======
                    if loss_alphas == {}:
                        loss_alphas = loss_tmp
                    else:
                        for key in loss_alphas.keys():
                            cur_loss = loss_alphas[key]
                            for alpha_key in cur_loss.keys():
                                cur_loss[alpha_key] += loss_tmp[key][alpha_key]
>>>>>>> ee6bc284
                total_cnt += self.dataloader.batch_size
                tmp_cnt += self.dataloader.batch_size
                if tmp_cnt // multiply_factor >= 1:
                    alpha_update_iter += 1
                    tmp_cnt = 0

                    best_alphas = self._get_best_alpha(self.absorb_to_layer, loss_alphas, shared_criterion)
                    for key in best_alphas.keys():
                        logger.info(f"Auto alpha update iter: {alpha_update_iter}, {key}: {best_alphas[key]}")
                    absorb_input_scales, weight_scales = self._cal_scales(
                        self.absorb_to_layer, input_maxes, best_alphas, tuning=True
                    )
                    self._update_scales_for_auto(absorb_input_scales, weight_scales)
                    # self.weight_scale_dict = {}
                if total_cnt >= calib_sample_num:
                    break

        best_alphas = self._get_best_alpha(self.absorb_to_layer, loss_alphas, shared_criterion)
        for key in best_alphas.keys():
            logger.info(f"Final alpha {key}:{best_alphas[key]}")
        max_op, max_ratio, max_key = "", 0, ""
<<<<<<< HEAD
        for key in self.absorb_to_layer:  # lyt_add_1205
=======
        ratio_info = {}
        for key in self.absorb_to_layer:
>>>>>>> ee6bc284
            for op_name in self.absorb_to_layer[key]:
                fp32_norm, loss_ = (
                    torch.sum(torch.stack(self.fp32_output_val[op_name])),
                    loss_alphas[op_name][str(best_alphas[key])],
                )
                ratio = loss_ / fp32_norm
                max_op = op_name if ratio > max_ratio else max_op
                max_key = key if ratio > max_ratio else max_key
                max_ratio = max(ratio, max_ratio)
<<<<<<< HEAD
                logger.info(
                    f"lyt_debug final loss: {op_name}: {loss_}; \
                    fp32_output norm: {fp32_norm} @alpha {best_alphas[key]}; ratio: {ratio}"
                )
        logger.info(
            f"lyt_debug max loss: {max_op}: {loss_alphas[max_op][str(best_alphas[max_key])]}; \
            fp32_output norm: {torch.sum(torch.stack(self.fp32_output_val[max_op]))} @alpha {best_alphas[max_key]}; ratio: {max_ratio}"
        )
=======
                ratio_info[op_name] = ratio
                logger.debug(
                    f"final loss: {op_name}: {loss_}; @alpha {best_alphas[key]}; \
                    fp32_output norm: {fp32_norm}; ratio: {ratio}"
                )
        import operator

        ratio_info = dict(sorted(ratio_info.items(), key=operator.itemgetter(1), reverse=True))
        for key in list(ratio_info.keys()):
            logger.debug(f"sorted opname-ratio: {key}:  {ratio_info[key]}")
        if max_op != "":
            logger.debug(
                f"max loss: {max_op}: {loss_alphas[max_op][str(best_alphas[max_key])]} @alpha {best_alphas[max_key]}\
                fp32_output norm: {torch.sum(torch.stack(self.fp32_output_val[max_op]))}; ratio: {max_ratio}"
            )
>>>>>>> ee6bc284
        self._qdq_model_unwrapper_for_auto()
        logger.info("auto tuning done")
        return best_alphas

    def transform(
        self,
        alpha=0.5,
        folding=False,
        percentile=100,
        op_types=[torch.nn.Linear, torch.nn.Conv2d],
        scales_per_op=False,
        calib_iter=100,
        auto_alpha_args={
            "alpha_min": 0.0,
            "alpha_max": 1.0,
            "alpha_step": 0.1,
            "shared_criterion": "mean",
            "do_blockwise": False,
        },
        weight_clip=True,
        default_alpha=0.5,
        shift_bias=False,  # lyt_os_debug_1011
    ):
        """The main entry of smooth quant
        :param alpha: Alpha value to balance the quantization difficulty of activation and weight, please refer
        to the paper for more details
        :param folding: whether insert mul(False) or just allow foldable layers(True) for SmoothQuant
        :param percentile: remove the activation outlier when calculating the scale
        :param op_types: The op typed to be smooth quantized
        :param scales_per_op: Not supported now
        :param calib_iter: Data size for calibration
        :param weight_clip: Whether to clip weight_max when calculating scales.

        :param auto_alpha_args: Hyperparameters used to set the alpha search space in SQ auto-tuning.
            By default the search space is 0.0-1.0 with step_size 0.1.
            do_blockwise: Whether to do blockwise auto-tuning.
        :param default_alpha: A hyperparameter that is used in SQ auto-tuning; by default it is 0.5.
        :return: A FP32 model with the same architecture as the orig model but with different weight which will be
        benefit to quantization.
        """
<<<<<<< HEAD
        logger.info("lyt_debug sq_INC lyt/os")
=======
        if isinstance(auto_alpha_args, dict):
            self.do_blockwise = auto_alpha_args.get("do_blockwise", False)
        else:
            self.do_blockwise = False
        if self.do_blockwise:
            self.block_names = self.get_blocks()
            logger.info("Blockwise auto-tuning will be performed")
>>>>>>> ee6bc284
        if not isinstance(self.model, torch.nn.Module):
            logger.warning("smooth quant is ignored since the model is not a torch module")
            return self.model

        if folding:
            self.insert_mul, self.allow_absorb = False, True
        else:
            self.insert_mul, self.allow_absorb = True, False

        self.to_shift_bias = True if shift_bias is True else False  # lyt_os_debug_1011
        if isinstance(alpha, float) and (alpha < 0 or alpha > 1):
            logger.warning("reset alpha to in range [0.0, 1.0]")
            import numpy

            alpha = numpy.clip(alpha, 0.0, 1.0)

        self.weight_clip = weight_clip
        self.default_alpha = default_alpha
        self.auto_alpha_args = auto_alpha_args
        self.recover()
        need_calibration = self._check_need_calibration(alpha, percentile, op_types, scales_per_op, calib_iter)
        with torch.no_grad():
            str_op_types = [i.__name__ for i in op_types]
            input_maxes_abs = self.input_maxes_abs
            if need_calibration:  ##avoid multiple calibaration during tuning if the only difference is alpha
                if self.insert_mul:
                    self.self_absorb_layers = self._get_all_layer_names(op_types)  # TODO: only support linear now.
                    logger.info(
                        f"lyt_debug self_absorb_layers 1033: {len(self.self_absorb_layers)} {self.self_absorb_layers}"
                    )
                    # fetch modules with the same input
                    group_modules = self._trace(str_op_types, skip_unsupported_layers=False)
                    if group_modules is not None:
                        # use one input for qkv
                        for k, v in group_modules.items():
                            for i in v:
                                if i in self.self_absorb_layers:
                                    self.self_absorb_layers.pop(i)
                            self.self_absorb_layers[v[0]] = v
                        logger.debug(f"self_absorb_layers:{self.self_absorb_layers}")
                    logger.info(
                        f"lyt_debug self_absorb_layers 1042: {len(self.self_absorb_layers)} {self.self_absorb_layers}"
                    )
                    if self.to_shift_bias:  # lyt_os_add_1110
                        self.absorb_biasS_layers, _ = self._trace(
                            str_op_types, to_shift_bias=self.to_shift_bias
                        )  # lyt_os_debug_1108
                if self.allow_absorb:
                    if self.to_shift_bias:
                        self.absorb_biasS_layers, _ = self._trace(
                            str_op_types, to_shift_bias=self.to_shift_bias
                        )  # lyt_os_debug_1108
                    self.absorb_to_layer, no_absorb_layers = self._trace(
                        str_op_types
                    )  ##TODO we need to insert mul layer for no_absorb_layers later

                    if self.absorb_to_layer is None and no_absorb_layers is None:
                        return self.model

                # remove self.self_absorb_layers if it exists in self.absorb_to_layer
                for k, v in self.absorb_to_layer.items():
                    for i in v:
                        if i in self.self_absorb_layers:
                            self.self_absorb_layers.pop(i)
                self.absorb_to_layer.update(self.self_absorb_layers)
                logger.info(
                    f"lyt_debug self_absorb_layers 1055: {len(self.self_absorb_layers)} {self.self_absorb_layers}"
                )
                logger.info(f"lyt_debug absorb_to_layer 1056: {len(self.absorb_to_layer)} {self.absorb_to_layer}")

                logger.info(
                    f"lyt_debug len(atl 1194): {len(self.absorb_to_layer)}. {len(self.absorb_biasS_layers)}, {self.absorb_biasS_layers}"
                )  # 1107_decoupleSQ&BS
                if self.absorb_to_layer is None and no_absorb_layers is None:
                    logger.warning(
                        "sorry, could not trace the model, smooth quant is ignored."
                        "If you are using huggingface model,"
                        "you could set torchscript to True "
                    )
                    return self.model

                if self.do_blockwise:
                    module_names = self._get_sq_layer_names()
                    block_names, self.block_to_module = self.block_names, {}
                    for block in block_names:
                        self.block_to_module[block] = []
                    for module in module_names:
                        checked = False
                        for block in block_names:
                            if block + "." in module:
                                self.block_to_module[block].append(module)
                                checked = True
                        if not checked:
                            self.block_to_module[module] = [module]
                    self.block_names = list(self.block_to_module.keys())
                    logger.info(f"Blockwise auto-tuning: {len(self.block_names)} blocks found")
                    logger.debug(f"Blockwise auto-tuning blocks info: {self.block_to_module}")

                input_maxes_abs = self._calibrate(self.absorb_to_layer, calib_iter, percentile)
                logger.info(f"lyt_debug absorb_to_layer 1068: {len(self.absorb_to_layer)} {self.absorb_to_layer}")
                logger.info(f"lyt_debug input_maxes abs: {len(input_maxes_abs)}, {input_maxes_abs.keys()}")

                # Check if input_maxes match self.absorb_to_layer
                # (due to self._get_all_layer_names use layer tree instead of forward_path)
                if not folding:
                    diff_modules = set(self.absorb_to_layer.keys()).difference(input_maxes_abs.keys())
                    for d in diff_modules:
                        del self.absorb_to_layer[d]
                scale_memo_use = 0
                for key in self.absorb_to_layer:
                    layer_name = self.absorb_to_layer[key][0]
                    input_max = input_maxes_abs[layer_name]
                    scale_memo_use += 4 * input_max.shape[0] * len(self.absorb_to_layer[key])
                if alpha == "auto":
                    alpha_space = (auto_alpha_args["alpha_max"] - auto_alpha_args["alpha_min"]) / auto_alpha_args[
                        "alpha_step"
                    ] + 1
                    scale_memo_use *= alpha_space
                self._save_scale = enough_memo_store_scale(self.device, scale_memo_use)

                logger.info(f"lyt_debug auto_alpha_args: {auto_alpha_args}, record_max_info: {self.record_max_info}")
                if alpha == "auto":
                    if self.to_shift_bias:  # lyt_os_debug_1011
                        for (
                            key
                        ) in input_maxes_abs.keys():  # lyt_os_debug_0913  #lyt_comment out to disable bias-shifting.
                            input_maxes_abs[key] -= self.bias_shifts[key]
                            self.input_mins[key] -= self.bias_shifts[key]  # lyt_os_debug_0915
                            self.input_maxes[key] -= self.bias_shifts[key]  # lyt_os_debug_0915
                    logger.info(f"lyt_debug INC auto_alpha_args: {auto_alpha_args}")
                    self.alpha_per_layer = self._auto_tune_alpha(
                        input_maxes_abs, calib_sample_num=32, **auto_alpha_args
                    )  ##save the alpha
                    bias_alphas = self.bias_shifts  # lyt_os_debug_1101
                    logger.info(f"lyt_debug alpha_per_layer: {len(self.alpha_per_layer)} {self.alpha_per_layer}")
                    logger.info(f"lyt_debug bias_alphas: {len(bias_alphas)}, {bias_alphas.keys()}")

            if alpha == "auto":
                alpha = self.alpha_per_layer
            else:
                bias_alphas = None
            example_inputs = self._get_example_input()
            if example_inputs is not None:
                out_pre_sq = model_forward_per_sample(self.model, example_inputs, self.device)
            if folding:
                self._save_scale = False

            if self.to_shift_bias and self.allow_absorb:  # lyt_os_debug_1013-2
                self.record_max_info = False
            logger.info(f"lyt_debug 1164 record_max_info: {self.record_max_info}, to_shift_bias: {self.to_shift_bias}")
            if self.record_max_info:
                # max_info is recorded in self.max_value_info
                self.absorb_bias_alphas(bias_alphas=bias_alphas)  # lyt_add_1110
                self._adjust_parameters(self.absorb_to_layer, input_maxes_abs, alpha)
                self.model._smoothquant_optimized = False
                return self.model

            self.absorb_bias_alphas(bias_alphas=bias_alphas)  # lyt_os_debug_1031
            self.weight_scale_info, self.absorb_scales_info = self._adjust_parameters(
                self.absorb_to_layer, input_maxes_abs, alpha
            )  # lyt_os_debug #1101 remove bias_alphas
            self.model._smoothquant_optimized = True
            if example_inputs is not None:
                # Check mathematical equivelancy
                out_post_sq = model_forward_per_sample(self.model, example_inputs, self.device)

                if not self.output_is_equal(out_post_sq, out_pre_sq):
                    logger.warning(
                        "Mathematical equivelancy of Smoothquant is not preserved. "
                        "Please kindly report this issue to https://github.com/intel/neural-compressor."
                    )
            else:
                logger.warning(" Could not get example input, equivelancy check is skipped")

            return self.model

    def output_is_equal(self, out1, out2, atol=1e-04):
        try:
            if isinstance(out1, tuple):
                return all(torch.all(torch.isclose(out1[i], out2[i], atol=atol)) for i in range(len(out1)))
            elif isinstance(out1, dict):
                return all(torch.all(torch.isclose(out1[k], out2[k], atol=atol)) for k in out1.keys())
            elif isinstance(out1, torch.Tensor):
                return torch.all(torch.isclose(out1, out2, atol=atol))
            return False
        except:
            logger.warning(
                "Automatically check failed, Please check equivelancy manually "
                "between out_pre_sq and out_post_sq if necessary."
            )
            return True

    def recover(self):
        """Recover the model weights
        :return:"""
        with torch.no_grad():
            for key in self.weight_scale_info:
                self._scale_layer_weight(key, 1.0 / self.weight_scale_info[key])
            for key in self.absorb_scales_info:
                self._absorb_scales(key, 1.0 / self.absorb_scales_info[key])
            self.weight_scale_info = {}  ##clear the data
            self.absorb_scales_info = {}

    def _get_all_layer_names(self, op_types=[torch.nn.Linear]):
        """Try the model to find the layers which can be smooth quantized.

        :param op_types: The op types to be smooth quantized
        :return:
        self_absorb_layer: A dict, absorb layer name (itself): layers to be smooth quantized
        """
        self_absorb_layer = {}
        op_types = [torch.nn.Linear]  # TODO： only support SQLinearWrapper
        for name, module in self.model.named_modules():
            if isinstance(module, tuple(op_types)):
                self_absorb_layer[name] = [name]
        return self_absorb_layer

    def _get_example_input(self):
        if self.dataloader is None and self.example_inputs is None:
            return None
        if self.example_inputs is None:
            try:
                for idx, (input, label) in enumerate(self.dataloader):
                    self.example_inputs = input
                    break
            except:
                for idx, input in enumerate(self.dataloader):
                    self.example_inputs = input
                    break

        return self.example_inputs

    def _trace(self, op_types, skip_unsupported_layers=True, to_shift_bias=False):  # Lyt_os_debug_1108
        """Try the model to find the layers which can be smooth quantized.

        :param op_types: The op types to be smooth quantized
        :return:
        absorb_to_layer: A dict, absorb layer name:layers to be smooth quantized
        no_absorb_layers: A list saving the layers which could not find the absorb layer
        """
        tg = GraphTrace()
        self._get_example_input()
        absorb_to_layer, no_absorb_layers = tg.get_absorb_to_layer(
            self.traced_model,
            self.example_inputs,
            op_types,
            skip_unsupported_layers=skip_unsupported_layers,
<<<<<<< HEAD
            to_shift_bias=to_shift_bias,
        )  # Lyt_os_debug_1108
=======
        )
>>>>>>> ee6bc284
        if not skip_unsupported_layers:
            return absorb_to_layer
        if absorb_to_layer is None and no_absorb_layers is None and not to_shift_bias:
            logger.warning(
                "sorry, could not trace the model, smooth quant is skipped."
                "If you are using huggingface model,"
                "you could set torchscript to True "
                "when loading the model or set the return_dict to False"
            )
        elif absorb_to_layer == {} and not to_shift_bias:
            logger.warning("could not find any layer to be absorbed")
        else:
            to_absorb_cnt = 0
            for key, item in absorb_to_layer.items():
                to_absorb_cnt += len(item)
            if not to_shift_bias:
                logger.info(
                    f" {to_absorb_cnt} out of {to_absorb_cnt + len(no_absorb_layers)} "
                    f"layers could be absorbed in smooth quant"
                )
        return absorb_to_layer, no_absorb_layers


def get_parent(node, all_parents=False):
    if node.inputs() is None:
        return None
    elif len(list(node.inputs())) == 0:
        return None
    if not all_parents:
        return list(node.inputs())[0].node()
    else:
        return list(node.inputs())


class GraphTrace:
    """"""

    def __init__(self):
        self.supported_torch_module_to_aten = {
            "Linear": "aten::linear",
            "Conv2d": "aten::_convolution",
            "ConvTranspose2d": "aten::_convolution",
            "LayerNorm": "aten::layer_norm",
            "BatchNorm2d": "aten::batch_norm",
            "GroupNorm": "aten::group_norm",
            "InstanceNorm2d": "aten::instance_norm",
            "LlamaRMSNorm": "aten::mul",
            "T5LayerNorm": "aten::mul",
            "MistralRMSNorm": "aten::mul",  # lyt_os_debug_1128
            "LPLayerNorm": "aten::layer_norm",  ##mpt_chat
        }

        ##TODO potential bug, need to check only have one bug
        ##TODO, must satisfy af(x)=f(ax),current skip layer may be incomplete
        self.skip_ops_to_find_absorb = ["aten::to", "aten::relu", "aten::leaky_relu", "aten::hardtanh"]

        self.could_absorb_layers = [
            "aten::layer_norm",
            "aten::batch_norm",
            "aten::linear",
            "aten::_convolution",
            "aten::group_norm",
            "aten::instance_norm",
            "aten::mul",
        ]  ##TODO,support more norm

    def trace(self, model, dummy_input):
        traced_model = None
        optimize_numerics = False
        orig_device = next(model.parameters()).device.type
        if orig_device != "cpu" and orig_device != "meta":  # pragma: no cover
            model = model.to("cpu")
            dummy_input = move_input_to_device(dummy_input, "cpu")
        if isinstance(dummy_input, dict) or isinstance(dummy_input, UserDict):
            try:
                traced_model = torch.jit.trace(
                    model, example_kwarg_inputs=dict(dummy_input), strict=False, check_trace=False
                )
                traced_model = torch.jit.freeze(traced_model.eval(), optimize_numerics=optimize_numerics)
            except Exception as e:
                logger.warning(e)
                logger.warning("Jit trace in GraphTrace failed, absorb layer detection is skipped")
        else:
            try:
                traced_model = torch.jit.trace(model, dummy_input, strict=False)
                traced_model = torch.jit.freeze(traced_model.eval(), optimize_numerics=optimize_numerics)
            except:
                try:
                    traced_model = torch.jit.trace(model, dummy_input[0], strict=False)
                    traced_model = torch.jit.freeze(traced_model.eval(), optimize_numerics=optimize_numerics)
                except Exception as e:
                    logger.warning(e)
                    logger.warning("Jit trace in GraphTrace failed, absorb layer detection is skipped")
        model = model.to(orig_device)
        return traced_model

    def get_nodes(self, traced_model, op_types=["Linear"]):
        if isinstance(op_types, str):
            op_types = [op_types]
        nodes = []
        for node in traced_model.graph.nodes():
            node_type = node.kind()
            for op_type in op_types:
                if node_type == op_type:
                    nodes.append((node, op_type))
                    break
        return nodes

    def get_prev_absorb_layer(self, nodes, to_shift_bias=False):  # Lyt_os_debug_1108
        prev_absorb_layer = []
        for node in nodes:
            parent = get_parent(node)
            while 1:
                if parent.kind() in self.skip_ops_to_find_absorb and not to_shift_bias:  # Lyt_os_debug_1108
                    parent = get_parent(parent)
                    continue
                if parent.kind() in self.could_absorb_layers:
                    parent_out_kinds = []
                    for val_user in list(parent.outputs())[0].uses():
                        next_node = val_user.user
                        parent_out_kinds.append(next_node.kind())
                    parent_out_kinds = set(parent_out_kinds)
                    parent_out_kinds.discard("aten::size")

                    if parent_out_kinds == parent_out_kinds.intersection(self.could_absorb_layers):
                        prev_absorb_layer.append(parent)
                    elif parent_out_kinds.intersection(self.skip_ops_to_find_absorb):
                        res = self.skip_op_absorb_helper(parent)
                        prev_absorb_layer.append(parent) if res else prev_absorb_layer.append(None)
                    else:  # When parent to multiple ops, sq transformation could be wrong.
                        prev_absorb_layer.append(None)
                else:
                    prev_absorb_layer.append(None)
                break
        return prev_absorb_layer

    def skip_op_absorb_helper(self, parent_node):
        for val_user in list(parent_node.outputs())[0].uses():
            next_node = val_user.user
            if next_node.kind() == "aten::size":
                continue
            elif next_node.kind() in self.could_absorb_layers:
                continue
            elif next_node.kind() in self.skip_ops_to_find_absorb:
                node_res = self.skip_op_absorb_helper(next_node)
                if not node_res:
                    return False
            else:
                return False
        return True

    def mapping_torch_module_to_aten(self, op_types):
        res = []
        for op in op_types:
            if op not in self.supported_torch_module_to_aten.keys():
                logger.warning(f"{op} is not supported in smooth quant, ignoring...")
                continue
            res.append(self.supported_torch_module_to_aten[op])
        res = list(set(res))
        return res

    def _check_valid_conv(self, module):
        """Remove group conv except depthwise conv
        :param module:

        :return:
        """
        if not isinstance(module, torch.nn.Conv2d):
            return True
        if module.groups > 1:
            if module.in_channels == module.out_channels and module.groups == module.in_channels:
                return True
            else:
                return False
        return True

    def get_absorb_to_layer(
        self, model, example_input, op_types, skip_unsupported_layers=True, to_shift_bias=False
    ):  # Lyt_os_debug_1108
        traced_model = self.trace(model, example_input)
        if traced_model is None:
            return None, None

        aten_op_types = self.mapping_torch_module_to_aten(op_types)
        nodes_types = self.get_nodes(traced_model, aten_op_types)
        nodes = [node_type[0] for node_type in nodes_types]
        nodes_prev_absorb = self.get_prev_absorb_layer(nodes, to_shift_bias)  # Lyt_os_debug_1108
        absorb_to_layer = {}
        no_absorb_layers = []
        for index, absorb in enumerate(nodes_prev_absorb):
            if absorb is None:
                no_absorb_layers.append(".".join(nodes[index].scopeName().split("/")[-1].split(".")[1:]))
                continue
            node = nodes[index]
            layer_name = ".".join(node.scopeName().split("/")[-1].split(".")[1:])
            absorb_name = ".".join(absorb.scopeName().split("/")[-1].split(".")[1:])
            if layer_name == "" or absorb_name == "":
                continue
            if absorb_name in absorb_to_layer.keys():
                absorb_to_layer[absorb_name].append(layer_name)
            else:
                absorb_to_layer[absorb_name] = [layer_name]
        if skip_unsupported_layers:
            absorb_to_layer = self.remove_unsupported_layers(model, absorb_to_layer, no_absorb_layers)
        return absorb_to_layer, no_absorb_layers

    def remove_unsupported_layers(self, model, absorb_to_layer, no_absorb_layers):
        res = {}
        for key in absorb_to_layer.keys():
            absorb_layer = get_module(model, key)
            layer_type = absorb_layer.__class__.__name__
            if layer_type not in self.supported_torch_module_to_aten.keys():
                no_absorb_layers.extend(absorb_to_layer[key])
                continue
            supported = True
            for layer_name in absorb_to_layer[key]:
                layer = get_module(model, layer_name)
                layer_type = layer.__class__.__name__
                if (layer_type not in self.supported_torch_module_to_aten.keys()) or not self._check_valid_conv(layer):
                    supported = False
                    no_absorb_layers.extend(absorb_to_layer[key])
                    break
            if supported:
                res[key] = absorb_to_layer[key]
        return res<|MERGE_RESOLUTION|>--- conflicted
+++ resolved
@@ -263,11 +263,9 @@
         self.weight_scale = None
         self.input_scale = None
         self.save_q_input = save_q_input
-<<<<<<< HEAD
         self.os_bias = None  # lyt_os
-=======
         self.do_blockwise = False
->>>>>>> ee6bc284
+
 
     def enable_quant(self):
         self.quant = True
@@ -947,37 +945,19 @@
         )
         self._update_scales_for_auto(absorb_input_scales, weight_scales)
         forward_wrapper(self.model, input, self.device)  ##save quant_input
-<<<<<<< HEAD
-
-        for mod_name in module_names:  # lyt_add_1205 save fp32 values
-=======
         for mod_name in module_names:  # save fp32 values
->>>>>>> ee6bc284
             mod = get_module(self.model, mod_name)
             if mod_name in self.fp32_output_val:
                 self.fp32_output_val[mod_name].append(torch.norm(mod.output))
             else:
                 self.fp32_output_val[mod_name] = [torch.norm(mod.output)]
-<<<<<<< HEAD
-        del mod
-
-        loss_alphas = {}
-        for name in module_names:
-            module = get_module(self.model, name)
-
-            if self.to_shift_bias:  # lyt_os_debug_1011
+            del mod
+
+        if self.to_shift_bias: # lyt_os_debug_1011 #lyt_os_debug_1213 fix conflicts
+            for name in module_names:
+                module = get_module(self.model, name)
                 os_bias = copy.deepcopy(self.bias_shifts[name])  # lyt_os_debug_0913
                 module.update_os_bias(os_bias)  # lyt_os  #lyt_comment out to disable bias-shifting.
-
-            loss = self._get_auto_loss(fp32_output[name], module.output)
-            cur_alpha = orig_best_alpha
-            if isinstance(orig_best_alpha, dict):
-                cur_alpha = orig_best_alpha[name]
-            key_name = str(cur_alpha)
-            loss_alphas[name] = {key_name: loss}
-            # bias_alphas[name] = os_bias  # lyt_os_debug lyt_os_debug_1108
-=======
-            del mod
 
         loss_alphas = {}
         if not self.do_blockwise:
@@ -998,7 +978,6 @@
                     cur_alpha = orig_best_alpha[self.block_to_module[block_name][0]]
                 key_name = str(cur_alpha)
                 loss_alphas[block_name] = {key_name: loss}
->>>>>>> ee6bc284
         # for name in module_names:
         #     loss_alphas[name]={}
         for alpha in alpha_space:
@@ -1135,11 +1114,7 @@
         # multiply_factor is used to combine samples to calib_sample_num // 4 before summarizing the best alpha
         tune_cnt = 4
         multiply_factor = calib_sample_num // tune_cnt if calib_sample_num >= tune_cnt else calib_sample_num
-<<<<<<< HEAD
-        self.fp32_output_val = {}  # lyt_add_1205
-=======
         self.fp32_output_val = {}
->>>>>>> ee6bc284
 
         best_alphas = default_alpha
         if not self.dataloader:
@@ -1170,13 +1145,6 @@
                                 for alpha_key in cur_loss.keys():
                                     cur_loss[alpha_key] += loss_tmp[block_name][alpha_key]
                 else:
-<<<<<<< HEAD
-                    for key in loss_alphas.keys():
-                        cur_loss = loss_alphas[key]
-                        for alpha_key in cur_loss.keys():
-                            cur_loss[alpha_key] += loss_tmp[key][alpha_key]
-
-=======
                     if loss_alphas == {}:
                         loss_alphas = loss_tmp
                     else:
@@ -1184,7 +1152,6 @@
                             cur_loss = loss_alphas[key]
                             for alpha_key in cur_loss.keys():
                                 cur_loss[alpha_key] += loss_tmp[key][alpha_key]
->>>>>>> ee6bc284
                 total_cnt += self.dataloader.batch_size
                 tmp_cnt += self.dataloader.batch_size
                 if tmp_cnt // multiply_factor >= 1:
@@ -1224,13 +1191,6 @@
                                 for alpha_key in cur_loss.keys():
                                     cur_loss[alpha_key] += loss_tmp[block_name][alpha_key]
                 else:
-<<<<<<< HEAD
-                    for key in loss_alphas.keys():
-                        cur_loss = loss_alphas[key]
-                        for alpha_key in cur_loss.keys():
-                            cur_loss[alpha_key] += loss_tmp[key][alpha_key]
-
-=======
                     if loss_alphas == {}:
                         loss_alphas = loss_tmp
                     else:
@@ -1238,7 +1198,6 @@
                             cur_loss = loss_alphas[key]
                             for alpha_key in cur_loss.keys():
                                 cur_loss[alpha_key] += loss_tmp[key][alpha_key]
->>>>>>> ee6bc284
                 total_cnt += self.dataloader.batch_size
                 tmp_cnt += self.dataloader.batch_size
                 if tmp_cnt // multiply_factor >= 1:
@@ -1260,12 +1219,8 @@
         for key in best_alphas.keys():
             logger.info(f"Final alpha {key}:{best_alphas[key]}")
         max_op, max_ratio, max_key = "", 0, ""
-<<<<<<< HEAD
-        for key in self.absorb_to_layer:  # lyt_add_1205
-=======
         ratio_info = {}
         for key in self.absorb_to_layer:
->>>>>>> ee6bc284
             for op_name in self.absorb_to_layer[key]:
                 fp32_norm, loss_ = (
                     torch.sum(torch.stack(self.fp32_output_val[op_name])),
@@ -1275,16 +1230,6 @@
                 max_op = op_name if ratio > max_ratio else max_op
                 max_key = key if ratio > max_ratio else max_key
                 max_ratio = max(ratio, max_ratio)
-<<<<<<< HEAD
-                logger.info(
-                    f"lyt_debug final loss: {op_name}: {loss_}; \
-                    fp32_output norm: {fp32_norm} @alpha {best_alphas[key]}; ratio: {ratio}"
-                )
-        logger.info(
-            f"lyt_debug max loss: {max_op}: {loss_alphas[max_op][str(best_alphas[max_key])]}; \
-            fp32_output norm: {torch.sum(torch.stack(self.fp32_output_val[max_op]))} @alpha {best_alphas[max_key]}; ratio: {max_ratio}"
-        )
-=======
                 ratio_info[op_name] = ratio
                 logger.debug(
                     f"final loss: {op_name}: {loss_}; @alpha {best_alphas[key]}; \
@@ -1300,7 +1245,6 @@
                 f"max loss: {max_op}: {loss_alphas[max_op][str(best_alphas[max_key])]} @alpha {best_alphas[max_key]}\
                 fp32_output norm: {torch.sum(torch.stack(self.fp32_output_val[max_op]))}; ratio: {max_ratio}"
             )
->>>>>>> ee6bc284
         self._qdq_model_unwrapper_for_auto()
         logger.info("auto tuning done")
         return best_alphas
@@ -1341,9 +1285,7 @@
         :return: A FP32 model with the same architecture as the orig model but with different weight which will be
         benefit to quantization.
         """
-<<<<<<< HEAD
         logger.info("lyt_debug sq_INC lyt/os")
-=======
         if isinstance(auto_alpha_args, dict):
             self.do_blockwise = auto_alpha_args.get("do_blockwise", False)
         else:
@@ -1351,7 +1293,6 @@
         if self.do_blockwise:
             self.block_names = self.get_blocks()
             logger.info("Blockwise auto-tuning will be performed")
->>>>>>> ee6bc284
         if not isinstance(self.model, torch.nn.Module):
             logger.warning("smooth quant is ignored since the model is not a torch module")
             return self.model
@@ -1599,12 +1540,8 @@
             self.example_inputs,
             op_types,
             skip_unsupported_layers=skip_unsupported_layers,
-<<<<<<< HEAD
             to_shift_bias=to_shift_bias,
         )  # Lyt_os_debug_1108
-=======
-        )
->>>>>>> ee6bc284
         if not skip_unsupported_layers:
             return absorb_to_layer
         if absorb_to_layer is None and no_absorb_layers is None and not to_shift_bias:
