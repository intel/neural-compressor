#
# -*- coding: utf-8 -*-
#
# Copyright (c) 2023 Intel Corporation
#
# Licensed under the Apache License, Version 2.0 (the "License");
# you may not use this file except in compliance with the License.
# You may obtain a copy of the License at
#
#    http://www.apache.org/licenses/LICENSE-2.0
#
# Unless required by applicable law or agreed to in writing, software
# distributed under the License is distributed on an "AS IS" BASIS,
# WITHOUT WARRANTIES OR CONDITIONS OF ANY KIND, either express or implied.
# See the License for the specific language governing permissions and
# limitations under the License.
#

try:
    from neural_compressor.utils.utility import LazyImport

    torch = LazyImport("torch")

    from ...utils import logger
except:  # pragma: no cover
    import logging

    import torch

    logger = logging.getLogger()
import copy
from collections import UserDict
from functools import partial
from typing import Union

from torch.amp import autocast
from torch.autograd import Function
from torch.functional import F


def get_module(model, key):
    """Get module from model by key name.

    Args:
        model (torch.nn.Module): original model
        key (str): module name to be replaced
    """
    module = model
    name_list = key.split(".")
    for name in name_list:
        if hasattr(module, name):
            module = getattr(module, name)
            module = module
    return module


def set_module(model, key, new_module):
    """Set new module into model by key name.

    Args:
        model (torch.nn.Module): original model
        key (str): module name to be replaced
        new_module (torch.nn.Module): new module to be inserted
    """
    module = model
    name_list = key.split(".")
    for name in name_list[:-1]:
        if hasattr(module, name):
            module = getattr(module, name)
        else:
            module = module
    setattr(module, name_list[-1], new_module)


def quant_weight_asym(weight, num_bits=4, grad=0, min_scale=0, max_scale=0):
    maxq = torch.tensor(2**num_bits - 1)
    zeros = torch.zeros(weight.shape[0], device=weight.device, dtype=weight.dtype)
    if isinstance(min_scale, torch.Tensor):
        wmin_tmp = torch.minimum(weight.min(1)[0], zeros)
        wmax_tmp = torch.maximum(weight.max(1)[0], zeros)
        wmin_tmp *= torch.sigmoid(8 * (min_scale + 0.5))
        wmax_tmp *= torch.sigmoid(8 * (max_scale + 0.5))
        wmax = torch.maximum(wmax_tmp, wmin_tmp)
        wmin = torch.minimum(wmax_tmp, wmin_tmp)
    else:
        wmin = torch.minimum(weight.min(1)[0], zeros)
        wmax = torch.maximum(weight.max(1)[0], zeros)
    tmp = (wmin == 0) & (wmax == 0)
    wmin[tmp] = -1
    wmax[tmp] = +1
    scale = (wmax - wmin) / maxq
    zp = round_ste(-wmin / scale)
    scale = scale.unsqueeze(dim=-1)
    zp = zp.unsqueeze(dim=-1)
    int_w = round_ste(weight / scale + grad)
    q = torch.clamp(int_w + zp, 0, maxq)
    return scale * (q - zp)


def quant_weight_sym(
    weight, num_bits=4, grad=0, min_scale=0, max_scale=0
):  ##TODO having not validated,also min_scale could be dropped later
    maxq = torch.tensor(2 ** (num_bits - 1) - 1).to(weight.device)
    minq = torch.tensor(-(2 ** (num_bits - 1))).to(weight.device)
    if num_bits == 1:
        maxq = torch.tensor(2 ** (num_bits - 1))
        minq = torch.tensor(2 ** (num_bits - 1) - 1)

    wmax = torch.abs(weight).max(1)[0]
    wmax *= 1 + max_scale
    tmp = wmax == 0
    wmax[tmp] = +1
    scale = wmax / ((maxq - minq) / 2)
    scale.unsqueeze_(dim=-1)
    q = torch.clamp(round_ste(weight / scale + grad), minq, maxq)
    return scale * q


def quant_weight_actor(weight, num_bits, schema, grad, min_scale, max_scale):
    assert num_bits > 0, "num_bits should be larger than 0"
    if schema == "sym":
        return quant_weight_sym(weight, num_bits, grad, min_scale, max_scale)
    else:
        return quant_weight_asym(weight, num_bits, grad, min_scale, max_scale)


def quant_weight(
    weight, num_bits=4, group_size=-1, schema="asym", grad=0, min_scale=0, max_scale=0
):  ##TODO polish the code
    if group_size == -1 or weight.shape[1] < group_size:
        return quant_weight_actor(weight, num_bits, schema=schema, grad=grad, min_scale=min_scale, max_scale=max_scale)
    orig_shape = weight.shape
    if weight.shape[1] % group_size == 0:
        weight = weight.reshape(-1, group_size)
        if isinstance(grad, torch.Tensor):
            grad = grad.reshape(-1, group_size)

        weight = quant_weight_actor(
            weight, num_bits, schema=schema, grad=grad, min_scale=min_scale, max_scale=max_scale
        )

        weight = weight.reshape(orig_shape)

        return weight
    else:
        split_index = weight.shape[1] // group_size * group_size
        weight1 = weight[:, :split_index]
        weight1 = weight1.reshape(-1, group_size)
        if isinstance(grad, torch.Tensor):
            grad1 = grad[:, :split_index]
            grad1 = grad1.reshape(-1, group_size)
            grad2 = grad[:, split_index:]
        else:
            grad1 = 0
            grad2 = 0
        if isinstance(min_scale, torch.Tensor):
            min_scale_1 = min_scale[:, : weight.shape[1] // group_size]
            min_scale_2 = min_scale[:, weight.shape[1] // group_size :]
            max_scale_1 = max_scale[:, : weight.shape[1] // group_size]
            max_scale_2 = max_scale[:, weight.shape[1] // group_size :]
        else:
            min_scale_1 = min_scale
            min_scale_2 = min_scale
            max_scale_1 = max_scale
            max_scale_2 = max_scale

        weight1 = quant_weight_actor(
            weight1, num_bits, schema=schema, grad=grad1, min_scale=min_scale_1, max_scale=max_scale_1
        )
        weight1 = weight1.reshape(orig_shape[0], split_index)
        weight2 = weight[:, split_index:]
        weight2 = quant_weight_actor(
            weight2, num_bits, schema=schema, grad=grad2, min_scale=min_scale_2, max_scale=max_scale_2
        )
        weight = torch.cat([weight1, weight2], dim=1)

        return weight


class WrapperMultiblock(torch.nn.Module):
    def __init__(self, module_list):
        super(WrapperMultiblock, self).__init__()
        self.layers = torch.nn.ModuleList(module_list)

    def forward(self, x, **kwargs):
        hidden_states = x
        for idx, decoder_layer in enumerate(self.layers):
            layer_outputs = decoder_layer(hidden_states, **kwargs)
            hidden_states = layer_outputs
            if isinstance(hidden_states, tuple) or isinstance(hidden_states, list):
                hidden_states = layer_outputs[0]
        return hidden_states


def get_block_names(model):
    block_names = []
    target_m = None
    for n, m in model.named_modules():
        if hasattr(type(m), "__name__") and "ModuleList" in type(m).__name__:
            target_m = (n, m)
    for n, m in target_m[1].named_children():
        block_names.append(target_m[0] + "." + n)
    return block_names


class SaveInputs:
    def __init__(self, model, dataloader, seqlen=256, block_name=None):
        self.model = model.eval()
        self.dataloader = dataloader
        self.inputs = {}
        self.block_name = block_name
        self.seqlen = seqlen

    @torch.no_grad()
    def get_forward_func(self, name):
        def forward(_, hidden_states, *positional_args, **kwargs):  ##This may have bug for other models
            dim = int((hasattr(self.model, "config") and "chatglm" in self.model.config.model_type))  ##TODO
            if name in self.inputs:
                data = torch.cat([self.inputs[name]["input_ids"], hidden_states.to("cpu")], dim=dim)
                self.inputs[name]["input_ids"] = data
            else:
                self.inputs[name] = {}
                self.inputs[name]["input_ids"] = hidden_states.to("cpu")

            if "positional_inputs" not in self.inputs[name]:
                self.inputs[name]["positional_inputs"] = []
            for idx, item in enumerate(positional_args):
                self.inputs[name]["positional_inputs"] = move_input_to_device(positional_args)

            for key in kwargs.keys():
                if isinstance(kwargs[key], torch.Tensor) or isinstance(kwargs[key], list) or (key == "alibi"):
                    if "attention_mask" in key:
                        if key not in self.inputs[name].keys():
                            self.inputs[name][key] = None
                        if kwargs[key] is not None:
                            if self.inputs[name][key] is not None:
                                self.inputs[name][key] = torch.cat(
                                    [self.inputs[name][key], kwargs[key].to("cpu")], dim=0
                                )
                            else:
                                self.inputs[name][key] = kwargs[key].to("cpu")
                    elif "alibi" in key:
                        if key not in self.inputs[name].keys():
                            self.inputs[name][key] = None
                        if isinstance(kwargs[key], torch.Tensor):
                            alibi = kwargs[key]
                            batch = kwargs["attention_mask"].shape[0]
                            alibi = alibi.reshape(batch, -1, alibi.shape[1], alibi.shape[2])
                            if self.inputs[name][key] is not None:
                                self.inputs[name][key] = torch.cat([self.inputs[name][key], alibi.to("cpu")], dim=0)
                            else:
                                self.inputs[name][key] = alibi.to("cpu")
                    elif key not in self.inputs[name].keys():
                        self.inputs[name][key] = move_input_to_device(kwargs[key], device=torch.device("cpu"))
            raise NotImplementedError

        return forward

    @torch.no_grad()
    def get_inputs(self, n_samples=512):
        total_cnt = 0
        self._replace_forward()
        for data in self.dataloader:
            if data is None:
                continue

            input_ids = data["input_ids"].to(self.model.device)
            if input_ids.shape[-1] < self.seqlen:
                continue
            if total_cnt + input_ids.shape[0] > n_samples:
                input_ids = input_ids[: n_samples - total_cnt, ...]
            try:
                self.model(input_ids)
            except:
                pass
            total_cnt += input_ids.shape[0]
            if total_cnt >= n_samples:
                break
        self._recover_forward()
        return self.inputs[self.block_name]

    def _recover_forward(self):
        for n, m in self.model.named_modules():
            if n == self.block_name:
                m.forward = m.orig_forward
                delattr(m, "orig_forward")
                break

    def _replace_forward(self):
        for n, m in self.model.named_modules():
            if n == self.block_name:
                m.orig_forward = m.forward
                m.forward = partial(self.get_forward_func(n), m)
                break


def round_ste(x: torch.Tensor):
    """
    cp from https://github.com/OpenGVLab/OmniQuant/blob/main/quantize/quantizer.py
    Implement Straight-Through Estimator for rounding operation.
    """
    return (x.round() - x).detach() + x


def sampling_inputs(input_ids, input_others, indices, seqlen):
    if len(input_ids.shape) == 3:
        if int(len(input_others["positional_inputs"]) > 0):
            current_input_ids = input_ids[:, indices, :]
        else:
            current_input_ids = input_ids[indices, :, :]
    else:
        n_samples = input_ids.shape[0] // seqlen
        current_input_ids = input_ids.view(n_samples, seqlen, -1)
        current_input_ids = current_input_ids[indices, :, :]
        current_input_ids = current_input_ids.reshape(-1, input.shape[-1])

    current_input_others = {}
    current_input_others["positional_inputs"] = input_others["positional_inputs"]
    for key in input_others.keys():
        if "attention_mask" in key or "alibi" in key:
            current_input_others[key] = None
            if input_others[key] is not None:
                current_input_others[key] = input_others[key][indices, ...]
        else:
            current_input_others[key] = input_others[key]

    return current_input_ids, current_input_others


# def move_to_device(input_ids, inputs_others=None, device=torch.device("cpu")):
#     if input_ids != None:
#         input_ids = input_ids.to(device)
#     if inputs_others is not None:
#         for key in inputs_others.keys():
#             inputs_others[key] = inputs_others[key].to(device)
#         return input_ids, inputs_others
#     return input_ids


def move_input_to_device(input, device=torch.device("cpu")):
    if isinstance(input, torch.Tensor):
        return input.to(device)
    if isinstance(input, dict) or isinstance(input, UserDict):
        for inp in input.keys():
            input[inp] = move_input_to_device(input[inp], device)
    elif isinstance(input, list) or isinstance(input, tuple):
        input_res = []
        for inp in input:
            input_res.append(move_input_to_device(inp, device))
        input = input_res
    return input


def block_forward(block, input_ids, input_others, amp=False, device=torch.device("cpu")):
    if input_ids.device != device:
        # input_ids, input_others = move_to_device(input_ids, input_others, device)
        input_ids = move_input_to_device(input_ids, device)
        input_others = move_input_to_device(input_others, device)
    if "alibi" in input_others.keys():
        attention_mask = input_others["attention_mask"]
        alibi = input_others["alibi"]
        alibi = alibi.reshape(-1, alibi.shape[2], alibi.shape[3])
        if amp and device != torch.device("cpu"):
            with autocast(device_type="cuda"):
                output = block(
                    input_ids, attention_mask=attention_mask, alibi=alibi
                )  ##TODO is this correct for all models with alibi?
        elif amp and device == torch.device("cpu"):
            with torch.autocast(device_type="cpu", dtype=torch.bfloat16):
                output = block(input_ids, attention_mask=attention_mask, alibi=alibi)
        else:
            output = block(input_ids, attention_mask=attention_mask, alibi=alibi)
    else:
        input_tuple = input_others.pop("positional_inputs", None)
        if amp and device != torch.device("cpu"):
            with autocast(device_type="cuda"):
                output = block.forward(input_ids, *input_tuple, **input_others)
        elif amp and device == torch.device("cpu"):
            with torch.autocast(device_type="cpu", dtype=torch.bfloat16):
                output = block.forward(input_ids, *input_tuple, **input_others)
        else:
            output = block.forward(input_ids, *input_tuple, **input_others)
    if isinstance(output, list) or isinstance(output, tuple):
        output = output[0]
    return output


def get_scale_shape(weight, group_size):
    if group_size == -1 or weight.shape[1] < group_size:
        shape = weight.shape[0]
    else:
        shape = weight.shape[0] * ((weight.shape[1] + group_size - 1) // group_size)

    return shape


class WrapperTransformerConv1d(torch.nn.Module):
    def __init__(self, orig_layer, num_bits, group_size, schema, enable_minmax_tuning=True):
        super(WrapperTransformerConv1d, self).__init__()
        self.orig_layer = orig_layer
        self.num_bits = num_bits
        self.group_size = group_size
        self.schema = schema
        device = self.orig_layer.weight.device
        self.value = torch.nn.Parameter(torch.zeros(self.orig_layer.weight.shape, device=device), requires_grad=True)
        shape = get_scale_shape(self.orig_layer.weight, group_size)

        if enable_minmax_tuning:
            self.min_scale = torch.nn.Parameter(torch.zeros(shape, device=device), requires_grad=True)
            self.max_scale = torch.nn.Parameter(torch.zeros(shape, device=device), requires_grad=True)
        else:
            self.min_scale = torch.tensor(0, device=device)
            self.max_scale = torch.tensor(0, device=device)
        self.weight_t = self.orig_layer.weight.t()

    def forward(self, x):
        with torch.no_grad():
            self.min_scale.clamp_(-1, 0)
            self.max_scale.clamp_(-1, 0)
        weight_q = quant_weight(
            self.weight_t, self.num_bits, self.group_size, self.schema, self.value, self.min_scale, self.max_scale
        )
        size_out = x.size()[:-1] + (self.orig_layer.nf,)
        x = torch.addmm(self.orig_layer.bias, x.view(-1, x.size(-1)), weight_q.t())
        x = x.view(*size_out)
        return x


class WrapperLinear(torch.nn.Module):
    def __init__(self, orig_layer, num_bits, group_size, schema, enable_minmax_tuning=True):
        super(WrapperLinear, self).__init__()
        self.orig_layer = orig_layer
        self.num_bits = num_bits
        self.group_size = group_size
        self.schema = schema
        device = self.orig_layer.weight.device
        self.value = torch.nn.Parameter(torch.zeros(self.orig_layer.weight.shape, device=device), requires_grad=True)
        shape = get_scale_shape(self.orig_layer.weight, group_size)

        if enable_minmax_tuning:
            self.min_scale = torch.nn.Parameter(torch.zeros(shape, device=device), requires_grad=True)
            self.max_scale = torch.nn.Parameter(torch.zeros(shape, device=device), requires_grad=True)
        else:
            self.min_scale = torch.tensor(0, device=device)
            self.max_scale = torch.tensor(0, device=device)

    def unwrapper(self, grad, min_scale_grad, max_scale_grad):
        min_scale_grad.clamp_(-1, 0)
        max_scale_grad.clamp_(-1, 0)

        q_dq_weight = quant_weight(
            self.orig_layer.weight, self.num_bits, self.group_size, self.schema, grad, min_scale_grad, max_scale_grad
        )
        self.orig_layer.weight.data.copy_(q_dq_weight)
        self.orig_layer.weight.grad = None  ##clear grad
        return self.orig_layer

    def forward(self, x):
        weight = self.orig_layer.weight
        with torch.no_grad():
            self.min_scale.clamp_(-1, 0)
            self.max_scale.clamp_(-1, 0)
        # self.min_scale.data.copy_(torch.clamp(self.min_scale.data,-1,0))
        # self.max_scale.data.copy_(torch.clamp(self.max_scale.data, -1, 0))
        weight_q = quant_weight(
            weight, self.num_bits, self.group_size, self.schema, self.value, self.min_scale, self.max_scale
        )

        return F.linear(x, weight_q, self.orig_layer.bias)


def wrapper_block(block, num_bits, group_size, schema, enable_minmax_tuning):
    for n, m in block.named_modules():
        if isinstance(m, torch.nn.Linear):
            new_m = WrapperLinear(m, num_bits, group_size, schema, enable_minmax_tuning=enable_minmax_tuning)
            set_module(block, n, new_m)
        elif isinstance(m, torch.nn.Conv1d):
            pass
        elif "Conv1D" in str(type(m)):
            from transformers.modeling_utils import Conv1D
            new_m = WrapperTransformerConv1d(m, num_bits, group_size, schema,
                                             enable_minmax_tuning=enable_minmax_tuning)  ##TODO unwrapper
            set_module(block, n, new_m)

        else:
            pass
            # print(type(m))


@torch.no_grad()
def unwrapper_block(block, num_bits, group_size, schema, grads, min_scale_grads,
                    max_scale_grads):  ## TODO go to wrapper conv1d
    for n, m in block.named_modules():
        if isinstance(m, WrapperLinear):
            orig_layer = m.orig_layer
            grad = 0
            min_scale_grad = 0
            max_scale_grad = 0
            if isinstance(grads, dict):
                grad = grads[n]
            if isinstance(min_scale_grads, dict):
                min_scale_grad = min_scale_grads[n]
                min_scale_grad = torch.clamp(min_scale_grad, -1, 0)
            if isinstance(max_scale_grads, dict):
                max_scale_grad = max_scale_grads[n]
                max_scale_grad = torch.clamp(max_scale_grad, -1, 0)
            orig_layer = m.unwrapper(grad, min_scale_grad, max_scale_grad)

            # q_dq_weight = quant_weight(
            #     orig_layer.weight, num_bits, group_size, schema, grad, min_scale_grad, max_scale_grad
            # )
            # orig_layer.weight.data.copy_(q_dq_weight)
            # orig_layer.weight.grad = None  ##clear grad
            set_module(block, n, orig_layer)


def collect_round_grad(block):
    grads = {}
    for n, m in block.named_modules():
        if isinstance(m, WrapperLinear) or isinstance(m, WrapperTransformerConv1d):
            grad = m.value.data
            grads[n] = copy.deepcopy(grad)
    return grads


def collect_minmax_grad(block):
    min_grads = {}
    max_grads = {}
    for n, m in block.named_modules():
        if isinstance(m, WrapperLinear) or isinstance(m, WrapperTransformerConv1d):
            min_grads[n] = copy.deepcopy(torch.clamp(m.min_scale.data, -1, 0))
            max_grads[n] = copy.deepcopy(torch.clamp(m.max_scale.data, -1, 0))
    return min_grads, max_grads


class OPTRoundQuantizer(object):
    def __init__(
<<<<<<< HEAD
            self,
            model,
            tokenizer=None,
            bits: int = 4,
            group_size: int = 128,
            scheme: str = "asym",
            weight_config: dict = {},  ##TODO support later
            enable_full_range: bool = False,  ##for symmetric, TODO support later
            bs: int = 8,
            amp: bool = True,
            device="cuda:0",
            optimizer=None,
            lr_scheduler=None,
            dataloader=None,  ## to support later
            default_dataset_name: str = "NeelNanda/pile-10k",
            dataset_split: str = "train",
            use_quant_input: bool = True,
            enable_minmax_tuning: bool = True,
            lr: float = 0.0025,
            minmax_lr: float = 0.0025,
            low_gpu_mem_usage: bool = True,
            iters: int = 200,
            seqlen: int = 2048,
            n_samples: int = 512,
            sampler: str = "rand",
            seed: int = 42,
            n_blocks: int = 1,
            gradient_accumulate_steps: int = 1,
            not_use_mse: bool = False,
            dynamic_max_gap: int = -1,
            data_type: str = "int",  ##only support data_type
            **kwargs
=======
        self,
        model,
        tokenizer=None,
        device="cuda:0",  ##TODO support multiple gpu
        bits=4,
        group_size=128,
        scheme="asym",
        weight_config={},  ##TODO support later
        enable_full_range=False,  ##for symmetric, TODO support later
        bs=8,
        amp=True,
        optimizer=None,
        lr_scheduler=None,
        dataloader=None,  ## to support later
        default_dataset_name="NeelNanda/pile-10k",
        dataset_split="train",
        use_quant_input=True,
        enable_minmax_tuning=True,
        lr=0.0025,
        minmax_lr=0.0025,
        low_gpu_mem_usage=True,
        iters=200,
        seqlen=2048,
        n_samples=512,
        sampler="rand",
        seed=42,
        n_blocks=1,
        gradient_accumulate_steps=1,
        not_use_mse=False,
        dynamic_max_gap=-1,
        data_type="int",  ##only support data_type
        **kwargs
>>>>>>> 977e7ad3
    ):
        """
        Args:
            model:
            data_type:
            bits:
            group_size:
            scheme:
            weight_config:
             weight_config={
                   'layer1':##layer_name
                   {
                       'data_type': 'int',
                       'bits': 4,
                       'group_size': 32,
                       'scheme': "sym", ## or asym
                   }
                   ...
               }

            optimizer:
            lr_scheduler:
            enable_full_range:
            **kwargs:

        Returns:
        """
        self.model = model
        self.model = self.model.to("cpu")
        self.amp = amp
        self.use_quant_input = use_quant_input
        self.enable_minmax_tuning = enable_minmax_tuning
        self.n_samples = n_samples
        self.n_blocks = n_blocks
        self.bits = bits
        self.group_size = group_size
        self.scheme = scheme
        self.low_gpu_mem_usage = low_gpu_mem_usage
        self.data_type = data_type
        self.supported_types = [torch.nn.Linear]  ## TODO support conv1d
        self.weight_config = {}  ##TODO support later
        assert dataloader is not None or tokenizer is not None  ##TODO datatype
        self.dataset_split = dataset_split
        self.seed = seed
        self.tokenizer = tokenizer
        self.seqlen = seqlen
        self.train_bs = bs
        self.n_blocks = 1
        self.device = device
        self.amp_dtype = torch.float16
        if self.model.dtype != torch.float32:
            self.amp_dtype = self.model.dtype
        if self.device == "cpu":
            self.amp_dtype = torch.bfloat16
        if dataloader is None:
            self.dataloader = self.get_default_dataloader(data_name=default_dataset_name)
        else:
            self.dataloader = dataloader
        self.lr = lr
        self.minmax_lr = minmax_lr
        self.iters = iters
        self.sampler = sampler
        self.gradient_accumulate_steps = gradient_accumulate_steps
        self.not_use_mse = not_use_mse
        self.dynamic_max_gap = dynamic_max_gap
        self.enable_full_range = enable_full_range
        assert self.enable_full_range is False, "only support enable_full_range=False currently"
        self.weight_config = weight_config
        assert self.weight_config == {}, "does not support weight config currently"
        self.optimizer = optimizer
        if self.optimizer is None:
            self.optimizer = torch.optim.AdamW
        self.lr_scheduler = lr_scheduler

    def check_configs(self):
        assert isinstance(self.model, torch.nn.Module)
        assert self.bits > 0, "bits must be positive"
        assert self.group_size == -1 or self.group_size >= 1, "only supports positive group_size or -1(per channel)"
        assert self.bs > 0, "batch size must be positive"
        assert self.iters > 0, "iters must be positive"
        assert self.seqlen > 0, "seqlen must be positive"
        assert self.n_blocks > 0, "n_blocks must be positive"
        assert self.gradient_accumulate_steps > 0, "gradient accumulate step must be positive"

    def default_tokenize_function(self, examples):
        example = self.tokenizer(examples["text"], truncation=True, max_length=self.seqlen)
        return example

    def get_default_dataloader(self, data_name="NeelNanda/pile-10k"):
        from datasets import load_dataset
        from torch.utils.data import DataLoader

        seqlen = self.seqlen

        @torch.no_grad()
        def collate_batch(batch):
            input_ids_new = []
            for text in batch:
                input_ids = text["input_ids"]
                if input_ids.shape[0] < seqlen:
                    continue
                input_ids = input_ids[:seqlen]
                input_ids_list = input_ids.tolist()
                if input_ids_list.count(input_ids_list[-1]) > seqlen // 2:
                    continue
                input_ids_new.append(input_ids)
            if len(input_ids_new) == 0:
                return None
            tmp = torch.vstack(input_ids_new)
            res = {"input_ids": tmp}
            return res

        calib_dataset = load_dataset(data_name, split=self.dataset_split)
        calib_dataset = calib_dataset.shuffle(seed=self.seed)
        calib_dataset = calib_dataset.map(self.default_tokenize_function, batched=True)
        calib_dataset.set_format(type="torch", columns=["input_ids"])
        calib_dataloader = DataLoader(calib_dataset, batch_size=self.train_bs, shuffle=False, collate_fn=collate_batch)
        return calib_dataloader

    def get_batch_dim(self, input_others):
        dim = int(len(input_others["positional_inputs"]) > 0)
        return dim

    @torch.no_grad()
    def get_block_outputs(self, block, input_ids, input_others, bs, device, cache_device, batch_dim):
        output = []
        for i in range(0, self.n_samples, bs):
            indices = torch.arange(i, i + bs).to(torch.long)
            tmp_input_ids, tmp_input_others = sampling_inputs(input_ids, input_others, indices, self.seqlen)
            tmp_output = block_forward(block, tmp_input_ids, tmp_input_others, self.amp, device).to(cache_device)
            output.append(tmp_output)
        output = torch.cat(output, dim=batch_dim)
        torch.cuda.empty_cache()
        return output

    def quant_block(
        self, block, input_ids, input_others, num_bits, group_size, schema, q_input=None, device=torch.device("cpu")
    ):
        batch_dim = self.get_batch_dim(input_others)
        if not self.low_gpu_mem_usage and input_ids.device != device:
            # input_ids, input_others = move_to_device(input_ids, input_others, device)
            input_ids = move_input_to_device(input_ids, device)  ##move input data to GPU
            input_others = move_input_to_device(input_others, device)
        torch.cuda.empty_cache()

        cache_device = device
        if self.low_gpu_mem_usage:
            cache_device = "cpu"
        output = self.get_block_outputs(block, input_ids, input_others, self.train_bs, device, cache_device, batch_dim)

        if q_input is not None:
            input_ids = q_input.to(cache_device)

        wrapper_block(block, num_bits, group_size, schema, self.enable_minmax_tuning)

        best_loss = torch.finfo(torch.float).max
        mse_loss = torch.nn.MSELoss()
        round_params = []
        minmax_params = []
        for n, m in block.named_modules():
            if isinstance(m, WrapperLinear):
                round_params.append(m.value)
                minmax_params.append(m.min_scale)
                minmax_params.append(m.max_scale)
        # from sgd import SGD
        # optimizer = SGD(params, lr=0.0025)
        if self.enable_minmax_tuning:
            optimizer = self.optimizer(
                [{"params": round_params}, {"params": minmax_params, "lr": self.minmax_lr}], lr=self.lr, weight_decay=0
            )
        else:
            optimizer = self.optimizer(round_params, lr=self.lr, weight_decay=0)

        if self.lr_scheduler is None:
            lr_schedule = torch.optim.lr_scheduler.LinearLR(
                optimizer, start_factor=1.0, end_factor=0.0, total_iters=self.iters, verbose=False
            )
        else:
            lr_schedule = copy.deepcopy(self.lr_scheduler)
        if len(input_ids.shape) == 3:
            n_samples = input_ids.shape[0]
        else:
            n_samples = input_ids.shape[0] // self.seqlen
        if self.sampler != "rand":
            indices = torch.randperm(n_samples)[: self.train_bs]
        last_best_iter = 0
        for i in range(self.iters):
            if self.sampler == "rand":
                indices = torch.randperm(n_samples)[: self.train_bs]

            total_loss = 0
            for _ in range(self.gradient_accumulate_steps):
                current_input_ids, current_input_others = sampling_inputs(
                    input_ids, input_others, indices, seqlen=self.seqlen
                )
                if len(input_ids.shape) == 3:
                    if batch_dim == 0:
                        current_output = output[indices, :, :]
                    elif batch_dim == 1:
                        current_output = output[:, indices, :]
                    else:
                        current_output = output[:, :, indices]
                else:
                    current_output = output.view(n_samples, self.seqlen, -1)
                    current_output = current_output[indices, :, :]
                    current_output = current_output.reshape(-1, current_output.shape[-1])
                current_output = move_input_to_device(current_output, device)

                output_q = block_forward(block, current_input_ids, current_input_others, self.amp, device)
                if self.amp and device != torch.device("cpu"):
                    with autocast(device_type="cuda"):
                        loss = mse_loss(output_q, current_output) * 1000
                elif self.amp:
                    with torch.autocast(device_type="cpu", dtype=torch.bfloat16):
                        loss = mse_loss(output_q, current_output) * 1000
                else:
                    loss = mse_loss(output_q, current_output)
                total_loss += loss.item()
                loss.backward()

            if total_loss < best_loss:
                best_loss = total_loss
                if not self.not_use_mse:
                    # print(f"get better result at iter {i}, the loss is {total_loss}", flush=True)
                    best_grad = collect_round_grad(block)
                    best_min_scale_grad, best_max_scale_grad = collect_minmax_grad(block)
                    last_best_iter = i
            if self.not_use_mse and i == self.iters - 1:
                best_grad = collect_round_grad(block)
                best_min_scale_grad, best_max_scale_grad = collect_minmax_grad(block)

            if not self.not_use_mse:
                if self.dynamic_max_gap > 0 and i - last_best_iter >= self.dynamic_max_gap:
                    break
            optimizer.step()
            optimizer.zero_grad()
            lr_schedule.step()
        unwrapper_block(block, num_bits, group_size, schema, best_grad, best_min_scale_grad, best_max_scale_grad)
        if self.use_quant_input:
            q_outputs = self.get_block_outputs(
                block, input_ids, input_others, self.train_bs, device, cache_device, batch_dim
            )

            return q_outputs, output

        else:
            return None, output

    def q_dq_weight_round(
        self,
        model: torch.nn.Module,
        inputs,
        block_names,
        num_bits=4,
        group_size=128,
        schema="asym",
        n_blocks=1,
        device=torch.device("cpu"),
    ):
        q_input = None
        torch.cuda.empty_cache()
        for n, m in model.named_parameters():
            m.requires_grad_(False)
        input_ids = inputs["input_ids"]
        inputs.pop("input_ids", None)
        input_others = inputs
        torch.cuda.empty_cache()
        for i in range(0, len(block_names), n_blocks):
            if n_blocks == 1:
                n = block_names[i]
                logger.info(n)
                m = get_module(model, n)
            else:
                names = block_names[i : i + n_blocks]
                logger.info(names)
                modules = [get_module(model, n) for n in names]
                m = WrapperMultiblock(modules)

            m = m.to(device)

            q_input, input_ids = self.quant_block(
                m,
                input_ids,
                input_others,
                num_bits=num_bits,
                group_size=group_size,
                schema=schema,
                q_input=q_input,
                device=device,
            )
            m.to("cpu")
            torch.cuda.empty_cache()

        del q_input
        del input_ids
        del input_others
        del inputs

        torch.cuda.empty_cache()

    def quantize(self):
        logger.info("cache input")
        block_names = get_block_names(self.model)
        if len(block_names) == 0:
            logger.warning("could not find blocks, exit with original model")
            return

        if self.amp:
            self.model = self.model.to(self.amp_dtype)
        if not self.low_gpu_mem_usage:  ##TODO automaticall detect
            self.model = self.model.to(self.device)

        save_input_actor = SaveInputs(self.model, self.dataloader, self.seqlen, block_names[0])
        inputs = save_input_actor.get_inputs(n_samples=self.n_samples)
        del save_input_actor
        self.model = self.model.to("cpu")
        torch.cuda.empty_cache()
        self.q_dq_weight_round(
            self.model,
            inputs,
            block_names,
            num_bits=self.bits,
            group_size=self.group_size,
            n_blocks=self.n_blocks,
            device=self.device,
        )

    def export(self):
        pass

    def check_weight_config(self):
        for n, m in self.model.named_modules():
            if type(m) not in self.supported_types:
                continue
            if n in self.weight_config.keys():
                pass
            else:
                pass<|MERGE_RESOLUTION|>--- conflicted
+++ resolved
@@ -535,7 +535,6 @@
 
 class OPTRoundQuantizer(object):
     def __init__(
-<<<<<<< HEAD
             self,
             model,
             tokenizer=None,
@@ -568,40 +567,6 @@
             dynamic_max_gap: int = -1,
             data_type: str = "int",  ##only support data_type
             **kwargs
-=======
-        self,
-        model,
-        tokenizer=None,
-        device="cuda:0",  ##TODO support multiple gpu
-        bits=4,
-        group_size=128,
-        scheme="asym",
-        weight_config={},  ##TODO support later
-        enable_full_range=False,  ##for symmetric, TODO support later
-        bs=8,
-        amp=True,
-        optimizer=None,
-        lr_scheduler=None,
-        dataloader=None,  ## to support later
-        default_dataset_name="NeelNanda/pile-10k",
-        dataset_split="train",
-        use_quant_input=True,
-        enable_minmax_tuning=True,
-        lr=0.0025,
-        minmax_lr=0.0025,
-        low_gpu_mem_usage=True,
-        iters=200,
-        seqlen=2048,
-        n_samples=512,
-        sampler="rand",
-        seed=42,
-        n_blocks=1,
-        gradient_accumulate_steps=1,
-        not_use_mse=False,
-        dynamic_max_gap=-1,
-        data_type="int",  ##only support data_type
-        **kwargs
->>>>>>> 977e7ad3
     ):
         """
         Args:
