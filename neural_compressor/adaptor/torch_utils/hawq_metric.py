--- conflicted
+++ resolved
@@ -704,42 +704,16 @@
     fp32_model.eval()
     use_nccf = True
     if use_nccf:
-<<<<<<< HEAD
-        fp32_model=fuse_fx(fp32_model.model)
-        ht = HessianTraceEstimator(fp32_model, data_loader=dataloader)
+        ht = HessianTraceEstimator(fp32_model.model, data_loader=dataloader)
         traces = ht.get_average_traces()
     else:
         ht = HessianTrace(fp32_model, dataloader,q_model)
         traces = ht.get_avg_traces(False,32)['weight']
-    #print traces
-    op_to_traces={}
-    for i in traces:
-        # print(i,traces[i])
-        length=len(".weight") #weights->op
-        op_name=i[0:-length]
-        if 'weight' in i : # remove bias
-            op_to_traces[op_name]=traces[i]
-    for i in op_to_traces:#
-        # length=len(".weight") #weights->op
-        # op_name=i[0:-length]
-        print(i, op_to_traces[i])
-    return op_to_traces
-    # assert False
-    ######################Woring: please don't remove below code , it will be avaliable in next debug############################
-=======
-        ht = HessianTraceEstimator(fp32_model.model, criterion, data_loader=dataloader)
-        traces = ht.get_average_traces()
-    else:
-        ht = HessianTrace(fp32_model, dataloader, q_model)
-        traces = ht.get_avg_traces(False, 32)['weight']
+
 
     for key in traces.keys():
         print(key, traces[key])
     assert False
-
-
-
->>>>>>> bfe093c3
     q_model_state_dict = {}
     for key in q_model.state_dict().keys():
         length = len("_model.")
