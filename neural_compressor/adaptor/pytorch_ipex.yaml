--- conflicted
+++ resolved
@@ -18,7 +18,6 @@
   version:
     name: '1.12'
 
-<<<<<<< HEAD
   cpu:
     bf16: []
     fp32: ['*'] # '*' means all op types
@@ -50,9 +49,9 @@
                           },
               'activation': {
                           'dtype': ['uint8'],
-                          'scheme': ['asym'],
+                          'scheme': ['asym', 'sym'],
                           'granularity': ['per_tensor'],
-                          'algorithm': ['minmax']
+                          'algorithm': ['minmax', 'kl']
                           }
                       },
             },
@@ -60,48 +59,6 @@
       'quant_aware': {}
     }
     uint8: *cap_1_12_s8
-=======
-  bf16: []
-  fp32: ['*'] # '*' means all op types
-  int8: &1_12_capabilities {
-    'static': &cap_1_12_s8 {
-            'Conv2d': &cap_s8_1_12_Conv2d {
-            'weight': {
-                        'dtype': ['int8'],
-                        'scheme': ['sym'],
-                        'granularity': ['per_channel'],
-                        'algorithm': ['minmax']
-                        },
-            'activation': {
-                        'dtype': ['uint8'],
-                        'scheme': ['asym', 'sym'],
-                        'granularity': ['per_tensor'],
-                        'algorithm': ['minmax', 'kl']
-                        },
-                    },
-          'Conv1d': *cap_s8_1_12_Conv2d,
-          'Conv3d': *cap_s8_1_12_Conv2d,
-          'Linear': *cap_s8_1_12_Conv2d,
-          'default': {
-            'weight': {
-                        'dtype': ['int8'],
-                        'scheme': ['sym'],
-                        'granularity': ['per_channel'],
-                        'algorithm': ['minmax']
-                        },
-            'activation': {
-                        'dtype': ['uint8'],
-                        'scheme': ['asym', 'sym'],
-                        'granularity': ['per_tensor'],
-                        'algorithm': ['minmax', 'kl']
-                        }
-                    },
-          },
-    'dynamic': {},
-    'quant_aware': {}
-  }
-  uint8: *cap_1_12_s8
->>>>>>> 6142e48d
 
   xpu:
     bf16: []
