#!/usr/bin/env python
# -*- coding: utf-8 -*-
#
# Copyright (c) 2021 Intel Corporation
#
# Licensed under the Apache License, Version 2.0 (the "License");
# you may not use this file except in compliance with the License.
# You may obtain a copy of the License at
#
#   http://www.apache.org/licenses/LICENSE-2.0
#
# Unless required by applicable law or agreed to in writing, software
# distributed under the License is distributed on an "AS IS" BASIS,
# WITHOUT WARRANTIES OR CONDITIONS OF ANY KIND, either express or implied.
# See the License for the specific language governing permissions and
# limitations under the License.

import copy
import math
import os
from collections import OrderedDict, UserDict
from packaging.version import Version
import yaml
from functools import partial
from neural_compressor.utils.utility import dump_elapsed_time
from .adaptor import adaptor_registry, Adaptor
from ..utils.utility import LazyImport, CpuInfo, GLOBAL_STATE, MODE
from ..utils.utility import Statistics
from ..utils import logger
from .query import QueryBackendCapability
from ..experimental.data.dataloaders.base_dataloader import BaseDataLoader
try:  # pragma: no cover
    import intel_extension_for_pytorch as ipex
    IPEX = True
except:  # pragma: no cover
    IPEX = False


torch = LazyImport("torch")
json = LazyImport("json")
hvd = LazyImport("horovod.torch")
torch_utils = LazyImport("neural_compressor.adaptor.torch_utils")

REDUCE_RANGE = False if CpuInfo().vnni else True
logger.debug("Reduce range is {}".format(str(REDUCE_RANGE)))


def get_torch_version():
    try:
        torch_version = torch.__version__.split('+')[0]
    except ValueError as e:  # pragma: no cover
        assert False, 'Got an unknown version of torch: {}'.format(e)
    version = Version(torch_version)
    return version


def get_torch_white_list(approach):
    version = get_torch_version()
    import torch.quantization as tq
    if version.release < Version("1.7.0").release:  # pragma: no cover
        white_list = \
            set(tq.default_mappings.DEFAULT_DYNAMIC_MODULE_MAPPING.keys()) \
            if approach == 'post_training_dynamic_quant' else \
            tq.default_mappings.DEFAULT_QCONFIG_PROPAGATE_WHITE_LIST
    elif version.release < Version("1.8.0").release:  # pragma: no cover
        white_list = \
            set(tq.quantization_mappings.get_dynamic_quant_module_mappings().keys()) \
            if approach == 'post_training_dynamic_quant' else \
            tq.quantization_mappings.get_qconfig_propagation_list()
    else:
        white_list = \
            set(tq.quantization_mappings.get_default_dynamic_quant_module_mappings().keys()) \
            if approach == 'post_training_dynamic_quant' else \
            tq.quantization_mappings.get_default_qconfig_propagation_list()
    return white_list


def pytorch_forward_wrapper(model, input, device='cpu', conf=None, running_mode='inference'):
    version = get_torch_version()
    if isinstance(input, dict) or isinstance(input, UserDict):
        if device == 'cpu':
            output = model(**input)
        elif device == 'ipex':  # pragma: no cover
            # have to split the case to avoid exposing ipex.DEVICE outside
            # which require intel extension installed
            if version.release < Version("1.12.0").release:
                if running_mode == "calibration":
                    with ipex.quantization.calibrate(conf, default_recipe=True):   # pylint: disable=E1101
                        output = model(**input)
                else:
                    output = model(**input)
            else:
                output = model(**input)
        else:  # pragma: no cover
            for inp in input.keys():
                input[inp] = input[inp].to("dpcpp" if device=="gpu" else device) \
                    if isinstance(input[inp], torch.Tensor) else input[inp]
            output = model(**input)
    elif isinstance(input, list) or isinstance(input, tuple):
        if device == 'cpu':
            output = model(*input)
        elif device == 'ipex':  # pragma: no cover
            if version.release < Version("1.12.0").release:
                if running_mode == "calibration":
                    with ipex.quantization.calibrate(conf, default_recipe=True):   # pylint: disable=E1101
                        output = model(*input)
                else:
                    output = model(*input)
            else:
                output = model(*input)
        else:  # pragma: no cover
            tmp_device = "dpcpp" if device == "gpu" else device
            input = [inp.to(tmp_device) \
                    if isinstance(inp, torch.Tensor) else inp
                    for inp in input] # pylint: disable=E1133
            output = model(*input)
    else:
        if device == 'cpu' or not isinstance(input, torch.Tensor):
            output = model(input)
        elif device == 'ipex':  # pragma: no cover
            if version.release < Version("1.12.0").release:
                if running_mode == "calibration":
                    with ipex.quantization.calibrate(conf, default_recipe=True):    # pylint: disable=E1101
                        output = model(input)
                else:
                    output = model(input)
            else:
                output = model(input)
        else:  # pragma: no cover
            input = input.to("dpcpp" if device == "gpu" else device)  # pylint: disable=no-member
            output = model(input)
    return output


def get_example_inputs(model, dataloader):  # pragma: no cover
    # Suggest set dataloader like calib_dataloader
    if dataloader is None:
        return None
    try:
        for idx, (input, label) in enumerate(dataloader):
            output = pytorch_forward_wrapper(model,
                                             input)
<<<<<<< HEAD
            if isinstance(input, dict):
=======
            if isinstance(input, dict) or isinstance(input, UserDict):
>>>>>>> 564ca23a
                input_tensor = []
                if "label" in input.keys():
                    input.pop("label")
                for key, value in input.items():
                    if key == "start_positions" or key == "end_positions":
                        continue
                    input_tensor.append(value)
                return input_tensor
            if isinstance(input, list) or isinstance(input, tuple):
                return input
            if isinstance(input, torch.Tensor):
<<<<<<< HEAD
                return input
=======
                return [input]
>>>>>>> 564ca23a
            break
    except Exception as e:
        for idx, input in enumerate(dataloader):
            output = pytorch_forward_wrapper(model,
                                     input)
<<<<<<< HEAD
            if isinstance(input, dict):
=======
            if isinstance(input, dict) or isinstance(input, UserDict):
>>>>>>> 564ca23a
                input_tensor = []
                if "label" in input.keys():
                    input.pop("label")
                for key, value in input.items():
                    if key == "start_positions" or key == "end_positions":
                        continue
                    input_tensor.append(value)
                return input_tensor
            if isinstance(input, list) or isinstance(input, tuple):
                return input
            if isinstance(input, torch.Tensor):
<<<<<<< HEAD
                return input
=======
                return [input]
>>>>>>> 564ca23a
            break
    if idx == 0:
        assert False, "Please checkout the example_inputs format."

def get_ops_recursively(model, prefix, ops={}):
    """This is a helper function for `graph_info`,
        and it will get all ops from model.
    Args:
        model (object): input model
        prefix (string): prefix of op name
        ops (dict): dict of ops from model {op name: type}.
    Returns:
        None
    """
    version = get_torch_version()
    if version.release < Version("1.7.0").release:  # pragma: no cover
        white_list = \
            (set(torch.quantization.default_mappings.DEFAULT_MODULE_MAPPING.values()) |
            set(torch.quantization.default_mappings.DEFAULT_QAT_MODULE_MAPPING.values()) |
            set(torch.quantization.default_mappings.DEFAULT_DYNAMIC_MODULE_MAPPING.values()) |
            set(torch.quantization.default_mappings.DEFAULT_MODULE_MAPPING.keys()) |
            set(torch.quantization.default_mappings.DEFAULT_QAT_MODULE_MAPPING.keys()) |
            set(torch.quantization.default_mappings.DEFAULT_DYNAMIC_MODULE_MAPPING.keys()) |
            torch.quantization.default_mappings._INCLUDE_QCONFIG_PROPAGATE_LIST)
    elif version.release < Version("1.8.0").release:  # pragma: no cover
        white_list = torch.quantization.get_compare_output_module_list()
    else:
        white_list = torch.quantization.get_default_compare_output_module_list()

    for name, child in model.named_children():
        op_name = prefix + '.' + name if prefix != '' else name
        if type(child) in white_list and not isinstance(child, torch.nn.Sequential) and \
            type(child) != torch.quantization.stubs.DeQuantStub:
            ops[op_name] = unify_op_type_mapping[str(child.__class__.__name__)] \
                if str(child.__class__.__name__) in unify_op_type_mapping else \
                str(child.__class__.__name__)
        get_ops_recursively(child, op_name, ops)


def _cfg_to_qconfig(tune_cfg, observer_type='post_training_static_quant'):
    """Convert tune configure to quantization config for each op.

        Args:
            tune_cfg (dict): dictionary of tune configure for each op
            observer_type (str, optional): specify observer type, Default is 'ptq_static',
                                           options: 'ptq_dynamic', 'qat'.

        Returns:
            op_qcfgs (dict): dictionary of quantization configure for each op

        tune_cfg should be a format like below:
        {
          'fuse': {'int8': [['CONV2D', 'RELU', 'BN'], ['CONV2D', 'RELU']],
                   'fp32': [['CONV2D', 'RELU', 'BN']]},
          'calib_iteration': 10,
          'op': {
             ('op1', 'CONV2D'): {
               'activation':  {'dtype': 'uint8',
                               'algorithm': 'minmax',
                               'scheme':'sym',
                               'granularity': 'per_tensor'},
               'weight': {'dtype': 'int8',
                          'algorithm': 'kl',
                          'scheme':'asym',
                          'granularity': 'per_channel'}
             },
             ('op2', 'RELU): {
               'activation': {'dtype': 'int8',
               'scheme': 'asym',
               'granularity': 'per_tensor',
               'algorithm': 'minmax'}
             },
             ('op3', 'CONV2D'): {
               'activation':  {'dtype': 'fp32'},
               'weight': {'dtype': 'fp32'}
             },
             ...
          }
        }
    """
    op_qcfgs = OrderedDict()
    op_qcfgs['bf16_ops_list'] = []
    for key in tune_cfg['op']:
        value = tune_cfg['op'][key]
        assert isinstance(value, dict)
        assert 'activation' in value
        if ('weight' in value and value['weight']['dtype'] == 'fp32') or \
           ('weight' not in value and value['activation']['dtype'] == 'fp32'):
            op_qcfgs[key[0]] = None
        elif ('weight' in value and value['weight']['dtype'] == 'bf16') or \
           ('weight' not in value and value['activation']['dtype'] == 'bf16'):
            op_qcfgs['bf16_ops_list'].append(key)
            op_qcfgs[key[0]] = None
        else:
            if 'weight' in value:
                weight = value['weight']
                scheme = weight['scheme']
                granularity = weight['granularity']
                algorithm = weight['algorithm']
                dtype = weight['dtype']
                if observer_type == 'quant_aware_training' and \
                    key[1] not in ['Embedding', 'EmbeddingBag', 'LSTM', 'GRU',
                                    'LSTMCell', 'GRUCell', 'RNNCell']:
                    weights_fake_quantize = _fake_quantize(algorithm, scheme, granularity, dtype)
                else:
                    weights_observer = _observer(algorithm, scheme, granularity, dtype)
            else:
                if observer_type == 'quant_aware_training':
                    weights_fake_quantize = torch.quantization.default_weight_fake_quant
                else:
                    weights_observer = torch.quantization.default_per_channel_weight_observer

            activation = value['activation']
            scheme = activation['scheme']
            granularity = activation['granularity']
            algorithm = activation['algorithm']
            dtype = activation['dtype']
            compute_dtype = activation['compute_dtype'] \
                            if 'compute_dtype' in activation \
                                and activation['compute_dtype'] is not None \
                            else 'uint8'

            if observer_type == 'quant_aware_training':
                if key[1] in ['LSTM', 'GRU', 'LSTMCell', 'GRUCell', 'RNNCell']:
                    activation_observer = _observer(algorithm, scheme, granularity,
                        dtype, 'post_training_dynamic_quant', compute_dtype)

                elif key[1] not in ['Embedding', 'EmbeddingBag']:
                    activation_fake_quantize = _fake_quantize(algorithm, scheme, granularity, dtype,
                                                              compute_dtype)

                else:
                    activation_observer = \
                        _observer(algorithm, scheme, granularity, dtype, observer_type, compute_dtype)
            elif value['activation']['quant_mode'] == 'static':
                activation_observer = _observer(algorithm, scheme, granularity,
                    dtype, 'post_training_static_quant', compute_dtype)
            elif value['activation']['quant_mode'] == 'dynamic':
                activation_observer = _observer(algorithm, scheme, granularity,
                    dtype, 'post_training_dynamic_quant', compute_dtype)

            if observer_type == 'quant_aware_training':
                if key[1] in ['LSTM', 'GRU', 'LSTMCell', 'GRUCell', 'RNNCell',
                    'Embedding', 'EmbeddingBag']:
                    qconfig = torch.quantization.QConfigDynamic(
                        activation=activation_observer, weight=weights_observer)
                else:
                    qconfig = torch.quantization.QConfig(activation=activation_fake_quantize,
                                                     weight=weights_fake_quantize)
            elif value['activation']['quant_mode'] == 'static':
                qconfig = torch.quantization.QConfig(activation=activation_observer,
                                                     weight=weights_observer)
            else:
                version = get_torch_version()
                if version.release < Version("1.6.0").release:  # pragma: no cover
                    qconfig = torch.quantization.QConfigDynamic(weight=weights_observer)
                else:
                    qconfig = torch.quantization.QConfigDynamic(activation=activation_observer,
                                                                weight=weights_observer)

            op_qcfgs[key[0]] = qconfig

    return op_qcfgs


def _cfgs_to_fx_cfgs(op_cfgs, observer_type='post_training_static_quant'):
    """Convert quantization config to a format that meets the requirements of torch.fx.

        Args:
            op_cfgs (dict): dictionary of quantization configure for each op
            observer_type (str, optional): specify observer type, Default is 'ptq_static',
                                           options: 'ptq_dynamic', 'qat'.

        Returns:
            fx_op_cfgs (dict): dictionary of quantization configure that meets
                               the requirements of torch.fx

    example: fx_op_cfgs = {"": default_qconfig,
                           "module_name": [("layer4.1.conv2", per_channel_weight_qconfig)]}
    """
    version = get_torch_version()
    if observer_type == 'post_training_dynamic_quant':
        model_qconfig = torch.quantization.default_dynamic_qconfig
    elif observer_type == 'quant_aware_training':
        model_qconfig = torch.quantization.QConfig(
                            activation=torch.quantization.FakeQuantize.with_args(
                                    dtype=torch.quint8,
                                    qscheme=torch.per_tensor_affine,
                                    reduce_range=REDUCE_RANGE),
                            weight=torch.quantization.default_weight_fake_quant) \
                        if version.release < Version("1.10.0").release else \
                          torch.quantization.QConfig(
                            activation=torch.quantization.FusedMovingAvgObsFakeQuantize.with_args(
                                       dtype=torch.quint8,
                                       qscheme=torch.per_tensor_affine,
                                       reduce_range=REDUCE_RANGE),
                            weight=torch.quantization.default_fused_per_channel_wt_fake_quant)
    else:
        model_qconfig = torch.quantization.QConfig(
            activation=torch.quantization.HistogramObserver.with_args(reduce_range=REDUCE_RANGE),
            weight=torch.quantization.default_per_channel_weight_observer)

    if version.release >= Version("1.13.0").release:  # pragma: no cover
        from torch.ao.quantization import QConfigMapping
        fx_op_cfgs = QConfigMapping()
        fx_op_cfgs.set_global(model_qconfig)
    else:
        fx_op_cfgs = dict()
        fx_op_cfgs[""] = model_qconfig
        op_tuple_cfg_list = []

    for key, value in op_cfgs.items():
        if key == "default_qconfig":
            if version.release >= Version("1.13.0").release:  # pragma: no cover
                fx_op_cfgs.set_global(value)
            else:
                fx_op_cfgs[""] = value
            continue
        if version.release >= Version("1.13.0").release:  # pragma: no cover
            fx_op_cfgs.set_module_name(key, value)
        else:
            op_tuple = (key, value)
            op_tuple_cfg_list.append(op_tuple)

    if version.release < Version("1.13.0").release:  # pragma: no cover
        fx_op_cfgs["module_name"] = op_tuple_cfg_list

    if version.release >= Version("1.13.0").release:  # pragma: no cover
        from torch.ao.quantization import get_default_qconfig_mapping
        for name, q_config  in get_default_qconfig_mapping().to_dict()['object_type']:
            fx_op_cfgs.set_object_type(name, q_config)

    return fx_op_cfgs


def _observer(algorithm,
              scheme,
              granularity,
              dtype,
              observer_type='post_training_static_quant',
              compute_dtype='uint8'):
    """Construct an observer module, In forward, observer will update the statistics of
       the observed Tensor. And they should provide a `calculate_qparams` function
       that computes the quantization parameters given the collected statistics.

    Args:
        algorithm (string): What algorithm for computing the quantization parameters based on.
        scheme (string): Quantization scheme to be used.
        granularity (string): What granularity to computing the quantization parameters,
                              per channel or per tensor.
        dtype (string): Quantized data type
        observer_type (string): Observer type, default is 'post_training_static_quant'.

    Returns:
        oberser (object)
    """
    if observer_type == 'post_training_dynamic_quant' and \
                get_torch_version().release >= Version("1.6.0").release:
        return torch.quantization.default_dynamic_quant_observer

    compute_dtype_dict = {'int8': torch.qint8, 'uint8': torch.quint8, 'None': None}
    if compute_dtype in compute_dtype_dict:
        compute_dtype = compute_dtype_dict[compute_dtype]
    else:  # pragma: no cover
        assert False, "Unsupport compute_dtype with {}".format(compute_dtype)

    dtype_dict = {'int8': torch.qint8, 'uint8': torch.quint8, 'fp32': torch.float}
    if dtype in dtype_dict:
        dtype = dtype_dict[dtype]
    else:  # pragma: no cover
        assert False, "Unsupport dtype with {}".format(dtype)

    if algorithm == 'placeholder' or dtype == torch.float:  # pragma: no cover
        return torch.quantization.PlaceholderObserver \
            if get_torch_version().release < Version("1.8.0").release \
                else torch.quantization.PlaceholderObserver.with_args(dtype=dtype,
                                                                      compute_dtype=compute_dtype)
    if algorithm == 'minmax':
        if granularity == 'per_channel':
            observer = torch.quantization.PerChannelMinMaxObserver
            if scheme == 'sym':
                qscheme = torch.per_channel_symmetric
            elif scheme == 'asym_float':
                qscheme = torch.per_channel_affine_float_qparams
            else:
                qscheme = torch.per_channel_affine
        else:
            assert granularity == 'per_tensor'
            observer = torch.quantization.MinMaxObserver
            if scheme == 'sym':
                qscheme = torch.per_tensor_symmetric
            else:
                assert scheme == 'asym'
                qscheme = torch.per_tensor_affine
    else:
        assert algorithm == 'kl'
        observer = torch.quantization.HistogramObserver
        assert granularity == 'per_tensor'
        if scheme == 'sym':
            qscheme = torch.per_tensor_symmetric
        else:
            assert scheme == 'asym'
            qscheme = torch.per_tensor_affine

    return observer.with_args(qscheme=qscheme,
                              dtype=dtype,
                              reduce_range=(REDUCE_RANGE and scheme == 'asym'))


def _fake_quantize(algorithm, scheme, granularity, dtype, compute_dtype='uint8'):
    """Construct a fake quantize module, In forward, fake quantize module will update
       the statistics of the observed Tensor and fake quantize the input.
       They should also provide a `calculate_qparams` function
       that computes the quantization parameters given the collected statistics.

    Args:
        algorithm (string): What algorithm for computing the quantization parameters based on.
        scheme (string): Quantization scheme to be used.
        granularity (string): What granularity to computing the quantization parameters,
                              per channel or per tensor.
        dtype (sting): Quantized data type

    Return:
        fake quantization (object)
    """
    version = get_torch_version()
    if scheme == 'asym_float' \
                 and version.release >= Version("1.7.0").release:
        return torch.quantization.default_float_qparams_observer
    if algorithm == 'placeholder' or dtype == 'fp32':  # pragma: no cover
        return _observer(algorithm, scheme, granularity, dtype, compute_dtype=compute_dtype)
    fake_quant = torch.quantization.FakeQuantize \
                 if version.release < Version("1.10.0").release else \
                     torch.quantization.FusedMovingAvgObsFakeQuantize
    if algorithm == 'minmax':
        if granularity == 'per_channel':
            observer = torch.quantization.MovingAveragePerChannelMinMaxObserver
            if scheme == 'sym':
                qscheme = torch.per_channel_symmetric
            else:
                assert scheme == 'asym'
                qscheme = torch.per_channel_affine
        else:
            assert granularity == 'per_tensor'
            observer = torch.quantization.MovingAverageMinMaxObserver
            if scheme == 'sym':
                qscheme = torch.per_tensor_symmetric
            else:
                assert scheme == 'asym'
                qscheme = torch.per_tensor_affine
    else:  # pragma: no cover
        # Histogram observer is too slow for quantization aware training
        assert algorithm == 'kl'
        observer = torch.quantization.HistogramObserver
        assert granularity == 'per_tensor'
        if scheme == 'sym':
            qscheme = torch.per_tensor_symmetric
        else:
            assert scheme == 'asym'
            qscheme = torch.per_tensor_affine

    if dtype == 'int8':
        qmin = -128
        qmax = 127
        dtype = torch.qint8
    else:
        assert dtype == 'uint8'
        qmin = 0
        qmax = 255
        dtype = torch.quint8

    return fake_quant.with_args(observer=observer,
                                quant_min=qmin,
                                quant_max=qmax,
                                dtype=dtype,
                                qscheme=qscheme,
                                reduce_range=(REDUCE_RANGE and scheme == 'asym'))


def _propagate_qconfig(model,
                       op_qcfgs,
                       is_qat_convert=False,
                       approach='post_training_static_quant'):
    """Propagate qconfig through the module hierarchy and assign `qconfig`
       attribute on each leaf module

    Args:
        model (object): input model
        op_qcfgs (dict): dictionary that maps from name or type of submodule to
                         quantization configuration, qconfig applies to all submodules of a
                         given module unless qconfig for the submodules are specified (when
                         the submodule already has qconfig attribute)
        is_qat_convert (bool): flag that specified this function is used to QAT prepare
                               for pytorch 1.7 or above.
        approach (str): quantization approach
    Return:
        None, module is modified inplace with qconfig attached
    """
    fallback_ops = []
    _propagate_qconfig_recursively(model, '', op_qcfgs)

    if approach != 'post_training_dynamic_quant':
        for k, v in op_qcfgs.items():
            if v is None and not is_qat_convert:
                fallback_ops.append(k)

        if fallback_ops and not is_qat_convert:
            _fallback_quantizable_ops_recursively(model, '', fallback_ops, op_qcfgs)


def _propagate_qconfig_recursively(model, prefix, op_qcfgs, qconfig_parent=None):
    """This is a helper function for `propagate_qconfig`

    Args:
        model (object): input model
        prefix (string): prefix of op name
        op_qcfgs (dict): dictionary that maps from name or type of submodule to
                        quantization configuration
        qconfig_parent (object, optional): qconfig of parent module

    Returns:
        None
    """
    for name, child in model.named_children():
        op_name = prefix + name
        child.qconfig = qconfig_parent
        qconfig_son = None
        if op_name in op_qcfgs:
            child.qconfig = op_qcfgs[op_name]
            # for submodules of fused module, like nn.ConvBnRelu2d.
            qconfig_son = child.qconfig
        elif type(child) == torch.quantization.DeQuantStub:
            version = get_torch_version()
            if version.release >= Version("1.8.0").release:
                child.qconfig = torch.quantization.QConfig(
                    activation=torch.quantization.MinMaxObserver.with_args(
                        reduce_range=REDUCE_RANGE),
                    weight=torch.quantization.default_per_channel_weight_observer)
        _propagate_qconfig_recursively(child, op_name + '.', op_qcfgs, qconfig_son)


def _find_quantized_op_num(module, op_qcfgs, prefix='', op_count=0):
    """This is a helper function for `_fallback_quantizable_ops_recursively`

    Args:
        model (object): input model
        op_cfgs (dict): dictionary of quantization configure for each op
        prefix (str): prefix of op name
        op_count (int, optional): count the quantizable op quantity in this module

    Returns:
        the quantizable op quantity in this module
    """
    for name_tmp, child_tmp in module.named_children():
        op_name = prefix + '.' + name_tmp if prefix != '' else name_tmp
        if op_name in op_qcfgs.keys() and \
          type(child_tmp) != torch.quantization.QuantStub:
            op_count += 1
        else:
            op_count = _find_quantized_op_num(child_tmp, op_qcfgs, op_name, op_count)
    return op_count


def _fallback_quantizable_ops_recursively(model, prefix, fallback_ops, op_qcfgs):
    """Handle all fallback ops(fp32 ops)

    Args:
        model (object): input model
        prefix (string): the prefix of op name
        fallback_ops (list): list of fallback ops(fp32 ops)
        op_cfgs (dict): dictionary of quantization configure for each op

    Returns:
        None
    """
    class DequantQuantWrapper(torch.nn.Module):
        """A wrapper class that wraps the input module, adds DeQuantStub and
           surround the call to module with call to dequant.
           this is used by fallback layer when the data type of quantized op
           is  input:int8/output:int8.

           This is used by the fallback utility functions to add the dequant and
           quant modules, before `convert` function `QuantStub` will just be observer,
           it observes the input tensor, after `convert`, `QuantStub`
           will be swapped to `nnq.Quantize` which does actual quantization. Similarly
           for `DeQuantStub`.
        """
        def __init__(self, module, observer=None):
            super(DequantQuantWrapper, self).__init__()
            if not module.qconfig and observer:
                weights_observer = observer('minmax', 'asym', 'per_channel', 'int8')
                activation_observer = observer('minmax', 'sym', 'per_tensor', 'uint8')
                module.qconfig = torch.quantization.QConfig(activation=activation_observer,
                                                            weight=weights_observer)
            self.add_module('quant', torch.quantization.QuantStub(module.qconfig))
            self.add_module('dequant', torch.quantization.DeQuantStub())
            self.add_module('module', module)
            version = get_torch_version()
            if version.release >= Version("1.8.0").release:
                self.dequant.qconfig = module.qconfig
            module.qconfig = None
            self.train(module.training)

        def forward(self, X):
            X = self.dequant(X)
            X = self.module(X)
            return self.quant(X)

        def add(self, x, y):
            # type: (Tensor, Tensor) -> Tensor
            x = self.dequant(x)
            y = self.dequant(y)
            r = self.module.add(x, y)
            return self.quant(r)

        def add_scalar(self, x, y):
            # type: (Tensor, float) -> Tensor
            x = self.dequant(x)
            r = self.module.add_scalar(x, y)
            return self.quant(r)

        def mul(self, x, y):
            # type: (Tensor, Tensor) -> Tensor
            x = self.dequant(x)
            y = self.dequant(y)
            r = self.module.mul(x, y)
            return self.quant(r)

        def mul_scalar(self, x, y):
            # type: (Tensor, float) -> Tensor
            x = self.dequant(x)
            r = self.module.mul_scalar(x, y)
            return self.quant(r)

        def cat(self, x, dim=0):
            # type: (List[Tensor], int) -> Tensor
            X = [self.dequant(x_) for x_ in x]
            r = self.module.cat(X, dim)
            return self.quant(r)

        def add_relu(self, x, y):
            # type: (Tensor, Tensor) -> Tensor
            x = self.dequant(x)
            y = self.dequant(y)
            r = self.module.add_relu(x, y)
            return self.quant(r)

    for name, child in model.named_children():
        op_name = prefix + '.' + name if prefix != '' else name
        if op_name in fallback_ops:
            child.qconfig = None
            quantize_op_num = _find_quantized_op_num(model, op_qcfgs, prefix=prefix)
            if quantize_op_num == 1:
                found = False
                for name_tmp, child_tmp in model.named_children():
                    if isinstance(child_tmp, torch.quantization.QuantStub) or isinstance(
                            child_tmp, torch.quantization.DeQuantStub):
                        model._modules[name_tmp] = torch.nn.Identity()
                        found = True
                if not found:
                    model._modules[name] = DequantQuantWrapper(child, observer=_observer)
            else:
                model._modules[name] = DequantQuantWrapper(child, observer=_observer)
        else:
            _fallback_quantizable_ops_recursively(child, op_name, fallback_ops, op_qcfgs)


@adaptor_registry
class TemplateAdaptor(Adaptor):
    """Tample adaptor of PyTorch framework.

    Args:
        framework_specific_info (dict): dictionary of tuning configure from yaml file.
    """
    def __init__(self, framework_specific_info):
        super(TemplateAdaptor, self).__init__(framework_specific_info)
        import torch.quantization as tq
        self.version = get_torch_version()
        # set torch random seed
        random_seed = framework_specific_info['random_seed']
        torch.manual_seed(random_seed)

        self.bf16_ops = []
        self.use_bf16 = framework_specific_info['use_bf16'] if \
            'use_bf16' in framework_specific_info else True
        self.device = framework_specific_info['device']
        self.q_dataloader = framework_specific_info['q_dataloader']
        self.q_func = framework_specific_info['q_func'] \
            if 'q_func' in framework_specific_info else None
        self.benchmark = (GLOBAL_STATE.STATE == MODE.BENCHMARK)
        self.workspace_path = framework_specific_info['workspace_path']
        self.is_baseline = False if GLOBAL_STATE.STATE == MODE.BENCHMARK else True
        self.query_handler = None
        self.approach = ''
        self.pre_optimized_model = None
        self.sub_module_list = None
        self.default_qconfig = framework_specific_info['default_qconfig'] \
            if 'default_qconfig' in framework_specific_info else None

        if 'approach' in framework_specific_info:  # pragma: no cover
            self.approach = framework_specific_info['approach']
            if framework_specific_info['approach'] in ["post_training_static_quant",
                "post_training_auto_quant"]:
                if self.version.release < Version("1.7.0").release:
                    self.q_mapping = tq.default_mappings.DEFAULT_MODULE_MAPPING
                elif self.version.release < Version("1.8.0").release:
                    self.q_mapping = \
                        tq.quantization_mappings.get_static_quant_module_mappings()
                else:
                    self.q_mapping = \
                        tq.quantization_mappings.get_default_static_quant_module_mappings()
            elif framework_specific_info['approach'] == "quant_aware_training":
                if self.version.release < Version("1.7.0").release:
                    self.q_mapping = tq.default_mappings.DEFAULT_QAT_MODULE_MAPPING
                elif self.version.release < Version("1.8.0").release:
                    self.q_mapping = \
                        tq.quantization_mappings.get_qat_module_mappings()
                else:
                    self.q_mapping = \
                        tq.quantization_mappings.get_default_qat_module_mappings()
            elif framework_specific_info['approach'] == "post_training_dynamic_quant":
                if self.version.release < Version("1.7.0").release:
                    self.q_mapping = \
                        tq.default_mappings.DEFAULT_DYNAMIC_MODULE_MAPPING
                elif self.version.release < Version("1.8.0").release:
                    self.q_mapping = \
                        tq.quantization_mappings.get_dynamic_quant_module_mappings()
                else:
                    self.q_mapping = \
                        tq.quantization_mappings.get_default_dynamic_quant_module_mappings()
            else:
                assert False, "Unsupport approach: {}".format(self.approach)

        self.fp32_results = []
        self.fp32_preds_as_label = False

    def calib_func(self, model, dataloader, tmp_iterations, conf=None):
        try:
            for idx, (input, label) in enumerate(dataloader):
                output = pytorch_forward_wrapper(model,
                                                 input,
                                                 device=self.device,
                                                 conf=conf,
                                                 running_mode='calibration')
                if idx >= tmp_iterations - 1:
                    break
        except Exception as e:
            for idx, input in enumerate(dataloader):
                output = pytorch_forward_wrapper(model,
                                                 input,
                                                 device=self.device,
                                                 conf=conf,
                                                 running_mode='calibration')
                if idx >= tmp_iterations - 1:
                    break

    def model_calibration(self,
                          q_model,
                          dataloader,
                          iterations=1,
                          conf=None,
                          calib_sampling_size=1):
        assert iterations > 0
        with torch.no_grad():
            if isinstance(dataloader, BaseDataLoader):
                batch_size = dataloader.batch_size
                try:
                    for i in range(batch_size):
                        if calib_sampling_size % (batch_size - i) == 0:
                            calib_batch_size = batch_size - i
                            if i != 0:
                                logger.warning("Reset `calibration.dataloader.batch_size` field "
                                               "to {}".format(calib_batch_size) +
                                               " to make sure the sampling_size is "
                                               "divisible exactly by batch size")
                            break
                    tmp_iterations = int(math.ceil(calib_sampling_size / calib_batch_size))
                    dataloader.batch(calib_batch_size)
                    self.calib_func(q_model, dataloader, tmp_iterations, conf)
                except Exception:  # pragma: no cover
                    logger.warning("Fail to forward with batch size={}, set to {} now.".format(
                        batch_size, 1))
                    dataloader.batch(1)
                    self.calib_func(q_model, dataloader, calib_sampling_size, conf)
            else:  # pragma: no cover
                if hasattr(dataloader, 'batch_size') and \
                  calib_sampling_size % dataloader.batch_size != 0:
                    logger.warning(
                        "Please note that calibration sampling size {} " \
                        "isn't divisible exactly by batch size {}. " \
                        "So the real sampling size is {}.".
                        format(calib_sampling_size, dataloader.batch_size,
                               dataloader.batch_size * iterations))

                self.calib_func(q_model, dataloader, iterations, conf)

    def eval_func(self, model, dataloader, postprocess, metrics, measurer, iteration, conf=None):
        results = []
        for idx, (input, label) in enumerate(dataloader):
            if measurer is not None:
                measurer.start()

            output = pytorch_forward_wrapper(model, input, device=self.device, conf=conf)
            if self.device != "cpu":  # pragma: no cover
                output = output.to("cpu")
                label = label.to("cpu")
            if measurer is not None:
                measurer.end()
            if postprocess is not None:
                output, label = postprocess((output, label))
            if metrics:
                for metric in metrics:
                    if not hasattr(metric, "compare_label") or \
                        (hasattr(metric, "compare_label") and metric.compare_label):
                        metric.update(output, label)

                # If distributed dataloader, gather all outputs to update metric
                if getattr(dataloader, 'distributed', False) or \
                  isinstance(dataloader.sampler, \
                  torch.utils.data.distributed.DistributedSampler):
                    hvd.init()
                    for metric in metrics:
                        metric.hvd = hvd

            if self.fp32_preds_as_label:
                self.fp32_results.append(output) if self.is_baseline else \
                    results.append(output)
            if idx + 1 == iteration:
                break
        return results

    def model_eval(self,
                   model,
                   dataloader,
                   postprocess=None,
                   metrics=None,
                   measurer=None,
                   iteration=-1,
                   conf=None):
        with torch.no_grad():
            if metrics:
                for metric in metrics:
                    metric.reset()
            if isinstance(dataloader, BaseDataLoader) and not self.benchmark:
                try:
                    results = self.eval_func(model, dataloader, postprocess, metrics, measurer,
                                             iteration, conf)
                except Exception:  # pragma: no cover
                    logger.warning("Fail to forward with batch size={}, set to {} now.".format(
                        dataloader.batch_size, 1))
                    dataloader.batch(1)
                    results = self.eval_func(model, dataloader, postprocess, metrics, measurer,
                                             iteration, conf)
            else:  # pragma: no cover
                results = self.eval_func(model, dataloader, postprocess, metrics, measurer,
                                         iteration, conf)

        if self.fp32_preds_as_label:
            if self.is_baseline:
                results = torch_utils.util.collate_torch_preds(self.fp32_results)
                reference = results
            else:
                reference = torch_utils.util.collate_torch_preds(self.fp32_results)
                results = torch_utils.util.collate_torch_preds(results)
            for metric in metrics:
                if hasattr(metric, "compare_label") and not metric.compare_label:
                    metric.update(results, reference)

        acc = 0 if metrics is None else [metric.result() for metric in metrics]
        return acc if not isinstance(acc, list) or len(acc) > 1 else acc[0]

    def _get_quantizable_ops_recursively(self, model, prefix, quantizable_ops):
        """This is a helper function for `query_fw_capability`,
           and it will get all quantizable ops from model.

        Args:
            model (object): input model
            prefix (string): prefix of op name
            quantizable_ops (list): list of quantizable ops from model include op name and type.

        Returns:
            None
        """

        raise NotImplementedError

    def _get_quantizable_ops(self, model):
        """This is a helper function to get all quantizable ops from model.

        Args:
            model (object): input model which is PyTorch model

        Returns:
            q_capability (dictionary): tuning capability for each op from model.
        """
        tmp_model = model
        tmp_model.eval()
        quantizable_ops = []
        self._get_quantizable_ops_recursively(tmp_model, '', quantizable_ops)
        capability = self.query_handler.get_quantization_capability()['dynamic'] \
            if self.approach == "post_training_dynamic_quant" else \
            self.query_handler.get_quantization_capability()['quant_aware'] \
            if self.approach == "quant_aware_training" else \
            self.query_handler.get_quantization_capability()['int8']

        q_capability = {}
        q_capability['optypewise'] = OrderedDict()
        q_capability['opwise'] = OrderedDict()

        if self.approach == "post_training_dynamic_quant":
            capability_pair = [
                (self.query_handler.get_quantization_capability()['dynamic'], 'dynamic')]
        elif self.approach == "quant_aware_training":
            capability_pair = [
                (self.query_handler.get_quantization_capability()['quant_aware'], 'static')]
        elif self.approach == "post_training_static_quant":
            capability_pair = [
                (self.query_handler.get_quantization_capability()['int8'], 'static')]
        else:
            capability_pair = [
                (self.query_handler.get_quantization_capability()['int8'], 'static'),
                (self.query_handler.get_quantization_capability()['dynamic'], 'dynamic')]
        fp32_config = {'activation': {'dtype': 'fp32'}, 'weight': {'dtype': 'fp32'}}
        # Ignore LayerNorm, InstanceNorm3d and Embedding quantizable ops,
        # due to huge accuracy regression in PyTorch.
        if isinstance(self, PyTorch_IPEXAdaptor):
            additional_skipped_module_classes = {}
        else:
            additional_skipped_module_classes = {'LayerNorm', 'InstanceNorm3d', 'Dropout'}
        no_fp32_ops = {'QuantStub'}
        for pair in capability_pair:
            capability, mode = pair
            for q_op in quantizable_ops:
                if q_op not in q_capability['opwise']:
                    q_capability['opwise'][q_op] = []
                if q_op[1] not in q_capability['optypewise']:
                    q_capability['optypewise'][q_op[1]] = []

                if mode == 'static' and self.approach != "quant_aware_training" and \
                    q_op[1] in ['LSTM', 'GRU', 'LSTMCell', 'GRUCell', 'RNNCell']:
                    continue
                op_cfg = copy.deepcopy(capability[q_op[1]]) if q_op[1] in capability \
                    else copy.deepcopy(capability['default'])

                op_cfg['activation']['quant_mode'] = mode if q_op[1] not in \
                    ['LSTM', 'GRU', 'LSTMCell', 'GRUCell', 'RNNCell'] else 'dynamic'

                # skip the op that only include fp32
                if q_op[1] not in additional_skipped_module_classes:
                    if op_cfg not in q_capability['opwise'][q_op]:
                        q_capability['opwise'][q_op].append(op_cfg)
                    if op_cfg not in q_capability['optypewise'][q_op[1]]:
                        q_capability['optypewise'][q_op[1]].append(op_cfg)

                if q_op[1] not in no_fp32_ops:
                    if fp32_config not in q_capability['opwise'][q_op]:
                        q_capability['opwise'][q_op].append(fp32_config)
                    if fp32_config not in q_capability['optypewise'][q_op[1]]:
                        q_capability['optypewise'][q_op[1]].append(fp32_config)


        # get bf16 capability
        if self.use_bf16 and (CpuInfo().bf16 or os.getenv('FORCE_BF16') == '1') and \
            (self.version.release >= Version("1.11.0").release):
            self.bf16_ops = self.query_handler.get_op_types_by_precision("bf16")
            bf16_ops = []
            self._get_bf16_ops_recursively(tmp_model, '', bf16_ops)
            mixed_capability = self._combine_capability(bf16_ops, q_capability)
            return mixed_capability

        return q_capability

    def _get_bf16_ops_recursively(self, model, prefix, bf16_ops):
        """This is a helper function for `query_fw_capability`,
           and it will get all quantizable ops from model.

        Args:
            model (object): input model
            prefix (string): prefix of op name
            bf16_ops (list): list of quantizable ops from model include op name and type.

        Returns:
            None
        """

        for name, child in model.named_children():
            op_name = prefix + '.' + name if prefix != '' else name
            if str(child.__class__.__name__) in self.bf16_ops \
               and type(child) != torch.nn.Sequential \
               and type(child) != torch.quantization.stubs.DeQuantStub:
                bf16_ops.append((op_name, unify_op_type_mapping[str(child.__class__.__name__)]
                                 if str(child.__class__.__name__) in unify_op_type_mapping else
                                 str(child.__class__.__name__)))
            elif self.is_fused_module(child):
                continue
            else:
                self._get_bf16_ops_recursively(child, op_name, bf16_ops)

    def _combine_capability(self, bf16_ops, q_capability):
        bf16_config = {'activation': {'dtype': 'bf16'}, 'weight': {'dtype': 'bf16'}}
        fp32_config = {'activation': {'dtype': 'fp32'}, 'weight': {'dtype': 'fp32'}}
        for bf16_op in bf16_ops:
            if bf16_op in q_capability['opwise'] and \
                bf16_config not in q_capability['opwise'][bf16_op]:
                q_capability['opwise'][bf16_op].append(bf16_config)
            else:
                q_capability['opwise'][bf16_op] = [bf16_config, fp32_config]
                if bf16_op[1] not in q_capability['optypewise']:
                    q_capability['optypewise'][bf16_op[1]] = [bf16_config, fp32_config]
        return q_capability

    def is_fused_module(self, module):
        """This is a helper function for `_propagate_qconfig_helper` to detecte
           if this module is fused.

        Args:
            module (object): input module

        Returns:
            (bool): is fused or not
        """
        op_type = str(type(module))
        if 'fused' in op_type:
            return True
        else:
            return False


unify_op_type_mapping = {
    "ConvReLU2d": "Conv2d",
    "ConvReLU3d": "Conv3d",
    "LinearReLU": "Linear",
    "ConvBn2d": "Conv2d",
    "ConvBnReLU2d": "Conv2d"
}


@adaptor_registry
class PyTorchAdaptor(TemplateAdaptor):
    """Adaptor of PyTorch framework, all PyTorch API is in this class.

    Args:
        framework_specific_info (dict): dictionary of tuning configure from yaml file.
    """
    def __init__(self, framework_specific_info):
        super(PyTorchAdaptor, self).__init__(framework_specific_info)
        import torch.quantization as tq
        """
        # Map for swapping float module to quantized ones,
        # and this dictionary will change with different PoTorch versions
        DEFAULT_MODULE_MAPPING = {
            nn.Linear: nnq.Linear,
            nn.ReLU: nnq.ReLU,
            nn.ReLU6: nnq.ReLU6,
            nn.Conv2d: nnq.Conv2d,
            nn.Conv3d: nnq.Conv3d,
            QuantStub: nnq.Quantize,
            DeQuantStub: nnq.DeQuantize,
            # Wrapper Modules:
            nnq.FloatFunctional: nnq.QFunctional,
            # Intrinsic modules:
            nni.ConvReLU2d: nniq.ConvReLU2d,
            nni.ConvReLU3d: nniq.ConvReLU3d,
            nni.LinearReLU: nniq.LinearReLU,
            nniqat.ConvReLU2d: nniq.ConvReLU2d,
            nniqat.LinearReLU: nniq.LinearReLU,
            nniqat.ConvBn2d: nnq.Conv2d,
            nniqat.ConvBnReLU2d: nniq.ConvReLU2d,
            # QAT modules:
            nnqat.Linear: nnq.Linear,
            nnqat.Conv2d: nnq.Conv2d,
        }
        """

        self.tune_cfg = None
        if self.device == "cpu":
            query_config_file = "pytorch_cpu.yaml"
        elif self.device == "gpu":
            query_config_file = "pytorch_gpu.yaml"
        else:  # pragma: no cover
            assert False, "Unsupport this device {}".format(self.device)
        self.query_handler = PyTorchQuery(
            local_config_file=os.path.join(os.path.dirname(__file__), query_config_file))

        self.white_list = get_torch_white_list(self.approach)

        # for tensorboard
        self.dump_times = 0
        self.fused_dict = {}

        self.optype_statistics = None

    @dump_elapsed_time("Pass quantize model")
    def quantize(self, tune_cfg, model, dataloader, q_func=None):
        """Execute the quantize process on the specified model.

        Args:
            tune_cfg (dict): quantization config.
            model (object): model need to do quantization.
            dataloader (object): calibration dataset.
            q_func (objext, optional): training function for quantization aware training mode.

        Returns:
            (object): quantized model
        """

        assert isinstance(model._model, torch.nn.Module), \
               "The model passed in is not the instance of torch.nn.Module"

        # For tensorboard display
        self.tune_cfg = tune_cfg
        self.tune_cfg["approach"] = self.approach
        self.tune_cfg["framework"] = "pytorch"
        op_cfgs = _cfg_to_qconfig(tune_cfg, self.approach)
        self.tune_cfg['bf16_ops_list'] = op_cfgs['bf16_ops_list']
        del op_cfgs['bf16_ops_list']

        try:
            q_model = copy.deepcopy(model)
        except Exception as e:  # pragma: no cover
            logger.warning("Fail to deep copy the model due to {}, inplace is used now.".format(
                repr(e)))
            q_model = model

        if self.approach == 'quant_aware_training':
            q_model._model.train()
        else:
            q_model._model.eval()
        if self.version.release < Version("1.7.0").release or \
                    self.approach != 'quant_aware_training':
            _propagate_qconfig(q_model._model, op_cfgs, approach=self.approach)
            # sanity check common API misusage
            if not any(hasattr(m, 'qconfig') and m.qconfig for m in q_model._model.modules()):
                logger.warn("None of the submodule got qconfig applied. Make sure you "
                            "passed correct configuration through `qconfig_dict` or "
                            "by assigning the `.qconfig` attribute directly on submodules.")

        if self.approach in ['post_training_static_quant', 'post_training_auto_quant']:
            torch.quantization.add_observer_(q_model._model)
            if q_func is None:
                iterations = tune_cfg.get('calib_iteration', 1)
                self.model_calibration(q_model._model,
                                       dataloader,
                                       iterations,
                                       calib_sampling_size=tune_cfg.get('calib_sampling_size', 1))
            else:
                q_func(q_model._model)
        elif self.approach == 'quant_aware_training':
            if self.version.release >= Version("1.7.0").release:
                _propagate_qconfig(q_model._model, op_cfgs, is_qat_convert=True)
                torch.quantization.convert(q_model._model,
                                           mapping=self.q_mapping,
                                           inplace=True,
                                           remove_qconfig=False)
                _propagate_qconfig(q_model._model, op_cfgs)
                torch.quantization.add_observer_(q_model._model, self.white_list,
                                                 set(self.q_mapping.values()))
            else:  # pragma: no cover
                torch.quantization.add_observer_(q_model._model)
                torch.quantization.convert(q_model._model, self.q_mapping, inplace=True)
            # q_func can be created by neural_compressor internal or passed by user. It's critical to
            # distinguish how q_func is passed since neural_compressor built-in functions accept neural_compressor
            # model and user defined func should accept framework model.
            q_model._model = q_func(
                q_model if getattr(q_func, 'builtin', None) else q_model._model)
            assert q_model._model is not None, "Please return a trained model in train function!"
            q_model._model.eval()

        if self.approach == 'quant_aware_training':
            torch.quantization.convert(q_model._model, inplace=True)
        else:
            torch.quantization.convert(q_model._model, mapping=self.q_mapping, inplace=True)

        if len(self.tune_cfg['bf16_ops_list']) > 0 and \
            (self.version.release >= Version("1.11.0").release) and \
            (CpuInfo().bf16 or os.getenv('FORCE_BF16') == '1'): # pragma: no cover
            q_model._model = torch_utils.bf16_convert.Convert(q_model._model, self.tune_cfg)

        q_model.q_config = copy.deepcopy(self.tune_cfg)
        if self.approach != 'post_training_dynamic_quant':
            self._get_scale_zeropoint(q_model._model, q_model.q_config)
        q_model.is_quantized = True

        self._dump_model_op_stats(q_model._model, q_model.q_config)
        torch_utils.util.get_embedding_contiguous(q_model._model)
        return q_model

    def evaluate(self,
                 model,
                 dataloader,
                 postprocess=None,
                 metrics=None,
                 measurer=None,
                 iteration=-1,
                 tensorboard=False,
                 fp32_baseline=False):
        """Execute the evaluate process on the specified model.

        Args:
            model (object): model to run evaluation.
            dataloader (object): evaluation dataset.
            postprocess (object, optional): process function after evaluation.
            metrics (list, optional): list of metric function.
            measurer (object, optional): measurer function.
            iteration (int, optional): number of iterations to evaluate.
            tensorboard (bool, optional): dump output tensor to tensorboard summary files.
            fp32_baseline (boolen, optional): only for compare_label=False pipeline

        Returns:
            (object): accuracy
        """
        self.is_baseline = fp32_baseline
        if tensorboard:
            model = self._pre_eval_hook(model)

        model_ = model._model
        assert isinstance(
            model_, torch.nn.Module), "The model passed in is not the instance of torch.nn.Module"
        model_.eval()
        if self.device == "cpu":
            model_.to("cpu")
        elif self.device == "gpu":
            if self.is_baseline:
                model_.to("dpcpp")

        if metrics:
            self.fp32_preds_as_label = any([hasattr(metric, "compare_label") and \
                not metric.compare_label for metric in metrics])
        acc = self.model_eval(model_, dataloader, postprocess, metrics, measurer, iteration)

        if tensorboard:
            self._post_eval_hook(model, accuracy=acc)
        return acc if not isinstance(acc, list) or len(acc) > 1 else acc[0]

    def _pre_hook_for_qat(self, dataloader=None):
        # self.model._model is needed here.
        self.model._model.qconfig = torch.quantization.QConfig(
            activation=torch.quantization.FakeQuantize.with_args(dtype=torch.quint8,
                                                                 qscheme=torch.per_tensor_affine,
                                                                 reduce_range=REDUCE_RANGE),
            weight=torch.quantization.default_weight_fake_quant)
        self.model.model.training = True
        torch.quantization.prepare_qat(self.model._model, inplace=True)

    def _post_hook_for_qat(self):
        torch.quantization.convert(self.model._model, inplace=True)
        # This is a flag for reloading
        self.model.q_config = {
            'is_oneshot': True,
            'framework': 'pytorch',
            'reduce_range': REDUCE_RANGE,
            'approach': 'quant_aware_training'
        }

    def _pre_hook_for_hvd(self, dataloader=None):
        # TODO: lazy init here
        hvd.init()
        hvd.broadcast_parameters(self.model._model.state_dict(), root_rank=0)
        hvd.broadcast_optimizer_state(self.optimizer, root_rank=0)
        self.optimizer = hvd.DistributedOptimizer(
            self.optimizer, named_parameters=self.model._model.named_parameters())

    def train(self, model, dataloader, optimizer_tuple, criterion_tuple, hooks, **kwargs):
        """Execute the train process on the specified model.

        Args:
            model (object): model to run evaluation.
            dataloader (object): training dataset.
            optimizer (tuple): It is a tuple of (cls, parameters) for optimizer.
            criterion (tuple): It is a tuple of (cls, parameters) for criterion.
            kwargs (dict, optional): other parameters.

        Returns:
            None
        """
        model_ = model._model
        device = "cuda:0" if self.device != "GPU" and torch.cuda.is_available() else self.device
        # self.model is set to neural_compressor model here to hold the inplace change in FWK model.
        self.model = model
        optimizer = optimizer_tuple[0](model_.parameters(), **optimizer_tuple[1])
        self.optimizer = optimizer
        criterion = criterion_tuple[0](**criterion_tuple[1])
        start_epochs = kwargs['kwargs']['start_epoch']
        end_epochs = kwargs['kwargs']['end_epoch']
        iters = kwargs['kwargs']['iteration']
        if hooks is not None:
            on_train_begin = hooks['on_train_begin']
            on_train_end = hooks['on_train_end']
            on_epoch_begin = hooks['on_epoch_begin']
            on_epoch_end = hooks['on_epoch_end']
            on_step_begin = hooks['on_step_begin']
            on_step_end = hooks['on_step_end']
            on_after_compute_loss = hooks['on_after_compute_loss']
            on_before_optimizer_step = hooks['on_before_optimizer_step']
        if hooks is not None:
            on_train_begin()
        for nepoch in range(start_epochs, end_epochs):
            model_.to(device)
            model_.train()
            cnt = 0
            if hooks is not None:
                on_epoch_begin(nepoch)
            if getattr(dataloader, 'distributed', False) \
                    or isinstance(dataloader.sampler, \
                    torch.utils.data.distributed.DistributedSampler):
                dataloader.sampler.set_epoch(nepoch)
            for image, target in dataloader:
                # TODO: to support adjust lr with epoch
                target = target.to(device)
                if hooks is not None:
                    on_step_begin(cnt)
                print('.', end='', flush=True)
                cnt += 1
                output = pytorch_forward_wrapper(model_, image, device=device)
                loss = criterion(output, target)
                if hooks is not None:
                    loss = on_after_compute_loss(image, output, loss)
                self.optimizer.zero_grad()
                loss.backward()
                if hooks is not None:
                    on_before_optimizer_step()
                self.optimizer.step()
                if hooks is not None:
                    on_step_end()
                if cnt >= iters:
                    break
            if hooks is not None:
                on_epoch_end()

        if device != self.device:  # pragma: no cover
            model_.to(self.device)

        if hooks is not None:
            on_train_end()

        return model_

    def _dump_model_op_stats(self, model, tune_cfg):
        """This is a function to dump quantizable ops of model to user.
        Args:
            model (object): input model
            tune_cfg (dict): quantization config
        Returns:
            None
        """
        res = {}
        ignore_log = False
        modules = dict(model.named_modules())
        # fetch quantizable ops supported in Neural Compressor from tune_cfg
        for key in tune_cfg['op']:
            op_name = key[0]
            op_type = str(type(modules[op_name])).rstrip('\'>').split('.')[-1]
            if op_type == 'BF16ModuleWrapper':  # pragma: no cover
                op_type = str(type(modules[op_name].module)).rstrip('\'>').split('.')[-1]
            if op_type == 'DequantQuantWrapper':
                op_type = str(type(modules[op_name].module)).rstrip('\'>').split('.')[-1]
            if 'Functional' in op_type:
                op_type = op_name.split('.')[-1]
            if op_type not in res.keys():
                res[op_type] = {'INT8': 0, 'BF16': 0, 'FP32': 0}
            value = tune_cfg['op'][key]
            # Special cases: QuantStub, Embedding
            if ('weight' in value and value['weight']['dtype'] == 'fp32') or \
              ('weight' not in value and value['activation']['dtype'] == 'fp32'):
                res[op_type]['FP32'] += 1
            elif value['activation']['dtype'] == 'bf16':  # pragma: no cover
                res[op_type]['BF16'] += 1
            else:
                res[op_type]['INT8'] += 1
        # fetch other quantizable ops supported in PyTorch from model
        for name, child in modules.items():
            op_type = str(type(child)).rstrip('\'>').split('.')[-1]
            if tune_cfg['approach'] != 'post_training_dynamic_quant':
                if op_type == 'DeQuantize':
                    if op_type not in res.keys():
                        res[op_type] = {'INT8': 0, 'BF16': 0, 'FP32': 0}
                    res[op_type]['INT8'] += 1
                if op_type in self.non_quant_dict['skipped_module_classes']:
                    ignore_log = True
                    if op_type not in res.keys():
                        res[op_type] = {'INT8': 0, 'BF16': 0, 'FP32': 0}
                    res[op_type]['FP32'] += 1
        # show results to users
        if ignore_log:
            logger.info("Ignore LayerNorm, InstanceNorm3d and Embedding quantizable ops" \
                        " due to accuracy issue in PyTorch.")
<<<<<<< HEAD
        
        field_names=["Op Type", "Total", "INT8", "BF16", "FP32"]
        output_data = [[
            op_type, sum(res[op_type].values()), 
            res[op_type]['INT8'], res[op_type]['BF16'], res[op_type]['FP32']] 
        for op_type in res.keys()]
        
=======

        field_names=["Op Type", "Total", "INT8", "BF16", "FP32"]
        output_data = [[
            op_type, sum(res[op_type].values()),
            res[op_type]['INT8'], res[op_type]['BF16'], res[op_type]['FP32']]
        for op_type in res.keys()]

>>>>>>> 564ca23a
        Statistics(output_data,
                   header='Mixed Precision Statistics',
                   field_names=field_names).print_stat()
        self.optype_statistics = field_names, output_data
<<<<<<< HEAD
        
=======

>>>>>>> 564ca23a

    def _get_quantizable_ops_recursively(self, model, prefix, quantizable_ops):
        """This is a helper function for `query_fw_capability`,
           and it will get all quantizable ops from model.

        Args:
            model (object): input model
            prefix (string): prefix of op name
            quantizable_ops (list): list of quantizable ops from model include op name and type.

        Returns:
            None
        """

        module_dict = dict(model.named_modules())
        for op_name, child in model.named_modules():
            if self.is_fused_module(child):
                for name, _ in child.named_children():
                    module_prefix = op_name + '.' + name
                    if module_prefix in module_dict:
                        module_dict.pop(module_prefix)  # remove sub-modules of fused modules
                    if op_name in self.fused_dict:
                        self.fused_dict[op_name] = [self.fused_dict[op_name], module_prefix]
                    else:
                        self.fused_dict[op_name] = module_prefix
        for op_name, child in module_dict.items():
            # there is accuracy issue in quantized LayerNorm op in pytorch <1.8.1,
            # so remove it here
            if op_name in self.non_quant_dict['skipped_module_names'] or \
              str(child.__class__.__name__) in \
              self.non_quant_dict['skipped_module_classes']:
                continue
            if type(child) in self.white_list and type(child) != torch.nn.Sequential and \
              type(child) != torch.quantization.stubs.DeQuantStub:
                quantizable_ops.append(
                    (op_name, unify_op_type_mapping[str(child.__class__.__name__)]
                     if str(child.__class__.__name__) in unify_op_type_mapping else str(
                         child.__class__.__name__)))

    def _get_scale_zeropoint(self, model, tune_cfg):
        """get activation scale and zero_point for converted model.

        Args:
            model (dir): Int8 model converted from fp32 model.
                        scale and zero_point is set with calibration for each module
            tune_cfg (object): This file saves scale and zero_point of \
                            output activation of each quantized module.

        Returns:
            None
        """
        modules = dict(model.named_modules())
        for key, value in tune_cfg['op'].items():
            if hasattr(modules[key[0]], 'scale'):
                value['activation']['scale'] = float(modules[key[0]].scale)
            if hasattr(modules[key[0]], 'zero_point'):
                value['activation']['zero_point'] = int(modules[key[0]].zero_point)

    def _pre_eval_hook(self, model, op_list=None, iteration_list=None):
        """The function is used to do some preprocession before evaluation phase.
           Here, it used to add hook for dump output tensor for quantizable ops.

        Args:
             model (object): input model

        Returns:
              model (object): model with hook
        """
        from abc import ABCMeta

        def _with_args(cls_or_self, **kwargs):
            r"""Wrapper that allows creation of class factories.

            This can be useful when there is a need to create classes with the same
            constructor arguments, but different instances.

            Example::

                >>> Foo.with_args = classmethod(_with_args)
                >>> foo_builder = Foo.with_args(a=3, b=4).with_args(answer=42)
                >>> foo_instance1 = foo_builder()
                >>> foo_instance2 = foo_builder()
                >>> id(foo_instance1) == id(foo_instance2)
                False
            """
            class _PartialWrapper(object):
                def __init__(self, p):
                    self.p = p

                def __call__(self, *args, **keywords):
                    return self.p(*args, **keywords)

                def __repr__(self):
                    return self.p.__repr__()

                with_args = _with_args

            r = _PartialWrapper(partial(cls_or_self, **kwargs))
            return r

        ABC = ABCMeta(str("ABC"), (object, ), {})  # compatible with Python 2 *and* 3:

        class _RecordingObserver(ABC, torch.nn.Module):
            """The module is mainly for debug and records the tensor values during runtime.

            Args:
                iteration_list (list, optional): indexs of iteration which to dump tensor.
            """
            def __init__(self, iteration_list=None, **kwargs):
                super(_RecordingObserver, self).__init__(**kwargs)
                self.output_tensors_dict = OrderedDict()
                self.current_iter = 1
                self.iteration_list = iteration_list

            def forward(self, x):
                if (self.iteration_list is None and self.current_iter == 1) or \
                    (self.iteration_list is not None and
                     self.current_iter in self.iteration_list):
                    if type(x) is tuple or type(x) is list:
                        self.output_tensors_dict[self.current_iter] = \
                            [i.to("cpu") if i.device != 'cpu' else i.clone() for i in x]
                    else:
                        self.output_tensors_dict[self.current_iter] = \
                            x.to("cpu") if x.device != "cpu" else x.clone()
                self.current_iter += 1
                return x

            @torch.jit.export
            def get_tensor_value(self):
                return self.output_tensors_dict

            with_args = classmethod(_with_args)

        def _observer_forward_hook(module, input, output):
            """Forward hook that calls observer on the output

            Args:
                module (object): input module
                input (object): module input
                output (object): module output

            Returns:
                module output tensor (object)
            """
            return module.activation_post_process(output)

        def _add_observer_(module, op_list=None, prefix=""):
            """Add observer for the leaf child of the module.

               This function insert observer module to all leaf child module that
               has a valid qconfig attribute.

            Args:
                module (object): input module with qconfig attributes for all the leaf modules that
                                 we want to dump tensor
                op_list (list, optional): list of ops which to be dumped in module
                prefix (string): name of module

            Returns:
                None, module is modified inplace with added observer modules and forward_hooks
            """
            for name, child in module.named_children():
                op_name = name if prefix == "" else prefix + "." + name
                if isinstance(child, torch.nn.quantized.FloatFunctional) and \
                             (op_list is None or op_name in op_list):
                    if hasattr(child, 'qconfig') and child.qconfig is not None and (
                            op_list is None or op_name in op_list):
                        child.activation_post_process = \
                            child.qconfig.activation()
                elif hasattr(child, 'qconfig') and child.qconfig is not None and \
                        (op_list is None or op_name in op_list):
                    # observer and hook will be gone after we swap the module
                    child.add_module('activation_post_process', child.qconfig.activation())
                    child.register_forward_hook(_observer_forward_hook)
                else:
                    _add_observer_(child, op_list, op_name)

        def _propagate_qconfig_helper(module,
                                      qconfig_dict,
                                      white_list=None,
                                      qconfig_parent=None,
                                      prefix='',
                                      fused=False):
            """This is a helper function for `propagate_qconfig_`

            Args:
                module (object): input module
                qconfig_dict (dictionary): dictionary that maps from name of submodule to
                                           quantization configuration
                white_list (list, optional): list of quantizable modules
                qconfig_parent (object, optional): config of parent module, we will fallback to
                                                   this config when there is no specified config
                                                   for current module
                prefix (string, optional): corresponding prefix of the current module,
                                           used as key in qconfig_dict
                fused (bool, optional): Indicates whether the module is fused or not

            Return:
                None, module is modified inplace with qconfig attached
            """
            if white_list is None:
                white_list = \
                   torch.quantization.default_mappings.DEFAULT_QCONFIG_PROPAGATE_WHITE_LIST \
                   if self.version.release < Version("1.7.0").release else \
                   torch.quantization.quantization_mappings.get_qconfig_propagation_list()

            if type(module) in white_list and type(module) != torch.nn.Sequential:
                module.qconfig = qconfig_parent
            else:
                module.qconfig = None
            if hasattr(module, '_modules'):
                for name, child in module.named_children():
                    module_prefix = prefix + '.' + name if prefix else name
                    _propagate_qconfig_helper(child, qconfig_dict, white_list, qconfig_parent,
                                              module_prefix)

        def _prepare(model, inplace=True, op_list=[], white_list=None):
            """The model will be attached with observer or fake quant modules, and qconfig
               will be propagated.

            Args:
                model (object): input model to be modified in-place
                inplace (bool, optional): carry out model transformations in-place,
                                          the original module is mutated
                op_list (list, optional): list of ops which to be dumped in module
                white_list (list, optional): list of quantizable modules

            Returns:
                model (object): model with qconfig
            """
            if not inplace:
                model = copy.deepcopy(model)
            _propagate_qconfig_helper(model,
                                      qconfig_dict={},
                                      white_list=white_list,
                                      qconfig_parent=model.qconfig)
            # sanity check common API misusage
            if not any(hasattr(m, 'qconfig') and m.qconfig for m in model.modules()):
                logger.warn("None of the submodule got qconfig applied. Make sure you "
                            "passed correct configuration through `qconfig_dict` or "
                            "by assigning the `.qconfig` attribute directly on submodules")
            _add_observer_(model, op_list=op_list)
            return model

        # create properties
        if self.version.release < Version("1.7.0").release:  # pragma: no cover
            white_list = self.white_list | \
                (set(torch.quantization.default_mappings.DEFAULT_MODULE_MAPPING.values()) |
                 set(torch.quantization.default_mappings.DEFAULT_QAT_MODULE_MAPPING.values()) |
                 set(torch.quantization.default_mappings.DEFAULT_DYNAMIC_MODULE_MAPPING.values()))
        elif self.version.release < Version("1.8.0").release:  # pragma: no cover
            white_list = torch.quantization.get_compare_output_module_list()
        else:
            white_list = torch.quantization.get_default_compare_output_module_list()

        model = model if model.is_quantized else copy.deepcopy(model)
        model._model.qconfig = torch.quantization.QConfig(
            weight=torch.quantization.default_debug_observer,
            activation=_RecordingObserver.with_args(iteration_list=iteration_list))
        _prepare(model._model, op_list=op_list, white_list=white_list)

        return model

    def is_fused_child(self, op_name):
        """This is a helper function for `_post_eval_hook`

        Args:
            op_name (string): op name

        Returns:
            (bool): if this op is fused

        """
        op = op_name[:op_name.rfind('.')]
        if op in self.fused_dict and op_name[op_name.rfind('.') + 1:].isdigit():
            return True
        else:
            return False

    def is_fused_op(self, op_name):
        """This is a helper function for `_post_eval_hook`

        Args:
            op_name (string): op name

        Returns:
            (bool): if this op is fused

        """
        op = op_name[:op_name.rfind('.')]
        if op in self.fused_dict:
            return True
        else:
            return False

    def is_last_fused_child(self, op_name):
        """This is a helper function for `_post_eval_hook`

        Args:
            op_name (string): op name

        Returns:
            (bool): if this op is last fused op

        """
        op = op_name[:op_name.rfind('.')]
        if op_name in self.fused_dict[op][-1]:
            return True
        else:
            return False

    def _post_eval_hook(self, model, **args):
        """The function is used to do some post process after complete evaluation.
           Here, it used to dump quantizable op's output tensor.

        Args:
            model (object): input model

        Returns:
            None
        """
        from torch.utils.tensorboard import SummaryWriter
        from torch.quantization import get_observer_dict

        model = model._model

        if args is not None and 'accuracy' in args:
            accuracy = args['accuracy']
        else:
            accuracy = ''

        if self.dump_times == 0:
            writer = SummaryWriter('runs/eval/baseline' + '_acc' + str(accuracy), model)
        else:
            writer = SummaryWriter(
                'runs/eval/tune_' + str(self.dump_times) + '_acc' + str(accuracy), model)

        if self.dump_times == 0:
            for (input, _) in self.q_dataloader:
                if isinstance(input, dict) or isinstance(input, UserDict):
                    if self.device == "gpu":
                        for inp in input.keys():
                            input[inp] = input[inp].to("dpcpp")
                elif isinstance(input, list) or isinstance(input, tuple):
                    if self.device == "gpu":
                        input = [inp.to("dpcpp") for inp in input]
                else:
                    if self.device == "gpu":
                        input = input.to("dpcpp")
                writer.add_graph(model, input)
                break

        summary = OrderedDict()
        observer_dict = {}
        get_observer_dict(model, observer_dict)
        for key in observer_dict:
            if isinstance(observer_dict[key], torch.nn.modules.linear.Identity):
                continue
            op_name = key.strip(".activation_post_process")
            summary[op_name + ".output"] = observer_dict[key].get_tensor_value()
            for iter in summary[op_name + ".output"]:
                # Only collect last fused child output
                op = op_name
                if self.is_fused_child(op_name) == True and \
                   self.is_last_fused_child(op_name) == True:
                    op = op_name[:op_name.rfind('.')]
                else:
                    if self.is_fused_child(op_name) == True and \
                       self.is_last_fused_child(op_name) == False:
                        continue
                    else:
                        op = op_name

                if summary[op_name + ".output"][iter].is_quantized:
                    writer.add_histogram(op + "/Output/int8",
                                         torch.dequantize(summary[op_name + ".output"][iter]))
                else:
                    writer.add_histogram(op + "/Output/fp32", summary[op_name + ".output"][iter])

        state_dict = model.state_dict()
        for key in state_dict:
            if not isinstance(state_dict[key], torch.Tensor):
                continue

            op = key[:key.rfind('.')]
            if self.is_fused_child(op) is True:
                # fused child tensorboard tag will be merge
                weight = key[key.rfind('.') + 1:]
                op = op[:op.rfind('.')] + '/' + weight
            else:
                weight = key[key.rfind('.') + 1:]
                op = key[:key.rfind('.')] + '/' + weight

            # To merge ._packed_params
            op = op.replace('._packed_params', '')

            if state_dict[key].is_quantized:
                writer.add_histogram(op + "/int8", torch.dequantize(state_dict[key]))
            else:
                writer.add_histogram(op + "/fp32", state_dict[key])

        writer.close()
        self.dump_times = self.dump_times + 1

        return summary

    @dump_elapsed_time("Pass save quantized model")
    def save(self, model, path=None):
        pass

    def inspect_tensor(self,
                       model,
                       dataloader,
                       op_list=None,
                       iteration_list=None,
                       inspect_type='activation',
                       save_to_disk=False):
        if self.version.release >= Version("1.8.0").release:
            from torch.fx import GraphModule
            if type(model._model) == GraphModule:  # pragma: no cover
                assert False, "Inspect_tensor didn't support fx graph model now!"
        from torch import dequantize
        import numpy as np
        is_quantized = model.is_quantized
        op_list_ = []
        fp32_int8_map = {}
        for op_name in op_list:
            op_list_.append(op_name)
            for key in self.fused_dict:
                if op_name in self.fused_dict[key]:
                    fp32_int8_map[op_name] = \
                        {'activation': self.fused_dict[key][-1], 'weight': key}
                    if is_quantized:
                        op_list_.append(key)
                        op_list_.remove(op_name)
                    else:
                        op_list_.append(self.fused_dict[key][-1])

        new_model = model if is_quantized else copy.deepcopy(model)

        assert min(iteration_list) > 0, \
            "Iteration number should great zero, 1 means first iteration."
        iterations = max(iteration_list) if iteration_list is not None else -1
        new_model = self._pre_eval_hook(new_model, op_list=op_list_, iteration_list=iteration_list)
        self.evaluate(new_model, dataloader, iteration=iterations)
        observer_dict = {}
        ret = {}
        if inspect_type == 'activation' or inspect_type == 'all':
            from torch.quantization import get_observer_dict
            ret['activation'] = []
            get_observer_dict(new_model._model, observer_dict)
            if iteration_list is None:
                iteration_list = [1]
            for i in iteration_list:
                summary = OrderedDict()
                for key in observer_dict:
                    if isinstance(observer_dict[key], torch.nn.modules.linear.Identity):
                        continue
                    op_name = key.replace(".activation_post_process", "")
                    value = observer_dict[key].get_tensor_value()[i]
                    if op_name in op_list:
                        if type(value) is list:
                            summary[op_name] = {}
                            for index in range(len(value)):
                                summary[op_name].update({
                                    op_name + ".output" + str(index):
                                    dequantize(value[index]).numpy()
                                    if value[index].is_quantized else value[index].numpy()
                                })
                        else:
                            summary[op_name] = {
                                op_name + ".output0":
                                dequantize(value).numpy() if value.is_quantized else value.numpy()
                            }
                    else:
                        if bool(self.fused_dict):
                            if is_quantized:
                                for a in fp32_int8_map:
                                    if op_name == fp32_int8_map[a]['weight']:
                                        if type(value) is list:
                                            summary[a] = {}
                                            for index in range(len(value)):
                                                summary[a].update({
                                                    op_name + ".output" + str(index):
                                                    dequantize(value[index]).numpy()
                                                    if value[index].is_quantized else
                                                    value[index].numpy()
                                                })
                                        else:
                                            summary[a] = {
                                                op_name + ".output0":
                                                dequantize(value).numpy()
                                                if value.is_quantized else value.numpy()
                                            }
                            else:
                                for a in fp32_int8_map:  # pragma: no cover
                                    if op_name == fp32_int8_map[a]['activation']:
                                        if type(value) is list:
                                            summary[a] = {}
                                            for index in range(len(value)):
                                                summary[a].update({
                                                    op_name + ".output" + str(index):
                                                    dequantize(value[index]).numpy()
                                                    if value[index].is_quantized else
                                                    value[index].numpy()
                                                })
                                        else:
                                            summary[a] = {
                                                op_name + ".output0":
                                                dequantize(value).numpy()
                                                if value.is_quantized else value.numpy()
                                            }

                if save_to_disk:
                    dump_dir = os.path.join(self.workspace_path, 'dump_tensor')
                    os.makedirs(dump_dir, exist_ok=True)
                    np.savez(os.path.join(dump_dir, 'activation_iter{}.npz'.format(i)), **summary)

                ret['activation'].append(summary)

        if inspect_type == 'weight' or inspect_type == 'all':
            ret['weight'] = {}
            state_dict = new_model._model.state_dict()

            for key in state_dict:
                if not isinstance(state_dict[key], torch.Tensor):
                    continue
                if 'weight' not in key and 'bias' not in key:
                    continue

                op = key[:key.rfind('.')]
                op = op.replace('._packed_params', '')

                if op in op_list:
                    if op in ret['weight']:
                        ret['weight'][op].update({
                            key:
                            dequantize(state_dict[key]).numpy()
                            if state_dict[key].is_quantized else state_dict[key].detach().numpy()
                        })
                    else:
                        ret['weight'][op] = {
                            key:
                            dequantize(state_dict[key]).numpy()
                            if state_dict[key].is_quantized else state_dict[key].detach().numpy()
                        }
                else:
                    if bool(self.fused_dict):
                        if is_quantized:
                            for a in fp32_int8_map:
                                if op == fp32_int8_map[a]['weight']:
                                    if a in ret['weight']:
                                        ret['weight'][a].update({
                                            key:
                                            dequantize(state_dict[key]).numpy()
                                            if state_dict[key].is_quantized else
                                            state_dict[key].detach().numpy()
                                        })
                                    else:
                                        ret['weight'][a] = \
                                            {key: dequantize(state_dict[key]).numpy()
                                                if state_dict[key].is_quantized else
                                                    state_dict[key].detach().numpy()}
                                    break

            if save_to_disk:
                np.savez(os.path.join(dump_dir, 'weight.npz'), **ret['weight'])
        else:
            ret['weight'] = None

        return ret

    def set_tensor(self, model, tensor_dict):
        state_dict = model._model.state_dict()
        tensor_name = None
        for key in tensor_dict.keys():
            end = key.rfind('.')
            op_name = key[:end]
            state_op_name = None
            weight_bias = key[end + 1:]
            for op in self.fused_dict:
                if op_name in self.fused_dict[op]:
                    state_op_name = op
            if state_op_name is None:
                state_op_name = op_name
            for state_dict_key in state_dict.keys():
                state_key_end = state_dict_key.rfind('.')
                state_key = state_dict_key[:state_key_end].replace('._packed_params', '')
                if weight_bias in state_dict_key and state_op_name == state_key:
                    tensor_name = state_dict_key
            assert tensor_name is not None, key + " is not in the state dict"
            tensor = torch.from_numpy(tensor_dict[key])
            dtype = state_dict[tensor_name].dtype
            if state_dict[tensor_name].is_quantized:
                if 'channel' in str(state_dict[tensor_name].qscheme()):
                    scales = state_dict[tensor_name].q_per_channel_scales()
                    zero_points = state_dict[tensor_name].q_per_channel_zero_points()
                    axis = state_dict[tensor_name].q_per_channel_axis()
                    state_dict[tensor_name] = torch.quantize_per_channel(tensor,
                                                                         scales,
                                                                         zero_points,
                                                                         axis,
                                                                         dtype=dtype)
                elif 'tensor' in str(state_dict[tensor_name].qscheme()):
                    scales = state_dict[tensor_name].q_scale()
                    zero_points = state_dict[tensor_name].q_zero_point()
                    state_dict[tensor_name] = torch.quantize_per_tensor(
                        tensor, scales, zero_points, dtype)
            else:
                state_dict[tensor_name] = tensor
        model._model.load_state_dict(state_dict)

    @dump_elapsed_time("Pass query framework capability")
    def query_fw_capability(self, model):
        """This is a helper function to get all quantizable ops from model.

        Args:
            model (object): input model which is Neural Compressor model

        Returns:
            q_capability (dictionary): tuning capability for each op from model.
        """
        self.pre_optimized_model = model
        self.non_quant_dict = self.get_non_quant_modules(model.kwargs)
        tmp_model = model._model
        return self._get_quantizable_ops(tmp_model)

    def get_non_quant_modules(self, model_kwargs):
        """This is a helper function to get all non_quant_modules from customer and default.

        Args:
            model_kwargs (dictionary): keyword args from Neural Compressor model

        Returns:
            custom_non_quant_dict (dictionary): non_quant_modules for model.
        """
        if model_kwargs is None:
            model_kwargs = {}
        skipped_module_names = model_kwargs.get("non_quant_module_name", [])
        skipped_module_classes = model_kwargs.get("non_quant_module_class", [])
        custom_non_quant_dict = {
            'skipped_module_names': skipped_module_names,
            'skipped_module_classes': skipped_module_classes
        }
        # Ignore LayerNorm, InstanceNorm3d and Embedding quantizable ops,
        # due to huge accuracy regression in PyTorch.
        additional_skipped_module_classes = ['LayerNorm', 'InstanceNorm3d', 'Embedding', 'Dropout']
        if self.approach == 'post_training_dynamic_quant':
            additional_skipped_module_classes.remove('Embedding')
        custom_non_quant_dict['skipped_module_classes'] += additional_skipped_module_classes
        return custom_non_quant_dict


unify_op_type_mapping_ipex = {
    "Convolution_Relu": "conv2d",
    "Convolution_Sum_Relu": "conv2d",
    "Convolution_BatchNorm": "conv2d",
    "<class 'torch.nn.modules.conv.Conv1d'>": "conv1d",
    "<class 'torch.nn.modules.conv.Conv2d'>": "conv2d",
    "<class 'torch.nn.modules.conv.Conv3d'>": "conv3d",
    "<class 'torch.nn.modules.activation.ReLU'>": "relu",
    "<method 'add' of 'torch._C._TensorBase' objects>": "add",
    "<class 'torch.nn.modules.pooling.AdaptiveAvgPool2d'>": "adaptiveavgpool2d",
    "Linear_Relu": "linear",
    "<class 'torch.nn.modules.linear.Linear'>": "linear",
    "<class 'torch.nn.modules.pooling.MaxPool2d'>": "maxpool2d"
}


@adaptor_registry
class PyTorch_IPEXAdaptor(TemplateAdaptor):  # pragma: no cover
    """Adaptor of PyTorch framework with Intel PyTorch Extension,
       all PyTorch IPEX API is in this class.

    Args:
        framework_specific_info (dict): dictionary of tuning configure from yaml file.
    """
    def __init__(self, framework_specific_info):
        super(PyTorch_IPEXAdaptor, self).__init__(framework_specific_info)

        assert IPEX, "Please install intel-extension-for-pytorch."
        self.version = get_torch_version()
        query_config_file = "pytorch_ipex.yaml"
        self.query_handler = PyTorchQuery(
            local_config_file=os.path.join(os.path.dirname(__file__), query_config_file))
        self.cfgs = None
        self.fuse_ops = None
        self.op_infos_from_cfgs = None
        self.output_tensor_id_op_name = None
        self.ipex_config_path = \
            os.path.join(self.workspace_path, 'ipex_config_tmp.json')

        try:
            os.remove(self.ipex_config_path)
        except:
            logger.warning('Fail to remove {}.'.format(self.ipex_config_path))
        self.device = 'ipex'

    @dump_elapsed_time("Pass quantize model")
    def quantize(self, tune_cfg, model, dataloader, q_func=None):
        """Execute the quantize process on the specified model.

        Args:
            tune_cfg (dict): quantization config.
            model (object): model need to do quantization, it is Neural Compressor model.
            dataloader (object): calibration dataset.
            q_func (objext, optional): training function for quantization aware training mode.

        Returns:
            (dict): quantized model
        """

        if hasattr(model, "save_qconf_summary"):
            model = torch_utils.util.auto_copy(model)
        try:
            model_ = copy.deepcopy(model)
        except Exception as e:  # pragma: no cover
            logger.warning("Fail to deep copy the model due to {}, inplace is used now.".format(
                repr(e)))
            model_ = model
        assert not self.version.release < Version("1.10.0").release, \
            "INC support IPEX version >= 1.10.0"
        q_model = model_._model.eval()
        qscheme = self._cfg_to_qconfig(tune_cfg)
        import torch.fx.experimental.optimization as optimization
        try:
            q_model = optimization.fuse(q_model)
        except:
            q_model = q_model
        if self.approach == 'post_training_static_quant':
            iterations = tune_cfg.get('calib_iteration', 1)
            if self.version.release < Version("1.12.0").release:
                ipex_conf = ipex.quantization.QuantConf(configure_file=self.ipex_config_path,  # pylint: disable=E1101
                                                        qscheme=qscheme)
                self.model_calibration(q_model, dataloader, iterations, ipex_conf,
                                       tune_cfg.get('calib_sampling_size', 1))
                ipex_conf.save(self.ipex_config_path)
                example_inputs = get_example_inputs(q_model, dataloader)
                ipex_conf = ipex.quantization.QuantConf(self.ipex_config_path)   # pylint: disable=E1101
                q_model = ipex.quantization.convert(q_model, ipex_conf, example_inputs)   # pylint: disable=E1121
            else:
                from torch.ao.quantization import MinMaxObserver, PerChannelMinMaxObserver, QConfig
                static_qconfig = QConfig(activation=MinMaxObserver.with_args(
                    qscheme=torch.per_tensor_affine, dtype=torch.quint8),
                    weight=PerChannelMinMaxObserver.with_args(dtype=torch.qint8, \
                                   qscheme=torch.per_channel_symmetric))

                example_inputs = get_example_inputs(q_model, dataloader)
                q_model = ipex.quantization.prepare(q_model, static_qconfig, \
                                        example_inputs=example_inputs, inplace=True)
                q_model.load_qconf_summary(qconf_summary=self.ipex_config_path)
                if q_func is not None:
                    q_func(q_model)
                else:
                    self.model_calibration(q_model, dataloader, iterations, None,
                                           tune_cfg.get('calib_sampling_size', 1))
                q_model.save_qconf_summary(qconf_summary=self.ipex_config_path)
                q_model = ipex.quantization.convert(q_model)
            with torch.no_grad():
                try:
                    q_model = torch.jit.trace(q_model, example_inputs)
                    q_model = torch.jit.freeze(q_model.eval())
                except:
                    q_model = torch.jit.trace(q_model, example_inputs, strict=False)
                    q_model = torch.jit.freeze(q_model.eval())
                # After freezing, run 1 time to warm up the profiling graph executor to insert prim::profile
                # At the 2nd run, the llga pass will be triggered and the model is turned into
                # an int8 model: prim::profile will be removed and will have LlgaFusionGroup in the graph
<<<<<<< HEAD
                if isinstance(example_inputs, torch.Tensor):
                    q_model(example_inputs)
                    q_model(example_inputs)
                else:
                    q_model(*example_inputs)
                    q_model(*example_inputs)
=======
                q_model(*example_inputs)
                q_model(*example_inputs)
>>>>>>> 564ca23a
            
        assert self.approach != 'quant_aware_training', \
                "Intel PyTorch Extension didn't support quantization aware training mode"
        model_._model = q_model
        with open(self.ipex_config_path, 'r') as f:
            model_.tune_cfg = json.load(f)
        model_.ipex_config_path = self.ipex_config_path
        return model_

    def _cfg_to_qconfig(self, tune_cfg):
        """Convert tune configure to quantization config for each op.

            Args:
                tune_cfg (dict): dictionary of tune configure for each op
                ipex_config_path: configure file of Intel PyTorch Extension

            tune_cfg should be a format like below:
            {
              'calib_iteration': 10,
              'op': {
                 ('op1', 'CONV2D'): {
                   'activation':  {'dtype': 'uint8',
                                   'algorithm': 'minmax',
                                   'scheme':'sym',
                                   'granularity': 'per_tensor'},
                   'weight': {'dtype': 'int8',
                              'algorithm': 'kl',
                              'scheme':'asym',
                              'granularity': 'per_channel'}
                 },
                 ('op2', 'RELU): {
                   'activation': {'dtype': 'int8',
                   'scheme': 'asym',
                   'granularity': 'per_tensor',
                   'algorithm': 'minmax'}
                 },
                 ('op3', 'CONV2D'): {
                   'activation':  {'dtype': 'fp32'},
                   'weight': {'dtype': 'fp32'}
                 },
                 ...
              }
            }
        """
        assert self.cfgs is not None, "No configure for IPEX int8 model..."
        if self.version.release < Version("1.12.0").release:
            for key in tune_cfg['op']:
                try:
                    scheme = tune_cfg['op'][key]['activation']['scheme']
                except:
                    scheme = 'asym'
                if scheme not in ['asym', 'sym']:
                    scheme = 'asym'
                break
            for key in tune_cfg['op']:
                value = tune_cfg['op'][key]
                pattern = self.get_pattern(key, self.fuse_ops)
                assert isinstance(value, dict)
                assert 'activation' in value
                if value['activation']['dtype'] == 'fp32':
                    if 'weight' in value:
                        assert value['weight']['dtype'] == 'fp32'
                    for op_cfg in self.cfgs:
                        if op_cfg["id"] == key[0]:
                            if key[1] in ['relu_', 'add_']:
                                continue
                            num_inputs = len(op_cfg["inputs_quantized"])
                            num_outputs = len(op_cfg["outputs_quantized"])
                            for i_num in range(num_inputs):
                                op_cfg["inputs_quantized"][i_num] = False
                            for o_num in range(num_outputs):
                                op_cfg["outputs_quantized"][o_num] = False
                            if pattern:
                                if pattern[1] in ['relu_', 'add_']:
                                    continue
                                tune_cfg['op'][pattern]['activation']['dtype'] = 'fp32'
                                if 'weight' in tune_cfg['op'][pattern]:
                                    tune_cfg['op'][pattern]['weight']['dtype'] = 'fp32'
                else:
                    for op_cfg in self.cfgs:
                        if op_cfg["id"] == key[0]:
                            if key[1] in ['relu_', 'add_']:
                                continue
                            num_inputs = len(op_cfg["inputs_quantized"])
                            num_outputs = len(op_cfg["outputs_quantized"])
                            for i_num in range(num_inputs):
                                op_cfg["inputs_quantized"][i_num] = \
                                              self.default_cfgs[key[0]]["inputs_quantized"][i_num]
                            for o_num in range(num_outputs):
                                op_cfg["outputs_quantized"][o_num] = \
                                             self.default_cfgs[key[0]]["outputs_quantized"][o_num]
            with open(self.ipex_config_path, "w") as write_f:
                json.dump(self.cfgs, write_f)
            if scheme == "asym":
                return torch.per_tensor_affine
            else:
                return torch.per_tensor_symmetric
        else:
            self.cfgs = torch_utils.util.check_cfg_and_qconfig(tune_cfg['op'],
                                              self.cfgs,
                                              self.op_infos_from_cfgs,
                                              self.output_tensor_id_op_name)

            with open(self.ipex_config_path, "w") as write_f:
                json.dump(self.cfgs, write_f, indent=4)
            return None

    def get_pattern(self, fallback_op, fuse_ops):
        for fuse_pattern in fuse_ops:
            if fuse_pattern[0] == fallback_op:
                if fuse_pattern[1] in ['relu_', 'add_']:
                    return None
                else:
                    return fuse_pattern[1]
        return None

    def evaluate(self,
                 model,
                 dataloader,
                 postprocess=None,
                 metrics=None,
                 measurer=None,
                 iteration=-1,
                 tensorboard=False,
                 fp32_baseline=False):
        """Execute the evaluate process on the specified model.

        Args:
            model (object): Neural Compressor model to run evaluation.
            dataloader (object): evaluation dataset.
            postprocess (object, optional): process function after evaluation.
            metrics (list, optional): list of metric function.
            measurer (object, optional): measurer function.
            iteration (int, optional): number of iterations to evaluate.
            tensorboard (bool, optional): dump output tensor to tensorboard summary
                                          files(IPEX unspport).
            fp32_baseline (boolen, optional): only for compare_label=False pipeline

        Returns:
            (dict): quantized model
        """

        assert not tensorboard, "Intel PyTorch Extension didn't tensor dump"
        self.is_baseline = fp32_baseline

        model_ = model._model
        model_.eval()

        if metrics:
            self.fp32_preds_as_label = any([hasattr(metric, "compare_label") and \
                not metric.compare_label for metric in metrics])

        ipex_config = (self.ipex_config_path if not self.benchmark else None)
        if self.version.release < Version("1.12.0").release:
            conf = (ipex.quantization.QuantConf(configure_file=ipex_config)   # pylint: disable=E1101
                    if not self.is_baseline else None)
        else:
            conf = None

        return self.model_eval(model_, dataloader, postprocess, metrics, measurer, iteration, conf)

    @dump_elapsed_time("Pass query framework capability")
    def query_fw_capability(self, model):
        """This is a helper function to get all quantizable ops from model.

        Args:
            model (object): input model which is Neural Compressor model

        Returns:
            q_capability (dictionary): tuning capability for each op from model.
        """
        self.pre_optimized_model = model
        tmp_model = model._model
        return self._get_quantizable_ops(tmp_model)

    def _get_quantizable_ops_recursively(self, model, prefix, quantizable_ops):
        """This is a helper function for `query_fw_capability`,
           and it will get all quantizable ops from model.
        Args:
            model (object): input model
            prefix (string): prefix of op name
            quantizable_ops (list): list of quantizable ops from model include op name and type.
        Returns:
            None
        """

        if not os.path.exists(self.ipex_config_path):
            assert isinstance(model, torch.nn.Module), \
                    "The model passed in is not the instance of torch.nn.Module"

        if hasattr(model, "save_qconf_summary"):
            os.makedirs(os.path.dirname(self.ipex_config_path), exist_ok=True)
            model.save_qconf_summary(qconf_summary=self.ipex_config_path)
        else:
            try:
                model_ = copy.deepcopy(model)
            except Exception as e:  # pragma: no cover
                logger.warning("Fail to deep copy the model due to {}, inplace is used now.".format(
                    repr(e)))
                model_ = model

            model_.eval()
            init_model = model_
            # to record the origin batch_size
            if isinstance(self.q_dataloader, BaseDataLoader):
<<<<<<< HEAD
                batch_size = self.q_dataloader.batch_size        
=======
                batch_size = self.q_dataloader.batch_size
>>>>>>> 564ca23a
            # to fuse
            import torch.fx.experimental.optimization as optimization
            try:
                init_model = optimization.fuse(init_model)
            except:
                init_model = init_model
            # create a quantization config file for intel pytorch extension model
            os.makedirs(os.path.dirname(self.ipex_config_path), exist_ok=True)
            if self.version.release < Version("1.12.0").release:
                assert self.q_func is None, ("IPEX < 1.12.0 didn't support calibration function, "
                                                 "Please use IPEX >= 1.12.0!")
                ipex_conf = ipex.quantization.QuantConf(qscheme=torch.per_tensor_symmetric)   # pylint: disable=E1101
                self.model_calibration(
                    init_model,
                    self.q_dataloader,
                    conf=ipex_conf,
                )
                ipex_conf.save(self.ipex_config_path)
            else:
                if self.approach == 'post_training_static_quant':
                    assert self.q_dataloader is not None, "IPEX need q_dataloader to prepare the model"
                    from torch.ao.quantization import MinMaxObserver, PerChannelMinMaxObserver, QConfig
                    static_qconfig = QConfig(activation=MinMaxObserver.with_args(
                        qscheme=torch.per_tensor_affine, dtype=torch.quint8),
                        weight=PerChannelMinMaxObserver.with_args(dtype=torch.qint8, \
                                   qscheme=torch.per_channel_symmetric))
                    example_inputs = get_example_inputs(init_model, self.q_dataloader)
                    init_model = ipex.quantization.prepare(init_model, static_qconfig, \
                                            example_inputs=example_inputs, inplace=True)
                if self.q_func is None:
                    self.model_calibration(init_model, self.q_dataloader)
                else:
                    self.q_func(init_model)
                init_model.save_qconf_summary(qconf_summary=self.ipex_config_path)
            if isinstance(self.q_dataloader, BaseDataLoader):
                self.q_dataloader.batch(batch_size)
                logger.info('Recovery `calibration.dataloader.batchsize` {} according \
<<<<<<< HEAD
                                to config.yaml'.format(batch_size))
=======
                            to config.yaml'.format(batch_size))
>>>>>>> 564ca23a
            del init_model
        with open(self.ipex_config_path, 'r') as f:
            self.cfgs = json.load(f)
            if self.version.release < Version("1.12.0").release:
                self.default_cfgs = copy.deepcopy(self.cfgs)
                self.fuse_ops = self.get_fuse_ops(self.cfgs)
                for op_cfg in self.cfgs:
                    quantizable_ops.append(
                        (op_cfg["id"], unify_op_type_mapping_ipex[op_cfg["name"]]
                         if op_cfg["name"] in unify_op_type_mapping_ipex else op_cfg["name"]))
            else:
                ops_name, op_infos_from_cfgs, input_tensor_id_op_name, \
                                output_tensor_id_op_name = torch_utils.util.paser_cfgs(self.cfgs)
                quantizable_op_names = torch_utils.util.get_quantizable_ops_from_cfgs(ops_name,
                                                                     op_infos_from_cfgs,
                                                                     input_tensor_id_op_name)
                for name in quantizable_op_names:
                    # name : list
                    if len(name) == 1:
                        module_key = name[0][0]
                        op_cfg_id = name[0][2]
                        quantizable_ops.append((tuple(name), unify_op_type_mapping_ipex \
                                               [self.cfgs[module_key]['q_op_infos'][op_cfg_id]['op_type']] \
                                               if self.cfgs[module_key]['q_op_infos'][op_cfg_id]['op_type'] \
                                               in unify_op_type_mapping_ipex else \
                                               self.cfgs[module_key]['q_op_infos'][op_cfg_id]['op_type']))
                    else:
                        op_type = ""
                        for op_name in name:
                            module_key = op_name[0]
                            op_cfg_id = op_name[2]
                            op_type += self.cfgs[module_key]['q_op_infos'][op_cfg_id]['op_type']
                        quantizable_ops.append((tuple(name), op_type))
                self.op_infos_from_cfgs = op_infos_from_cfgs
                self.output_tensor_id_op_name = output_tensor_id_op_name
        os.remove(self.ipex_config_path)

    def get_fuse_ops(self, default_cfgs):
        elt_wise = ['relu', 'sigmoid', 'gelu']
        inplace_ops = ['relu_', 'add_']
        op_patterns = []
        num_ops = len(default_cfgs)
        for cur_id in range(num_ops):
            cur_op = default_cfgs[cur_id]['name']
            if cur_op == 'dropout':
                continue
            inputs = default_cfgs[cur_id]['inputs_flow']
            num_input = len(inputs)
            pre_ops = {}
            for i_num in range(num_input):
                inp = inputs[i_num]
                for pre_id in range(cur_id):
                    pre_op = default_cfgs[pre_id]['name']
                    pre_out = default_cfgs[pre_id]['outputs_flow']
                    num_out = len(pre_out)
                    for o_num in range(num_out):
                        if pre_out[o_num] == inp:
                            if cur_op in inplace_ops and (pre_op in ['conv2d', 'conv3d', 'linear'
                                                                     ]):
                                op_patterns.append([(pre_id, pre_op), (cur_id, cur_op)])
                            if cur_op in elt_wise and (pre_op
                                                       in ['conv2d', 'conv3d', 'linear', 'add']):
                                op_patterns.append([(pre_id, pre_op), (cur_id, cur_op)])
                            if cur_op == 'add':
                                pre_ops[i_num] = [pre_id, pre_op]
            if len(pre_ops) > 0:
                for key, value in pre_ops.items():
                    if value[1] in ['conv2d', 'conv3d', 'linear'] and \
                            default_cfgs[cur_id]['inputs_quantized'][key] == False:
                        op_patterns.append([(value[0], value[1]), (cur_id, cur_op)])
        return op_patterns

    @dump_elapsed_time("Pass save quantized model")
    def save(self, model, path=None):
        """The function is used by tune strategy class for set best configure in Neural Compressor model.

           Args:
               model (object): The Neural Compressor model which is best results.
               path (string): No used.

        Returns:
            None
        """

        pass

    def inspect_tensor(self,
                       model,
                       dataloader,
                       op_list=None,
                       iteration_list=None,
                       inspect_type='activation',
                       save_to_disk=False):
        assert False, "Inspect_tensor didn't support IPEX backend now!"


@adaptor_registry
class PyTorch_FXAdaptor(TemplateAdaptor):
    """Adaptor of PyTorch framework with FX graph mode, all PyTorch API is in this class.

    Args:
        framework_specific_info (dict): dictionary of tuning configure from yaml file.
    """
    def __init__(self, framework_specific_info):
        super(PyTorch_FXAdaptor, self).__init__(framework_specific_info)
        assert self.version.release >= Version("1.8.0").release, \
                      "Please use PyTroch 1.8 or higher version with pytorch_fx backend！"
        if self.approach == 'post_training_dynamic_quant':
            assert self.version.release >= Version("1.9.0").release, \
                        "Please use PyTroch 1.9 or higher version for dynamic " \
                        "quantization with pytorch_fx backend！"
        import torch.quantization as tq
        """
        # Map for swapping float module to quantized ones,
        # and this dictionary will change with different PoTorch versions
        DEFAULT_MODULE_MAPPING = {
            nn.Linear: nnq.Linear,
            nn.ReLU: nnq.ReLU,
            nn.ReLU6: nnq.ReLU6,
            nn.Conv2d: nnq.Conv2d,
            nn.Conv3d: nnq.Conv3d,
            QuantStub: nnq.Quantize,
            DeQuantStub: nnq.DeQuantize,
            # Wrapper Modules:
            nnq.FloatFunctional: nnq.QFunctional,
            # Intrinsic modules:
            nni.ConvReLU2d: nniq.ConvReLU2d,
            nni.ConvReLU3d: nniq.ConvReLU3d,
            nni.LinearReLU: nniq.LinearReLU,
            nniqat.ConvReLU2d: nniq.ConvReLU2d,
            nniqat.LinearReLU: nniq.LinearReLU,
            nniqat.ConvBn2d: nnq.Conv2d,
            nniqat.ConvBnReLU2d: nniq.ConvReLU2d,
            # QAT modules:
            nnqat.Linear: nnq.Linear,
            nnqat.Conv2d: nnq.Conv2d,
        }
        """

        self.tune_cfg = None
        if self.device == "cpu":
            query_config_file = "pytorch_cpu.yaml"
        else:  # pragma: no cover
            assert False, "Unsupport this device {}".format(self.device)
        self.query_handler = PyTorchQuery(
            local_config_file=os.path.join(os.path.dirname(__file__), query_config_file))

        if self.approach == 'post_training_dynamic_quant':
            self.white_list = \
                tq.quantization_mappings.get_default_dynamic_quant_module_mappings()
        elif self.approach == 'post_training_static_quant':
            self.white_list = tq.quantization_mappings.get_default_static_quant_module_mappings()
        else:
            self.white_list = tq.quantization_mappings.get_default_qconfig_propagation_list()

    @dump_elapsed_time("Pass quantize model")
    def quantize(self, tune_cfg, model, dataloader, q_func=None):
        """Execute the quantize process on the specified model.

        Args:
            tune_cfg (dict): quantization config.
            model (object): model need to do quantization.
            dataloader (object): calibration dataset.
            q_func (objext, optional): training function for quantization aware training mode.

        Returns:
            (object): quantized model
        """

        assert isinstance(model._model, torch.nn.Module), \
               "The model passed in is not the instance of torch.nn.Module"
        self.tune_cfg = tune_cfg
        self.tune_cfg["approach"] = self.approach
        self.tune_cfg["framework"] = "pytorch_fx"
        # pragma: no cover
        if self.approach != 'post_training_dynamic_quant' and self.version.release >= Version("1.13.0").release:
            assert dataloader is not None, "Please pass a dataloader to quantizer!"
            example_inputs = get_example_inputs(model._model, dataloader)
        else:
            example_inputs = None
        if self.default_qconfig is not None:
            default_qconfig = copy.deepcopy(self.default_qconfig)
            default_qconfig['activation']['dtype'] = \
                self.default_qconfig['activation']['dtype'][0]
            default_qconfig['weight']['dtype'] = self.default_qconfig['weight']['dtype'][0]
            self.tune_cfg["op"][("default_qconfig", "")] = default_qconfig
        op_cfgs = _cfg_to_qconfig(self.tune_cfg, self.approach)
        self.tune_cfg['bf16_ops_list'] = op_cfgs['bf16_ops_list']
        del op_cfgs['bf16_ops_list']

        from torch.quantization.quantize_fx import prepare_fx, convert_fx, prepare_qat_fx
        try:
            q_model = copy.deepcopy(model)
        except Exception as e:  # pragma: no cover
            logger.warning("Fail to deep copy the model due to {}, inplace is used now.".format(
                repr(e)))
            q_model = model
        q_model._model.eval()
        if q_model.kwargs is not None:
            self.prepare_custom_config_dict = q_model.kwargs.get('prepare_custom_config_dict',
                                                                 None)
            self.convert_custom_config_dict = q_model.kwargs.get('convert_custom_config_dict',
                                                                 None)
        else:
            self.prepare_custom_config_dict, self.convert_custom_config_dict = None, None
        self.fx_op_cfgs = _cfgs_to_fx_cfgs(op_cfgs, self.approach)
        self.tune_cfg['fx_sub_module_list'] = self.sub_module_list
        if self.approach == 'quant_aware_training':
            q_model._model.train()
            if self.sub_module_list is None:
                tmp_model = q_model._model
                if self.version > Version("1.12.1"):  # pragma: no cover
                    # pylint: disable=E1123
                    q_model._model = prepare_qat_fx(
                        q_model._model,
                        self.fx_op_cfgs,
                        example_inputs=example_inputs,
                        prepare_custom_config=self.prepare_custom_config_dict)
                else:
                    q_model._model = prepare_qat_fx(
                        q_model._model,
                        self.fx_op_cfgs,
                        prepare_custom_config_dict=self.prepare_custom_config_dict)
            else:
                logger.info('Fx trace of the entire model failed. ' + \
                            'We will conduct auto quantization')
                PyTorch_FXAdaptor.prepare_sub_graph(self.sub_module_list,
                                                    self.fx_op_cfgs,
                                                    q_model._model,
                                                    prefix='',
                                                    is_qat=True,
                                                    example_inputs=example_inputs)
            # q_func can be created by neural_compressor internal or passed by user. It's critical to
            # distinguish how q_func is passed since neural_compressor built-in functions accept
            # neural_compressor model and user defined func should accept framework model.
            q_model._model = q_func(
                q_model if getattr(q_func, 'builtin', None) else q_model._model)
            assert q_model._model is not None, "Please return a trained model in train function!"
            q_model._model.eval()
        else:
            if self.sub_module_list is None:
                tmp_model = q_model._model
                if self.version > Version("1.12.1"):  # pragma: no cover
                    # pylint: disable=E1123
                    q_model._model = prepare_fx(
                        q_model._model,
                        self.fx_op_cfgs,
                        example_inputs=example_inputs,
                        prepare_custom_config=self.prepare_custom_config_dict)
                else:
                    q_model._model = prepare_fx(
                        q_model._model,
                        self.fx_op_cfgs,
                        prepare_custom_config_dict=self.prepare_custom_config_dict)
            else:
                logger.info('Fx trace of the entire model failed, ' + \
                            'We will conduct auto quantization')
                PyTorch_FXAdaptor.prepare_sub_graph(self.sub_module_list,
                                                    self.fx_op_cfgs,
                                                    q_model._model,
                                                    prefix='',
                                                    example_inputs=example_inputs)
            if self.approach == 'post_training_static_quant':
                iterations = tune_cfg.get('calib_iteration', 1)
                if q_func is not None:
                    q_func(q_model._model)
                else:
                    self.model_calibration(q_model._model,
                                           dataloader,
                                           iterations,
                                           calib_sampling_size=tune_cfg.get('calib_sampling_size', 1))
        if self.sub_module_list is None:
            if self.version > Version("1.12.1"):  # pragma: no cover
                # pylint: disable=E1123
                q_model._model = convert_fx(q_model._model,
                                            convert_custom_config=self.convert_custom_config_dict)
            else:
                q_model._model = convert_fx(
                    q_model._model, convert_custom_config_dict=self.convert_custom_config_dict)
            torch_utils.util.append_attr(q_model._model, tmp_model)
            del tmp_model
        else:
            PyTorch_FXAdaptor.convert_sub_graph(self.sub_module_list, \
                                                q_model._model, prefix='')

        if len(self.tune_cfg['bf16_ops_list']) > 0 and \
            self.version.release >= Version("1.11.0").release and \
            (CpuInfo().bf16 or os.getenv('FORCE_BF16') == '1'): # pragma: no cover
            q_model._model = torch_utils.bf16_convert.Convert(q_model._model, self.tune_cfg)

        q_model.q_config = copy.deepcopy(self.tune_cfg)
        if self.approach != 'post_training_dynamic_quant':
            self._get_scale_zeropoint(q_model._model, q_model.q_config)

        self._dump_model_op_stats(q_model._model, q_model.q_config, self.approach)
        torch_utils.util.get_embedding_contiguous(q_model._model)
        return q_model

    def evaluate(self,
                 model,
                 dataloader,
                 postprocess=None,
                 metrics=None,
                 measurer=None,
                 iteration=-1,
                 tensorboard=False,
                 fp32_baseline=False):
        """Execute the evaluate process on the specified model.

        Args:
            model (object): model to run evaluation.
            dataloader (object): evaluation dataset.
            postprocess (object, optional): process function after evaluation.
            metric (object, optional): metric function.
            measurer (object, optional): measurer function.
            iteration (int, optional): number of iterations to evaluate.
            tensorboard (bool, optional): dump output tensor to tensorboard summary files.
            fp32_baseline (boolen, optional): only for compare_label=False pipeline

        Returns:
            (object): accuracy
        """
        if tensorboard:  # pragma: no cover
            assert False, "PyTorch FX mode didn't support tensorboard flag now!"
        self.is_baseline = fp32_baseline

        model_ = model._model
        assert isinstance(
            model_, torch.nn.Module), "The model passed in is not the instance of torch.nn.Module"
        model_.eval()
        model_.to(self.device)

        if metrics:
            self.fp32_preds_as_label = any([hasattr(metric, "compare_label") and \
                not metric.compare_label for metric in metrics])

        return self.model_eval(model_, dataloader, postprocess, metrics, measurer, iteration)

    def _pre_hook_for_qat(self, dataloader=None):
        q_cfgs = torch.quantization.QConfig(
                            activation=torch.quantization.FakeQuantize.with_args(
                                    dtype=torch.quint8,
                                    qscheme=torch.per_tensor_affine,
                                    reduce_range=REDUCE_RANGE,
                                    observer=torch.quantization.MovingAverageMinMaxObserver),
                            weight=torch.quantization.default_weight_fake_quant) \
                        if self.version.release < Version("1.10.0").release else \
                          torch.quantization.QConfig(
                            activation=torch.quantization.FusedMovingAvgObsFakeQuantize.with_args(
                                       dtype=torch.quint8,
                                       qscheme=torch.per_tensor_affine,
                                       reduce_range=REDUCE_RANGE),
                            weight=torch.quantization.default_fused_per_channel_wt_fake_quant)
        quantizable_ops = []
        tmp_model = self.fuse_fx_model(self.model, is_qat=True)
        self._get_quantizable_ops_recursively(tmp_model, '', quantizable_ops)
<<<<<<< HEAD
        quantized_ops = {op[0]: q_cfgs for op in quantizable_ops}
=======
        quantized_ops = OrderedDict()
        for op in quantizable_ops:
            if op[1] in [
                    'Embedding', 'EmbeddingBag', 'LSTM', 'GRU', 'LSTMCell', 'GRUCell', 'RNNCell'
            ]:
                quantized_ops[op[0]] = torch.quantization.default_dynamic_qconfig
            else:
                quantized_ops[op[0]] = q_cfgs
>>>>>>> 564ca23a
        if self.version.release < Version("1.11.0").release:
            quantized_ops["default_qconfig"] = None
        else:
            from torch.ao.quantization import default_embedding_qat_qconfig
            for op in quantizable_ops:
                if op[1] in ['Embedding', 'EmbeddingBag']:
                    quantized_ops[op[0]] = default_embedding_qat_qconfig
        from torch.quantization.quantize_fx import prepare_qat_fx
        fx_op_cfgs = _cfgs_to_fx_cfgs(quantized_ops, 'quant_aware_training')
        self.model._model.train()
        if self.version.release >= Version("1.13.0").release:  # pragma: no cover
            assert dataloader is not None, "Please pass dataloader to qat hook!"
            example_inputs = get_example_inputs(self.model._model, dataloader)
        else:
            example_inputs = None

        if self.sub_module_list is None:
            if self.version.release >= Version("1.13.0").release:  # pragma: no cover
                # pylint: disable=E1123
                self.model._model = prepare_qat_fx(
                    self.model._model,
                    fx_op_cfgs,
                    example_inputs=example_inputs,
                    prepare_custom_config=self.model.kwargs.get(
                        'prepare_custom_config_dict', None) if self.model.kwargs is not None else None)
            else:
                self.model._model = prepare_qat_fx(
                    self.model._model,
                    fx_op_cfgs,
                    prepare_custom_config_dict=self.model.kwargs.get(
                        'prepare_custom_config_dict', None) if self.model.kwargs is not None else None)
        else:
            logger.info('Fx trace of the entire model failed. ' + \
                        'We will conduct auto quantization')
            PyTorch_FXAdaptor.prepare_sub_graph(self.sub_module_list,
                                                fx_op_cfgs,
                                                self.model._model,
                                                prefix='',
                                                is_qat=True,
                                                example_inputs=example_inputs)
        # This is a flag for reloading
        self.model.q_config = {
            'is_oneshot': True,
            'framework': 'pytorch_fx',
            'reduce_range': REDUCE_RANGE,
            'quantizable_ops': quantizable_ops,
            'sub_module_list': self.sub_module_list,
            'approach': 'quant_aware_training'
        }

    def _post_hook_for_qat(self):
        from torch.quantization.quantize_fx import convert_fx
        if self.sub_module_list is None:
            if self.version > Version("1.12.1"):  # pragma: no cover
                # pylint: disable=E1123
                self.model._model = convert_fx(
                    self.model._model,
                    convert_custom_config=self.model.kwargs.get(
                        'convert_custom_config_dict', None) if self.model.kwargs is not None else None)
            else:
                self.model._model = convert_fx(
                    self.model._model,
                    convert_custom_config_dict=self.model.kwargs.get(
                        'convert_custom_config_dict', None) if self.model.kwargs is not None else None)
        else:
            PyTorch_FXAdaptor.convert_sub_graph(self.sub_module_list, \
                                                self.model._model, prefix='')

    def train(self, model, dataloader, optimizer_tuple, criterion_tuple, hooks, **kwargs):
        """Execute the train process on the specified model.

        Args:
            model (object): model to run evaluation.
            dataloader (object): training dataset.
            optimizer (tuple): It is a tuple of (cls, parameters) for optimizer.
            criterion (tuple): It is a tuple of (cls, parameters) for criterion.
            kwargs (dict, optional): other parameters.

        Returns:
            None
        """
        device = "cuda:0" if self.device != "GPU" and torch.cuda.is_available() else self.device
        self.model = model
        optimizer = optimizer_tuple[0](model._model.parameters(), **optimizer_tuple[1])
        criterion = criterion_tuple[0](**criterion_tuple[1])
        # prepare hooks first to ensure model will be converted correctly
        if hooks is not None:  # pragma: no cover
            on_train_begin = hooks['on_train_begin']
            on_train_end = hooks['on_train_end']
            on_epoch_begin = hooks['on_epoch_begin']
            on_epoch_end = hooks['on_epoch_end']
            on_step_begin = hooks['on_step_begin']
            on_step_end = hooks['on_step_end']
            on_after_compute_loss = hooks['on_after_compute_loss']
            on_before_optimizer_step = hooks['on_before_optimizer_step']
        model._model.train()
        if hooks is not None:
            on_train_begin(dataloader)
        start_epochs = kwargs['kwargs']['start_epoch']
        end_epochs = kwargs['kwargs']['end_epoch']
        iters = kwargs['kwargs']['iteration']
        model._model.to(device)
        for nepoch in range(start_epochs, end_epochs):
            cnt = 0
            if hooks is not None:
                on_epoch_begin(nepoch)
            for input, target in dataloader:
                target = target.to(device)
                if hooks is not None:
                    on_step_begin(cnt)
                print('.', end='', flush=True)
                cnt += 1
                output = pytorch_forward_wrapper(model._model, input, device=device)
                loss = criterion(output, target)
                if hooks is not None:
                    loss = on_after_compute_loss(input, output, loss)
                optimizer.zero_grad()
                loss.backward()
                if hooks is not None:
                    loss = on_before_optimizer_step()
                optimizer.step()
                if hooks is not None:
                    on_step_end()
                if cnt >= iters:
                    break
            if hooks is not None:
                on_epoch_end()

        if device != self.device:  # pragma: no cover
            model._model.to(self.device)

        if hooks is not None:
            on_train_end()

        return model._model

    def _get_module_op_stats(self, model, tune_cfg, approach):
        """This is a function to get quantizable ops of model to user.
        Args:
            model (object): input model
            tune_cfg (dict): quantization config
            approach (str): quantization approach
        Returns:
            None
        """
        modules = dict(model.named_modules())
        res = dict()

        if approach == 'post_training_dynamic_quant':
            # fetch int8 and fp32 ops set by Neural Compressor from tune_cfg
            for key in tune_cfg['op']:
                op_type = key[1]
                #build initial dict
                if op_type not in res.keys():
                    res[op_type] = {'INT8': 0, 'BF16': 0, 'FP32': 0}
                value = tune_cfg['op'][key]
                # Special cases: QuantStub, Embedding
                if ('weight' in value and value['weight']['dtype'] == 'fp32') or \
                  ('weight' not in value and value['activation']['dtype'] == 'fp32'):
                    res[op_type]['FP32'] += 1
                elif value['activation']['dtype'] == 'bf16':  # pragma: no cover
                    res[op_type]['BF16'] += 1
                else:
                    res[op_type]['INT8'] += 1
        else:
            quantized_mode = False
            for node in model.graph.nodes:
                if node.op == 'call_module':
                    if node.target not in modules:  # pragma: no cover
                        continue
                    op_class = type(modules[node.target])
                    op_type = str(op_class.__name__)
                    if 'quantized' in str(op_class) or quantized_mode:
                        if op_type not in res.keys():
                            res[op_type] = {'INT8': 0, 'BF16': 0, 'FP32': 0}
                        res[op_type]['INT8'] += 1
                    elif op_class in self.white_list:
                        if op_type not in res.keys():
                            res[op_type] = {'INT8': 0, 'BF16': 0, 'FP32': 0}
                        res[op_type]['FP32'] += 1
                    continue
                elif node.op == 'call_function':
                    op_type = str(node.target.__name__)
                else:
                    op_type = node.target
                # skip input and output
                if not "quantize_per" in op_type and not quantized_mode:
                    continue
                # skip zero_pioint and scale
                if "zero_point" in op_type or "scale" in op_type:
                    continue
                #build initial dict
                if op_type not in res.keys():
                    res[op_type] = {'INT8': 0, 'BF16': 0, 'FP32': 0}

                if "quantize_per" in op_type and not quantized_mode:
                    quantized_mode = True
                elif "dequantize" in op_type and quantized_mode:
                    quantized_mode = False
                res[op_type]['INT8'] += 1
        return res

    def _get_sub_module_op_stats(self, model, tune_cfg, approach, res, prefix=''):
        """This is a function to get quantizable ops of sub modules to user recursively.
        Args:
            model (object): input model
            tune_cfg (dict): quantization config
            approach (str): quantization approach
            res (dict) : contains result of quantizable ops
            prefix (string): prefix of op name
        Returns:
            None
        """
        for name, module in model.named_children():
            op_name = prefix + '.' + name if prefix != '' else name
            if op_name in self.sub_module_list:
                module_res = self._get_module_op_stats(module, tune_cfg, approach)
                for key, value in module_res.items():
                    if key in res:
                        res[key] = {k: res[key][k] + v for k, v in value.items()}
                    else:
                        res[key] = value
            else:
                self._get_sub_module_op_stats(module, tune_cfg, approach, res, op_name)

    def _dump_model_op_stats(self, model, tune_cfg, approach):
        """This is a function to dump quantizable ops of model to user.
        Args:
            model (object): input model
            tune_cfg (dict): quantization config
            approach (str): quantization approach
        Returns:
            None
        """
        if self.sub_module_list is None or \
          self.approach == 'post_training_dynamic_quant':
            res = self._get_module_op_stats(model, tune_cfg, approach)
        else:
            res = dict()
            self._get_sub_module_op_stats(model, tune_cfg, approach, res)

        if (self.version.release >= Version("1.11.0").release) and \
            (CpuInfo().bf16 or os.getenv('FORCE_BF16') == '1'): # pragma: no cover
            bf16_ops_list = tune_cfg['bf16_ops_list']
            if len(bf16_ops_list) > 0:
                for bf16_op in bf16_ops_list:
                    op_type = bf16_op[1]
                    if op_type in res.keys():
                        res[op_type]['BF16'] += 1
                        if res[op_type]['FP32'] > 0:
                            res[op_type]['FP32'] -= 1
                    else:
                        res[op_type]['BF16'] = 1

        output_data = [[
            op_type,
            sum(res[op_type].values()), res[op_type]['INT8'], res[op_type]['BF16'],
            res[op_type]['FP32']
        ] for op_type in res.keys()]

        Statistics(output_data,
                   header='Mixed Precision Statistics',
                   field_names=["Op Type", "Total", "INT8", "BF16", "FP32"]).print_stat()

    def _get_quantizable_ops_recursively(self, model, prefix, quantizable_ops):
        """This is a helper function for `query_fw_capability`,
           and it will get all quantizable ops from model.

        Args:
            model (object): input model
            prefix (string): prefix of op name
            quantizable_ops (list): list of quantizable ops from model include op name and type.

        Returns:
            None
        """

        module_dict = dict(model.named_modules())
        for op_name, child in model.named_modules():
            if self.is_fused_module(child):
                for name, _ in child.named_children():
                    module_prefix = op_name + '.' + name
                    if module_prefix in module_dict:
                        module_dict.pop(module_prefix)  # remove sub-modules of fused modules

        for op_name, child in module_dict.items():
            if type(child) in self.white_list \
               and type(child) != torch.nn.Sequential \
               and type(child) != torch.quantization.stubs.DeQuantStub:
                quantizable_ops.append(
                    (op_name, unify_op_type_mapping[str(child.__class__.__name__)]
                     if str(child.__class__.__name__) in unify_op_type_mapping else str(
                         child.__class__.__name__)))

    def _get_module_scale_zeropoint(self, model, tune_cfg, prefix=''):
        """get activation scale and zero_point for converted module.

        Args:
            model (dir): Int8 model converted from fp32 model.
                         scale and zero_point is set with calibration for each module
            tune_cfg (object): This file saves scale and zero_point of 
                               output activation of each quantized module.
            prefix (string): prefix of op name

        Returns:
            None
        """
        # get scale and zero_point of modules.
        modules = dict(model.named_modules())
        for key in tune_cfg['op']:
            if prefix:
                sub_name = key[0].replace(prefix + '.', '', 1)
            else:
                sub_name = key[0]
            if sub_name in modules:
                value = tune_cfg['op'][key]
                assert isinstance(value, dict)
                if hasattr(modules[sub_name], 'scale'):
                    value['activation']['scale'] = float(modules[sub_name].scale)
                if hasattr(modules[sub_name], 'zero_point'):
                    value['activation']['zero_point'] = int(modules[sub_name].zero_point)
        # get scale and zero_point of getattr ops (like quantize ops).
        for node in model.graph.nodes:
            if node.op == 'get_attr':
                if prefix:
                    sub_name = prefix + '--' + node.target
                else:
                    sub_name = node.target
                if 'scale' in node.target:
                    tune_cfg['get_attr'][sub_name] = float(getattr(model, node.target))
                elif 'zero_point' in node.target:
                    tune_cfg['get_attr'][sub_name] = int(getattr(model, node.target))
                else:
                    pass

    def _get_sub_module_scale_zeropoint(self, model, tune_cfg, prefix=''):
        """get activation scale and zero_point for converted sub modules recursively.

        Args:
            model (dir): Int8 model converted from fp32 model.
                        scale and zero_point is set with calibration for each module
            tune_cfg (object): This file saves scale and zero_point of \
                            output activation of each quantized module.
            prefix (string): prefix of op name

        Returns:
            None
        """
        for name, module in model.named_children():
            op_name = prefix + '.' + name if prefix != '' else name
            if op_name in self.sub_module_list:
                self._get_module_scale_zeropoint(module, tune_cfg, op_name)
            else:
                self._get_sub_module_scale_zeropoint(module, tune_cfg, op_name)

    def _get_scale_zeropoint(self, model, tune_cfg):
        """get activation scale and zero_point for converted model.

        Args:
            model (dir): Int8 model converted from fp32 model.
                        scale and zero_point is set with calibration for each module
            tune_cfg (object): This file saves scale and zero_point of \
                            output activation of each quantized module.

        Returns:
            None
        """
        tune_cfg['get_attr'] = {}
        if self.sub_module_list is None:
            self._get_module_scale_zeropoint(model, tune_cfg)
        else:
            self._get_sub_module_scale_zeropoint(model, tune_cfg)

    @staticmethod
    def prepare_sub_graph(sub_module_list,
                          fx_op_cfgs,
                          model,
                          prefix,
                          is_qat=False,
                          example_inputs=None):
        """Static method to prepare sub modules recursively.

        Args:
            sub_module_list (list): contains the name of traceable sub modules
            fx_op_cfgs (dict, QConfigMapping): the configuration for prepare_fx quantization.
            model (dir): input model which is PyTorch model.
            prefix (string): prefix of op name
            is_qat (bool): whether it is a qat quantization

        Returns:
            model (dir): output model which is a prepared PyTorch model.
        """
        from torch.quantization.quantize_fx import prepare_fx, prepare_qat_fx
        import torch.quantization.quantization_mappings as tqqm
        version = get_torch_version()
        fx_white_list = tqqm.get_default_qconfig_propagation_list()
        for name, module in model.named_children():
            op_name = prefix + '.' + name if prefix != '' else name
            if op_name in sub_module_list:
                # remove prefix in fx_op_cfgs
                version = get_torch_version()
                if version > Version("1.12.1"):  # pragma: no cover
                    from torch.ao.quantization import QConfigMapping
                    fx_sub_op_cfgs = QConfigMapping()
                    fx_sub_op_cfgs.set_global(None)
                    fx_op_cfgs_dict = fx_op_cfgs.to_dict()
                else:
                    fx_sub_op_cfgs = dict()
                    fx_sub_op_cfgs[''] = None
                    fx_sub_op_cfgs['module_name'] = []
                    fx_op_cfgs_dict = fx_op_cfgs

                for k, v in fx_op_cfgs_dict['module_name']:
                    if op_name in k:
                        sub_name = k.replace(op_name + '.', '', 1)
                        if version > Version("1.12.1"):  # pragma: no cover
                            # pylint: disable=no-member
                            fx_sub_op_cfgs.set_module_name(sub_name, v)
                        else:
                            fx_sub_op_cfgs['module_name'].append((sub_name, v))

                if type(module) in fx_white_list and type(module) != torch.nn.Sequential:
                    # Don't really need a quant/dequant, just move nn.Embedding \
                    # to lower level for fx detection.
                    tmp_module = torch.quantization.QuantWrapper(module)
                else:
                    tmp_module = module
                # pylint: disable=E1123
                # pragma: no cover
                if is_qat:
                    module_pre = prepare_qat_fx(
                        tmp_module,
                        fx_sub_op_cfgs) if version <= Version("1.12.1") else prepare_qat_fx(
                            tmp_module, fx_sub_op_cfgs, example_inputs=example_inputs)
                # pylint: disable=E1123
                # pragma: no cover
                else:
                    module_pre = prepare_fx(
                        tmp_module,
                        fx_sub_op_cfgs) if version <= Version("1.12.1") else prepare_fx(
                            tmp_module, fx_sub_op_cfgs, example_inputs=example_inputs)
                torch_utils.util.append_attr(module_pre, module)
                setattr(model, name, module_pre)
            else:
                PyTorch_FXAdaptor.prepare_sub_graph(sub_module_list,
                                                    fx_op_cfgs,
                                                    module,
                                                    op_name,
                                                    is_qat,
                                                    example_inputs=example_inputs)

    @staticmethod
    def convert_sub_graph(sub_module_list, model, prefix):
        """Static method to convert sub modules recursively.

        Args:
            sub_module_list (list): contains the name of traceable sub modules
            model (dir): input model which is prepared PyTorch model.
            prefix (string): prefix of op name

        Returns:
            model (dir): output model which is a converted PyTorch int8 model.
        """
        from torch.quantization.quantize_fx import convert_fx
        for name, module in model.named_children():
            op_name = prefix + '.' + name if prefix != '' else name
            if op_name in sub_module_list:
                module_con = convert_fx(module)
                torch_utils.util.append_attr(module_con, module)
                setattr(model, name, module_con)
            else:
                PyTorch_FXAdaptor.convert_sub_graph(sub_module_list, \
                                                    module, op_name)

    @dump_elapsed_time("Pass query framework capability")
    def query_fw_capability(self, model):
        """This is a helper function to get all quantizable ops from model.

        Args:
            model (object): input model which is Neural Compressor model

        Returns:
            q_capability (dictionary): tuning capability for each op from model.
        """
        self.pre_optimized_model = model
        tmp_model = model._model
        tmp_model = self.fuse_fx_model(model, is_qat=(self.approach == "quant_aware_training"))
        return self._get_quantizable_ops(tmp_model)

    def fuse_fx_model(self, model, is_qat):
        """This is a helper function to get fused fx model for PyTorch_FXAdaptor.

        Args:
            model (object): input model which is Neural Compressor model.
            is_qat (bool): check quantization approach is qat or not.

        Returns:
            fused_model (GraphModule): fused GraphModule model from torch.fx.
        """
        try:
            tmp_model = copy.deepcopy(model._model)
        except Exception as e:
            tmp_model = model._model
            logger.warning("Deepcopy failed: {}, inplace=True now!".format(repr(e)))

        tmp_model.train() if is_qat else tmp_model.eval()
        from torch.fx import GraphModule
        from torch.quantization.quantize_fx import _fuse_fx, QuantizationTracer
        if model.kwargs is not None:
            prepare_custom_config_dict = model.kwargs.get('prepare_custom_config_dict', {})
        else:
            prepare_custom_config_dict = {}
        skipped_module_names = prepare_custom_config_dict.get(\
                                            'non_traceable_module_name', [])
        skipped_module_classes = prepare_custom_config_dict.get(\
                                            'non_traceable_module_class', [])
        try:
            tracer = QuantizationTracer(skipped_module_names, skipped_module_classes)
            graph_module = GraphModule(tmp_model, tracer.trace(tmp_model))
            if self.version > Version("1.12.1"):  # pragma: no cover
                # pylint: disable=E1124, E1123
                fused_model = _fuse_fx(graph_module,
                                        is_qat,
                                        fuse_custom_config=prepare_custom_config_dict)
            elif self.version.release >= Version("1.11.0").release:  # pragma: no cover
                # pylint: disable=E1124
                fused_model = _fuse_fx(graph_module,
                                        is_qat,
                                        fuse_custom_config_dict=prepare_custom_config_dict)
            else:
                fused_model = _fuse_fx(graph_module, prepare_custom_config_dict)
        except:
            self.sub_module_list = []
            module_dict = dict(tmp_model.named_modules())
            self._fuse_sub_graph(tmp_model, module_dict, prefix='', is_qat=is_qat)
            fused_model = tmp_model
        return fused_model

    def _fuse_sub_graph(self, model, module_dict, prefix, is_qat):
        """This is a helper function to get fused fx sub modules recursively for PyTorch_FXAdaptor.

        Args:
            model (object): input model which is PyTorch model.
            module_dict (dict): module dict of input model.
            prefix (string): prefix of op name.
            is_qat (bool): check quantization approach is qat or not.

        Returns:
            fused_model (GraphModule): fused GraphModule model from torch.fx.
        """
        from torch.quantization.quantize_fx import _fuse_fx
        import torch.quantization.quantization_mappings as tqqm
        fx_white_list = tqqm.get_default_qconfig_propagation_list()
        for name, module in model.named_children():
            # FX QAT cannot fallback nn.Dropout from train mode to eval
            if type(module) == torch.nn.Dropout:  # pragma: no cover
                continue
            op_name = prefix + '.' + name if prefix != '' else name
            if op_name not in module_dict:
                continue
            if type(module) in fx_white_list \
              and type(module) != torch.nn.Sequential:
                module = torch.quantization.QuantWrapper(module)
            if self._check_dynamic_control(module):
                self._fuse_sub_graph(module, module_dict, op_name, is_qat=is_qat)
            else:
                try:
                    graph_module = torch.fx.symbolic_trace(module)
                    if self.version.release >= Version("1.11.0").release:  # pragma: no cover
                        fused_model = _fuse_fx(graph_module, is_qat)
                    else:
                        fused_model = _fuse_fx(graph_module)  # pylint: disable=E1120
                    setattr(model, name, fused_model)
                    self.sub_module_list.append(op_name)
                except:
                    self._fuse_sub_graph(module, module_dict, op_name, is_qat)

    @staticmethod
    def _check_dynamic_control(module):
        """This is a helper function to check dynamic control in forward function of module.

        Args:
            module (object): input module which is PyTorch Module.

        Returns:
            fused_model (GraphModule): fused GraphModule model from torch.fx.
        """
        import inspect
        import re
        try:
            lines = inspect.getsource(module.forward)
            # Proxy obj. will always be detectd as `not None`.
            # Other situations could be detected by prepare_fx function.
            pattern = "is( not)? None"
            anws = re.search(pattern, lines)
            if anws:
                return True
        except:  # pragma: no cover
            logger.info('Module has no forward function')
        return False


class PyTorchQuery(QueryBackendCapability):
    def __init__(self, local_config_file=None):
        super().__init__()
        self.version = get_torch_version()
        self.cfg = local_config_file
        self.cur_config = None
        self._one_shot_query()

    def _get_specified_version_cfg(self, data):
        """Get the configuration for the current runtime。
        If there's no matched configuration in the input yaml, we'll
        use the `default` field of yaml.

        Args:
            data (Yaml content): input yaml file.

        Returns:
            [dictionary]: the content for specific version.
        """
        # default_config = None
        for sub_data in data:
            if sub_data['version']['name'] == 'default':
                return sub_data
            sub_data_version = Version(sub_data['version']['name'])
            if self.version >= sub_data_version:
                return sub_data

    def _one_shot_query(self):
        with open(self.cfg) as f:
            content = yaml.safe_load(f)
            try:
                self.cur_config = self._get_specified_version_cfg(content)
            except Exception as e:  # pragma: no cover
                logger.info("Fail to parse {} due to {}".format(self.cfg, str(e)))
                self.cur_config = None
                raise ValueError("Please check if the format of {} follows "
                                 "Neural Compressor yaml scheme.".format(self.cfg))
        self._update_cfg_with_usr_definition()

    def _update_cfg_with_usr_definition(self):
        from neural_compressor.conf.pythonic_config import pytorch_config
        if pytorch_config.precisions is not None:
            self.cur_config['precisions']['names'] = ','.join(pytorch_config.precisions)

    def get_quantization_capability(self):
        """Get the supported op types' quantization capability.

        Returns:
            [dictionary list]: A list composed of dictionary which key is precision
            and value is a dict that describes all op types' quantization capability.
        """
        return self.cur_config['capabilities']

    def get_op_types(self):
        """Get the supported op types by all precisions.
        Returns:
            [dictionary list]: A list composed of dictionary which key is precision
            and value is the op types.
        """
        return self.cur_config['ops']

    def get_op_types_by_precision(self, precision):
        """Get op types per precision
        Args:
            precision (string): precision name
        Returns:
            [string list]: A list composed of op type.
        """
        assert precision in list(self.cur_config['ops'].keys())

        return self.cur_config['ops'][precision]<|MERGE_RESOLUTION|>--- conflicted
+++ resolved
@@ -140,11 +140,7 @@
         for idx, (input, label) in enumerate(dataloader):
             output = pytorch_forward_wrapper(model,
                                              input)
-<<<<<<< HEAD
-            if isinstance(input, dict):
-=======
             if isinstance(input, dict) or isinstance(input, UserDict):
->>>>>>> 564ca23a
                 input_tensor = []
                 if "label" in input.keys():
                     input.pop("label")
@@ -156,21 +152,13 @@
             if isinstance(input, list) or isinstance(input, tuple):
                 return input
             if isinstance(input, torch.Tensor):
-<<<<<<< HEAD
-                return input
-=======
                 return [input]
->>>>>>> 564ca23a
             break
     except Exception as e:
         for idx, input in enumerate(dataloader):
             output = pytorch_forward_wrapper(model,
                                      input)
-<<<<<<< HEAD
-            if isinstance(input, dict):
-=======
             if isinstance(input, dict) or isinstance(input, UserDict):
->>>>>>> 564ca23a
                 input_tensor = []
                 if "label" in input.keys():
                     input.pop("label")
@@ -182,11 +170,7 @@
             if isinstance(input, list) or isinstance(input, tuple):
                 return input
             if isinstance(input, torch.Tensor):
-<<<<<<< HEAD
-                return input
-=======
                 return [input]
->>>>>>> 564ca23a
             break
     if idx == 0:
         assert False, "Please checkout the example_inputs format."
@@ -1473,15 +1457,6 @@
         if ignore_log:
             logger.info("Ignore LayerNorm, InstanceNorm3d and Embedding quantizable ops" \
                         " due to accuracy issue in PyTorch.")
-<<<<<<< HEAD
-        
-        field_names=["Op Type", "Total", "INT8", "BF16", "FP32"]
-        output_data = [[
-            op_type, sum(res[op_type].values()), 
-            res[op_type]['INT8'], res[op_type]['BF16'], res[op_type]['FP32']] 
-        for op_type in res.keys()]
-        
-=======
 
         field_names=["Op Type", "Total", "INT8", "BF16", "FP32"]
         output_data = [[
@@ -1489,16 +1464,11 @@
             res[op_type]['INT8'], res[op_type]['BF16'], res[op_type]['FP32']]
         for op_type in res.keys()]
 
->>>>>>> 564ca23a
         Statistics(output_data,
                    header='Mixed Precision Statistics',
                    field_names=field_names).print_stat()
         self.optype_statistics = field_names, output_data
-<<<<<<< HEAD
-        
-=======
-
->>>>>>> 564ca23a
+
 
     def _get_quantizable_ops_recursively(self, model, prefix, quantizable_ops):
         """This is a helper function for `query_fw_capability`,
@@ -2267,17 +2237,8 @@
                 # After freezing, run 1 time to warm up the profiling graph executor to insert prim::profile
                 # At the 2nd run, the llga pass will be triggered and the model is turned into
                 # an int8 model: prim::profile will be removed and will have LlgaFusionGroup in the graph
-<<<<<<< HEAD
-                if isinstance(example_inputs, torch.Tensor):
-                    q_model(example_inputs)
-                    q_model(example_inputs)
-                else:
-                    q_model(*example_inputs)
-                    q_model(*example_inputs)
-=======
                 q_model(*example_inputs)
                 q_model(*example_inputs)
->>>>>>> 564ca23a
             
         assert self.approach != 'quant_aware_training', \
                 "Intel PyTorch Extension didn't support quantization aware training mode"
@@ -2483,11 +2444,7 @@
             init_model = model_
             # to record the origin batch_size
             if isinstance(self.q_dataloader, BaseDataLoader):
-<<<<<<< HEAD
-                batch_size = self.q_dataloader.batch_size        
-=======
                 batch_size = self.q_dataloader.batch_size
->>>>>>> 564ca23a
             # to fuse
             import torch.fx.experimental.optimization as optimization
             try:
@@ -2525,11 +2482,7 @@
             if isinstance(self.q_dataloader, BaseDataLoader):
                 self.q_dataloader.batch(batch_size)
                 logger.info('Recovery `calibration.dataloader.batchsize` {} according \
-<<<<<<< HEAD
-                                to config.yaml'.format(batch_size))
-=======
                             to config.yaml'.format(batch_size))
->>>>>>> 564ca23a
             del init_model
         with open(self.ipex_config_path, 'r') as f:
             self.cfgs = json.load(f)
@@ -2886,9 +2839,6 @@
         quantizable_ops = []
         tmp_model = self.fuse_fx_model(self.model, is_qat=True)
         self._get_quantizable_ops_recursively(tmp_model, '', quantizable_ops)
-<<<<<<< HEAD
-        quantized_ops = {op[0]: q_cfgs for op in quantizable_ops}
-=======
         quantized_ops = OrderedDict()
         for op in quantizable_ops:
             if op[1] in [
@@ -2897,7 +2847,6 @@
                 quantized_ops[op[0]] = torch.quantization.default_dynamic_qconfig
             else:
                 quantized_ops[op[0]] = q_cfgs
->>>>>>> 564ca23a
         if self.version.release < Version("1.11.0").release:
             quantized_ops["default_qconfig"] = None
         else:
