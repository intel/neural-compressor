#!/usr/bin/env python
# -*- coding: utf-8 -*-
#
# Copyright (c) 2021 Intel Corporation
#
# Licensed under the Apache License, Version 2.0 (the "License");
# you may not use this file except in compliance with the License.
# You may obtain a copy of the License at
#
#   http://www.apache.org/licenses/LICENSE-2.0
#
# Unless required by applicable law or agreed to in writing, software
# distributed under the License is distributed on an "AS IS" BASIS,
# WITHOUT WARRANTIES OR CONDITIONS OF ANY KIND, either express or implied.
# See the License for the specific language governing permissions and
# limitations under the License.

import copy
import gc
import math
import os
import re
from collections import OrderedDict, UserDict, namedtuple
from packaging.version import Version
import yaml
from functools import partial
from neural_compressor.utils.utility import dump_elapsed_time
from .adaptor import adaptor_registry, Adaptor
from ..utils.utility import LazyImport, CpuInfo, GLOBAL_STATE, MODE
from ..utils.utility import Statistics
from ..utils import logger
from .query import QueryBackendCapability
from ..data.dataloaders.base_dataloader import BaseDataLoader
torch = LazyImport("torch")
json = LazyImport("json")
hvd = LazyImport("horovod.torch")
torch_utils = LazyImport("neural_compressor.adaptor.torch_utils")
ipex = LazyImport("intel_extension_for_pytorch")

REDUCE_RANGE = False if CpuInfo().vnni else True
logger.debug("Reduce range is {}".format(str(REDUCE_RANGE)))


def get_torch_version():
    try:
        torch_version = torch.__version__.split('+')[0]
    except ValueError as e:  # pragma: no cover
        assert False, 'Got an unknown version of torch: {}'.format(e)
    version = Version(torch_version)
    return version


def get_torch_white_list(approach):
    version = get_torch_version()
    import torch.quantization as tq
    if version.release < Version("1.7.0").release:  # pragma: no cover
        white_list = \
            set(tq.default_mappings.DEFAULT_DYNAMIC_MODULE_MAPPING.keys()) \
            if approach == 'post_training_dynamic_quant' else \
            tq.default_mappings.DEFAULT_QCONFIG_PROPAGATE_WHITE_LIST
    elif version.release < Version("1.8.0").release:  # pragma: no cover
        white_list = \
            set(tq.quantization_mappings.get_dynamic_quant_module_mappings().keys()) \
            if approach == 'post_training_dynamic_quant' else \
            tq.quantization_mappings.get_qconfig_propagation_list()
    else:
        white_list = \
            set(tq.quantization_mappings.get_default_dynamic_quant_module_mappings().keys()) \
            if approach == 'post_training_dynamic_quant' else \
            tq.quantization_mappings.get_default_qconfig_propagation_list()
    return white_list


def pytorch_forward_wrapper(model, input, device='cpu', conf=None, running_mode='inference'):
    version = get_torch_version()
    if isinstance(input, dict) or isinstance(input, UserDict):
        if device == 'cpu':
            output = model(**input)
        elif device == 'ipex':
            # have to split the case to avoid exposing ipex.DEVICE outside
            # which require intel extension installed
            if version.release < Version("1.12.0").release:  # pragma: no cover
                if running_mode == "calibration":
                    with ipex.quantization.calibrate(conf, default_recipe=True):   # pylint: disable=E1101
                        output = model(**input)
                else:
                    output = model(**input)
            else:
                output = model(**input)
        else:  # pragma: no cover
            for inp in input.keys():
                input[inp] = input[inp].to("dpcpp" if device=="gpu" else device) \
                    if isinstance(input[inp], torch.Tensor) else input[inp]
            output = model(**input)
    elif isinstance(input, list) or isinstance(input, tuple):
        if device == 'cpu':
            output = model(*input)
        elif device == 'ipex':
            if version.release < Version("1.12.0").release:  # pragma: no cover
                if running_mode == "calibration":
                    with ipex.quantization.calibrate(conf, default_recipe=True):   # pylint: disable=E1101
                        output = model(*input)
                else:
                    output = model(*input)
            else:
                output = model(*input)
        else:  # pragma: no cover
            tmp_device = "dpcpp" if device == "gpu" else device
            input = [inp.to(tmp_device) \
                    if isinstance(inp, torch.Tensor) else inp
                    for inp in input] # pylint: disable=E1133
            output = model(*input)
    else:
        if device == 'cpu' or not isinstance(input, torch.Tensor):
            output = model(input)
        elif device == 'ipex':
            if version.release < Version("1.12.0").release:  # pragma: no cover
                if running_mode == "calibration":
                    with ipex.quantization.calibrate(conf, default_recipe=True):    # pylint: disable=E1101
                        output = model(input)
                else:
                    output = model(input)
            else:
                output = model(input)
        else:  # pragma: no cover
            input = input.to("dpcpp" if device == "gpu" else device)  # pylint: disable=no-member
            output = model(input)
    return output


def get_example_inputs(model, dataloader):
    version = get_torch_version()
    # Suggest set dataloader like calib_dataloader
    if dataloader is None:
        return None
    try:
        for idx, (input, label) in enumerate(dataloader):
            output = pytorch_forward_wrapper(model,
                                             input)
            if isinstance(input, (dict, UserDict)): # pragma: no cover
                assert version.release >= Version("1.12.0").release, \
                "INC support IPEX version >= 1.12.0"
                if "label" in input.keys():
                    input.pop("label")
                if version.release <= Version("2.0.1").release:
                    return tuple(input.values())
                else:
                    return dict(input)

            if isinstance(input, (list, tuple)):
                return tuple(input)
            if isinstance(input, torch.Tensor):
                return input
            break
    except Exception as e: # pragma: no cover
        for idx, input in enumerate(dataloader):
            output = pytorch_forward_wrapper(model,
                                     input)
            if isinstance(input, (dict, UserDict)): # pragma: no cover
                assert version.release >= Version("1.12.0").release, \
                "INC support IPEX version >= 1.12.0"
                if "label" in input.keys():
                    input.pop("label")
                if version.release <= Version("2.0.1").release:
                    return tuple(input.values())
                else:
                    return dict(input)
            if isinstance(input, list) or isinstance(input, tuple):
                return tuple(input)
            if isinstance(input, torch.Tensor):
                return input
            break
    if idx == 0:
        assert False, "Please checkout the example_inputs format."

def get_ops_recursively(model, prefix, ops={}):
    """This is a helper function for `graph_info`,
        and it will get all ops from model.
    Args:
        model (object): input model
        prefix (string): prefix of op name
        ops (dict): dict of ops from model {op name: type}.
    Returns:
        None
    """
    version = get_torch_version()
    if version.release < Version("1.7.0").release:  # pragma: no cover
        white_list = \
            (set(torch.quantization.default_mappings.DEFAULT_MODULE_MAPPING.values()) |
            set(torch.quantization.default_mappings.DEFAULT_QAT_MODULE_MAPPING.values()) |
            set(torch.quantization.default_mappings.DEFAULT_DYNAMIC_MODULE_MAPPING.values()) |
            set(torch.quantization.default_mappings.DEFAULT_MODULE_MAPPING.keys()) |
            set(torch.quantization.default_mappings.DEFAULT_QAT_MODULE_MAPPING.keys()) |
            set(torch.quantization.default_mappings.DEFAULT_DYNAMIC_MODULE_MAPPING.keys()) |
            torch.quantization.default_mappings._INCLUDE_QCONFIG_PROPAGATE_LIST)
    elif version.release < Version("1.8.0").release:  # pragma: no cover
        white_list = torch.quantization.get_compare_output_module_list()
    else:
        white_list = torch.quantization.get_default_compare_output_module_list()

    for name, child in model.named_children():
        op_name = prefix + '.' + name if prefix != '' else name
        if type(child) in white_list and not isinstance(child, torch.nn.Sequential) and \
            type(child) != torch.quantization.stubs.DeQuantStub:
            ops[op_name] = unify_op_type_mapping[str(child.__class__.__name__)] \
                if str(child.__class__.__name__) in unify_op_type_mapping else \
                str(child.__class__.__name__)
        get_ops_recursively(child, op_name, ops)


def _cfg_to_qconfig(tune_cfg, observer_type='post_training_static_quant'):
    """Convert tune configure to quantization config for each op.

        Args:
            tune_cfg (dict): dictionary of tune configure for each op
            observer_type (str, optional): specify observer type, Default is 'ptq_static',
                                           options: 'ptq_dynamic', 'qat'.

        Returns:
            op_qcfgs (dict): dictionary of quantization configure for each op

        tune_cfg should be a format like below:
        {
          'fuse': {'int8': [['CONV2D', 'RELU', 'BN'], ['CONV2D', 'RELU']],
                   'fp32': [['CONV2D', 'RELU', 'BN']]},
          'calib_iteration': 10,
          'op': {
             ('op1', 'CONV2D'): {
               'activation':  {'dtype': 'uint8',
                               'algorithm': 'minmax',
                               'scheme':'sym',
                               'granularity': 'per_tensor'},
               'weight': {'dtype': 'int8',
                          'algorithm': 'kl',
                          'scheme':'asym',
                          'granularity': 'per_channel'}
             },
             ('op2', 'RELU): {
               'activation': {'dtype': 'int8',
               'scheme': 'asym',
               'granularity': 'per_tensor',
               'algorithm': 'minmax'}
             },
             ('op3', 'CONV2D'): {
               'activation':  {'dtype': 'fp32'},
               'weight': {'dtype': 'fp32'}
             },
             ...
          }
        }
    """
    op_qcfgs = OrderedDict()
    op_qcfgs['bf16_ops_list'] = []
    for key in tune_cfg['op']:
        value = tune_cfg['op'][key]
        assert isinstance(value, dict)
        assert 'activation' in value
        if ('weight' in value and value['weight']['dtype'] == 'fp32') or \
           ('weight' not in value and value['activation']['dtype'] == 'fp32'):
            op_qcfgs[key[0]] = None
        elif ('weight' in value and value['weight']['dtype'] == 'bf16') or \
           ('weight' not in value and value['activation']['dtype'] == 'bf16'):
            op_qcfgs['bf16_ops_list'].append(key)
            op_qcfgs[key[0]] = None
        else:
            if 'weight' in value:
                weight = value['weight']
                scheme = weight['scheme']
                granularity = weight['granularity']
                algorithm = weight['algorithm']
                dtype = weight['dtype']
                if observer_type == 'quant_aware_training' and \
                    key[1] not in ['Embedding', 'EmbeddingBag', 'LSTM', 'GRU',
                                    'LSTMCell', 'GRUCell', 'RNNCell']:
                    weights_fake_quantize = _fake_quantize(algorithm, scheme, granularity, dtype)
                else:
                    weights_observer = _observer(algorithm, scheme, granularity, dtype)
            else:
                if observer_type == 'quant_aware_training':
                    weights_fake_quantize = torch.quantization.default_weight_fake_quant
                else:
                    weights_observer = torch.quantization.default_per_channel_weight_observer

            activation = value['activation']
            scheme = activation['scheme']
            granularity = activation['granularity']
            algorithm = activation['algorithm']
            dtype = activation['dtype']
            compute_dtype = activation['compute_dtype'] \
                            if 'compute_dtype' in activation \
                                and activation['compute_dtype'] is not None \
                            else 'uint8'

            if observer_type == 'quant_aware_training':
                if key[1] in ['LSTM', 'GRU', 'LSTMCell', 'GRUCell', 'RNNCell']:
                    activation_observer = _observer(algorithm, scheme, granularity,
                        dtype, 'post_training_dynamic_quant', compute_dtype)

                elif key[1] not in ['Embedding', 'EmbeddingBag']:
                    activation_fake_quantize = _fake_quantize(algorithm, scheme, granularity, dtype,
                                                              compute_dtype)

                else:
                    activation_observer = \
                        _observer(algorithm, scheme, granularity, dtype, observer_type, compute_dtype)
            elif value['activation']['quant_mode'] == 'static':
                activation_observer = _observer(algorithm, scheme, granularity,
                    dtype, 'post_training_static_quant', compute_dtype)
            elif value['activation']['quant_mode'] == 'dynamic':
                activation_observer = _observer(algorithm, scheme, granularity,
                    dtype, 'post_training_dynamic_quant', compute_dtype)

            version = get_torch_version()
            if observer_type == 'quant_aware_training':
                if key[1] in ['LSTM', 'GRU', 'LSTMCell', 'GRUCell', 'RNNCell',
                  'Embedding', 'EmbeddingBag']:
                    if version.release >= Version("1.11.0").release:
                        if key[1] in ['Embedding', 'EmbeddingBag']:
                            qconfig = torch.quantization.float_qparams_weight_only_qconfig
                        else:
                            qconfig = torch.quantization.per_channel_dynamic_qconfig
                    else:
                        qconfig = torch.quantization.QConfigDynamic(
                                activation=activation_observer, weight=weights_observer)
                else:
                    qconfig = torch.quantization.QConfig(activation=activation_fake_quantize,
                                                     weight=weights_fake_quantize)
            elif value['activation']['quant_mode'] == 'static':
                qconfig = torch.quantization.QConfig(activation=activation_observer,
                                                     weight=weights_observer)
            else:
                if version.release < Version("1.6.0").release:  # pragma: no cover
                    qconfig = torch.quantization.QConfigDynamic(weight=weights_observer)
                elif version.release >= Version("1.11.0").release:
                    if key[1] in ['Embedding', 'EmbeddingBag']:
                        qconfig = torch.quantization.float_qparams_weight_only_qconfig
                    else:
                        qconfig = torch.quantization.per_channel_dynamic_qconfig
                else:
                    qconfig = torch.quantization.QConfigDynamic(activation=activation_observer,
                                                                weight=weights_observer)

            op_qcfgs[key[0]] = qconfig

    return op_qcfgs


def _cfgs_to_fx_cfgs(op_cfgs, observer_type='post_training_static_quant'):
    """Convert quantization config to a format that meets the requirements of torch.fx.

        Args:
            op_cfgs (dict): dictionary of quantization configure for each op
            observer_type (str, optional): specify observer type, Default is 'ptq_static',
                                           options: 'ptq_dynamic', 'qat'.

        Returns:
            fx_op_cfgs (dict): dictionary of quantization configure that meets
                               the requirements of torch.fx

    example: fx_op_cfgs = {"": default_qconfig,
                           "module_name": [("layer4.1.conv2", per_channel_weight_qconfig)]}
    """
    version = get_torch_version()
    if observer_type == 'post_training_dynamic_quant':
        model_qconfig = torch.quantization.default_dynamic_qconfig
    elif observer_type == 'quant_aware_training':
        model_qconfig = torch.quantization.QConfig(
                            activation=torch.quantization.FakeQuantize.with_args(
                                    dtype=torch.quint8,
                                    qscheme=torch.per_tensor_affine,
                                    reduce_range=REDUCE_RANGE),
                            weight=torch.quantization.default_weight_fake_quant) \
                        if version.release < Version("1.10.0").release else \
                          torch.quantization.QConfig(
                            activation=torch.quantization.FusedMovingAvgObsFakeQuantize.with_args(
                                       dtype=torch.quint8,
                                       qscheme=torch.per_tensor_affine,
                                       reduce_range=REDUCE_RANGE),
                            weight=torch.quantization.default_fused_per_channel_wt_fake_quant)
    else:
        model_qconfig = torch.quantization.QConfig(
            activation=torch.quantization.HistogramObserver.with_args(reduce_range=REDUCE_RANGE),
            weight=torch.quantization.default_per_channel_weight_observer)

    if version.release >= Version("1.13.0").release:  # pragma: no cover
        from torch.ao.quantization import QConfigMapping
        fx_op_cfgs = QConfigMapping()
        if observer_type != 'post_training_dynamic_quant':
            fx_op_cfgs.set_global(model_qconfig)
    else:
        fx_op_cfgs = dict()
        if observer_type != 'post_training_dynamic_quant':
            fx_op_cfgs[""] = model_qconfig
        op_tuple_cfg_list = []

    for key, value in op_cfgs.items():
        if key == "default_qconfig":
            if version.release >= Version("1.13.0").release:  # pragma: no cover
                fx_op_cfgs.set_global(value)
            else:
                fx_op_cfgs[""] = value
            continue
        if version.release >= Version("1.13.0").release:  # pragma: no cover
            fx_op_cfgs.set_module_name(key, value)
        else:
            op_tuple = (key, value)
            op_tuple_cfg_list.append(op_tuple)

    if version.release < Version("1.13.0").release:  # pragma: no cover
        fx_op_cfgs["module_name"] = op_tuple_cfg_list
    elif observer_type != 'post_training_dynamic_quant':
        from torch.ao.quantization import get_default_qconfig_mapping
        for name, q_config  in get_default_qconfig_mapping().to_dict()['object_type']:
            fx_op_cfgs.set_object_type(name, q_config)

    return fx_op_cfgs


def _observer(algorithm,
              scheme,
              granularity,
              dtype,
              observer_type='post_training_static_quant',
              compute_dtype='uint8'):
    """Construct an observer module, In forward, observer will update the statistics of
       the observed Tensor. And they should provide a `calculate_qparams` function
       that computes the quantization parameters given the collected statistics.

    Args:
        algorithm (string): What algorithm for computing the quantization parameters based on.
        scheme (string): Quantization scheme to be used.
        granularity (string): What granularity to computing the quantization parameters,
                              per channel or per tensor.
        dtype (string): Quantized data type
        observer_type (string): Observer type, default is 'post_training_static_quant'.

    Returns:
        oberser (object)
    """
    from .torch_utils.util import match_datatype_pattern, calculate_quant_min_max, _get_signed_and_bits
    if observer_type == 'post_training_dynamic_quant' and \
                get_torch_version().release >= Version("1.6.0").release:
        return torch.quantization.default_dynamic_quant_observer

    compute_dtype_dict = {'int8': torch.qint8, 'uint8': torch.quint8, 'None': None}
    if compute_dtype in compute_dtype_dict:
        compute_dtype = compute_dtype_dict[compute_dtype]
    else:  # pragma: no cover
        assert False, "Unsupport compute_dtype with {}".format(compute_dtype)

    quant_min, quant_max = None, None 
    dtype_dict = {'int8': torch.qint8, 'uint8': torch.quint8, 'fp32': torch.float}
    if dtype in dtype_dict:
        torch_dtype = dtype_dict[dtype]
    else:  # pragma: no cover
        #TODO to handle int4
        if match_datatype_pattern(dtype):
            logger.info((f"Currently, PyTorch does not natively support {dtype},"+ \
                f"it will simulate its numerics instead."))
            unsigned, num_bits = _get_signed_and_bits(dtype)
            torch_dtype = torch.quint8 if unsigned else torch.qint8
            quant_min, quant_max = calculate_quant_min_max(unsigned, num_bits)
            logger.info((f"For {dtype}, replace it with {torch_dtype} and " + \
                f"set quant_min: {quant_min}, quant_max: {quant_max}"))
        else: # pragma: no cover
            assert False, "Unsupport dtype with {}".format(dtype)

    if algorithm == 'placeholder' or torch_dtype == torch.float:  # pragma: no cover
        return torch.quantization.PlaceholderObserver \
            if get_torch_version().release < Version("1.8.0").release \
                else torch.quantization.PlaceholderObserver.with_args(dtype=torch_dtype,
                                                                      compute_dtype=compute_dtype)
    if algorithm == 'minmax':
        if granularity == 'per_channel':
            observer = torch.quantization.PerChannelMinMaxObserver
            if scheme == 'sym':
                qscheme = torch.per_channel_symmetric
            elif scheme == 'asym_float':
                qscheme = torch.per_channel_affine_float_qparams
            else:
                qscheme = torch.per_channel_affine
        else:
            assert granularity == 'per_tensor'
            observer = torch.quantization.MinMaxObserver
            if scheme == 'sym':
                qscheme = torch.per_tensor_symmetric
            else:
                assert scheme == 'asym'
                qscheme = torch.per_tensor_affine
    else:
        assert algorithm == 'kl'
        observer = torch.quantization.HistogramObserver
        assert granularity == 'per_tensor'
        if scheme == 'sym':
            qscheme = torch.per_tensor_symmetric
        else:
            assert scheme == 'asym'
            qscheme = torch.per_tensor_affine

    return observer.with_args(qscheme=qscheme,
                              dtype=torch_dtype,
                              reduce_range=(REDUCE_RANGE and scheme == 'asym'),
                              quant_min=quant_min,
                              quant_max=quant_max)


def _fake_quantize(algorithm, scheme, granularity, dtype, compute_dtype='uint8'):
    """Construct a fake quantize module, In forward, fake quantize module will update
       the statistics of the observed Tensor and fake quantize the input.
       They should also provide a `calculate_qparams` function
       that computes the quantization parameters given the collected statistics.

    Args:
        algorithm (string): What algorithm for computing the quantization parameters based on.
        scheme (string): Quantization scheme to be used.
        granularity (string): What granularity to computing the quantization parameters,
                              per channel or per tensor.
        dtype (sting): Quantized data type

    Return:
        fake quantization (object)
    """
    version = get_torch_version()
    if scheme == 'asym_float' \
                 and version.release >= Version("1.7.0").release: # pragma: no cover
        return torch.quantization.default_float_qparams_observer
    if algorithm == 'placeholder' or dtype == 'fp32':  # pragma: no cover
        return _observer(algorithm, scheme, granularity, dtype, compute_dtype=compute_dtype)
    fake_quant = torch.quantization.FakeQuantize \
                 if version.release < Version("1.10.0").release else \
                     torch.quantization.FusedMovingAvgObsFakeQuantize
    if algorithm == 'minmax':
        if granularity == 'per_channel':
            observer = torch.quantization.MovingAveragePerChannelMinMaxObserver
            if scheme == 'sym':
                qscheme = torch.per_channel_symmetric
            else:
                assert scheme == 'asym'
                qscheme = torch.per_channel_affine
        else:
            assert granularity == 'per_tensor'
            observer = torch.quantization.MovingAverageMinMaxObserver
            if scheme == 'sym':
                qscheme = torch.per_tensor_symmetric
            else:
                assert scheme == 'asym'
                qscheme = torch.per_tensor_affine
    else:  # pragma: no cover
        # Histogram observer is too slow for quantization aware training
        assert algorithm == 'kl'
        observer = torch.quantization.HistogramObserver
        assert granularity == 'per_tensor'
        if scheme == 'sym':
            qscheme = torch.per_tensor_symmetric
        else:
            assert scheme == 'asym'
            qscheme = torch.per_tensor_affine

    if dtype == 'int8':
        qmin = -128
        qmax = 127
        dtype = torch.qint8
    else:
        assert dtype == 'uint8'
        qmin = 0
        qmax = 255
        dtype = torch.quint8

    return fake_quant.with_args(observer=observer,
                                quant_min=qmin,
                                quant_max=qmax,
                                dtype=dtype,
                                qscheme=qscheme,
                                reduce_range=(REDUCE_RANGE and scheme == 'asym'))


def _propagate_qconfig(model,
                       op_qcfgs,
                       is_qat_convert=False,
                       approach='post_training_static_quant'):
    """Propagate qconfig through the module hierarchy and assign `qconfig`
       attribute on each leaf module

    Args:
        model (object): input model
        op_qcfgs (dict): dictionary that maps from name or type of submodule to
                         quantization configuration, qconfig applies to all submodules of a
                         given module unless qconfig for the submodules are specified (when
                         the submodule already has qconfig attribute)
        is_qat_convert (bool): flag that specified this function is used to QAT prepare
                               for pytorch 1.7 or above.
        approach (str): quantization approach
    Return:
        None, module is modified inplace with qconfig attached
    """
    fallback_ops = []
    _propagate_qconfig_recursively(model, '', op_qcfgs)

    if approach != 'post_training_dynamic_quant':
        for k, v in op_qcfgs.items():
            if v is None and not is_qat_convert:
                fallback_ops.append(k)

        if fallback_ops and not is_qat_convert:
            _fallback_quantizable_ops_recursively(model, '', fallback_ops, op_qcfgs)


def _propagate_qconfig_recursively(model, prefix, op_qcfgs, qconfig_parent=None):
    """This is a helper function for `propagate_qconfig`

    Args:
        model (object): input model
        prefix (string): prefix of op name
        op_qcfgs (dict): dictionary that maps from name or type of submodule to
                        quantization configuration
        qconfig_parent (object, optional): qconfig of parent module

    Returns:
        None
    """
    for name, child in model.named_children():
        op_name = prefix + name
        child.qconfig = qconfig_parent
        qconfig_son = None
        if op_name in op_qcfgs:
            child.qconfig = op_qcfgs[op_name]
            # for submodules of fused module, like nn.ConvBnRelu2d.
            qconfig_son = child.qconfig
        elif type(child) == torch.quantization.DeQuantStub:
            version = get_torch_version()
            if version.release >= Version("1.8.0").release:
                child.qconfig = torch.quantization.QConfig(
                    activation=torch.quantization.MinMaxObserver.with_args(
                        reduce_range=REDUCE_RANGE),
                    weight=torch.quantization.default_per_channel_weight_observer)
        _propagate_qconfig_recursively(child, op_name + '.', op_qcfgs, qconfig_son)


def _find_quantized_op_num(module, op_qcfgs, prefix='', op_count=0):
    """This is a helper function for `_fallback_quantizable_ops_recursively`

    Args:
        model (object): input model
        op_cfgs (dict): dictionary of quantization configure for each op
        prefix (str): prefix of op name
        op_count (int, optional): count the quantizable op quantity in this module

    Returns:
        the quantizable op quantity in this module
    """
    for name_tmp, child_tmp in module.named_children():
        op_name = prefix + '.' + name_tmp if prefix != '' else name_tmp
        if op_name in op_qcfgs.keys() and \
          type(child_tmp) != torch.quantization.QuantStub:
            op_count += 1
        else:
            op_count = _find_quantized_op_num(child_tmp, op_qcfgs, op_name, op_count)
    return op_count


def _fallback_quantizable_ops_recursively(model, prefix, fallback_ops, op_qcfgs):
    """Handle all fallback ops(fp32 ops)

    Args:
        model (object): input model
        prefix (string): the prefix of op name
        fallback_ops (list): list of fallback ops(fp32 ops)
        op_cfgs (dict): dictionary of quantization configure for each op

    Returns:
        None
    """
    class DequantQuantWrapper(torch.nn.Module):
        """A wrapper class that wraps the input module, adds DeQuantStub and
           surround the call to module with call to dequant.
           this is used by fallback layer when the data type of quantized op
           is  input:int8/output:int8.

           This is used by the fallback utility functions to add the dequant and
           quant modules, before `convert` function `QuantStub` will just be observer,
           it observes the input tensor, after `convert`, `QuantStub`
           will be swapped to `nnq.Quantize` which does actual quantization. Similarly
           for `DeQuantStub`.
        """
        def __init__(self, module, observer=None):
            super(DequantQuantWrapper, self).__init__()
            if not module.qconfig and observer:
                weights_observer = observer('minmax', 'asym', 'per_channel', 'int8')
                activation_observer = observer('minmax', 'sym', 'per_tensor', 'uint8')
                module.qconfig = torch.quantization.QConfig(activation=activation_observer,
                                                            weight=weights_observer)
            self.add_module('quant', torch.quantization.QuantStub(module.qconfig))
            self.add_module('dequant', torch.quantization.DeQuantStub())
            self.add_module('module', module)
            version = get_torch_version()
            if version.release >= Version("1.8.0").release:
                self.dequant.qconfig = module.qconfig
            module.qconfig = None
            self.train(module.training)

        def forward(self, X):
            X = self.dequant(X)
            X = self.module(X)
            return self.quant(X)

        def add(self, x, y):
            # type: (Tensor, Tensor) -> Tensor
            x = self.dequant(x)
            y = self.dequant(y)
            r = self.module.add(x, y)
            return self.quant(r)

        def add_scalar(self, x, y):
            # type: (Tensor, float) -> Tensor
            x = self.dequant(x)
            r = self.module.add_scalar(x, y)
            return self.quant(r)

        def mul(self, x, y):
            # type: (Tensor, Tensor) -> Tensor
            x = self.dequant(x)
            y = self.dequant(y)
            r = self.module.mul(x, y)
            return self.quant(r)

        def mul_scalar(self, x, y):
            # type: (Tensor, float) -> Tensor
            x = self.dequant(x)
            r = self.module.mul_scalar(x, y)
            return self.quant(r)

        def cat(self, x, dim=0):
            # type: (List[Tensor], int) -> Tensor
            X = [self.dequant(x_) for x_ in x]
            r = self.module.cat(X, dim)
            return self.quant(r)

        def add_relu(self, x, y):
            # type: (Tensor, Tensor) -> Tensor
            x = self.dequant(x)
            y = self.dequant(y)
            r = self.module.add_relu(x, y)
            return self.quant(r)

    for name, child in model.named_children():
        op_name = prefix + '.' + name if prefix != '' else name
        if op_name in fallback_ops:
            child.qconfig = None
            quantize_op_num = _find_quantized_op_num(model, op_qcfgs, prefix=prefix)
            if quantize_op_num == 1:
                found = False
                for name_tmp, child_tmp in model.named_children():
                    if isinstance(child_tmp, torch.quantization.QuantStub) or isinstance(
                            child_tmp, torch.quantization.DeQuantStub):
                        model._modules[name_tmp] = torch.nn.Identity()
                        found = True
                if not found:
                    model._modules[name] = DequantQuantWrapper(child, observer=_observer)
            else:
                model._modules[name] = DequantQuantWrapper(child, observer=_observer)
        else:
            _fallback_quantizable_ops_recursively(child, op_name, fallback_ops, op_qcfgs)


@adaptor_registry
class TemplateAdaptor(Adaptor):
    """Tample adaptor of PyTorch framework.

    Args:
        framework_specific_info (dict): dictionary of tuning configure from yaml file.
    """
    def __init__(self, framework_specific_info):
        super(TemplateAdaptor, self).__init__(framework_specific_info)
        import torch.quantization as tq
        self.version = get_torch_version()
        # set torch random seed
        random_seed = framework_specific_info['random_seed']
        torch.manual_seed(random_seed)

        self.bf16_ops = []
        self.use_bf16 = framework_specific_info.get('use_bf16', True)
        self.device = framework_specific_info['device']
        self.q_dataloader = framework_specific_info['q_dataloader']
        self.q_func = framework_specific_info.get('q_func', None)
        self.benchmark = (GLOBAL_STATE.STATE == MODE.BENCHMARK)
        self.workspace_path = framework_specific_info['workspace_path']
        self.is_baseline = False if GLOBAL_STATE.STATE == MODE.BENCHMARK else True
        self.query_handler = None
        self.approach = ''
        self.pre_optimized_model = None
        self.sub_module_list = None
        self.default_qconfig = framework_specific_info.get('default_qconfig', None)
        self.performance_only = framework_specific_info.get("performance_only", False)
        self.example_inputs = framework_specific_info.get("example_inputs", None)
        if isinstance(self.example_inputs, (list, tuple)):
            self.example_inputs = tuple(self.example_inputs)
        elif isinstance(self.example_inputs, (dict, UserDict)):
            self.example_inputs = dict(self.example_inputs)
        if 'recipes' in framework_specific_info:
            self.recipes = framework_specific_info['recipes']
        else:
            self.recipes = None

        if 'approach' in framework_specific_info:  # pragma: no cover
            self.approach = framework_specific_info['approach']
            if framework_specific_info['approach'] in ["post_training_static_quant",
                "post_training_auto_quant"]:
                if self.version.release < Version("1.7.0").release: # pragma: no cover
                    self.q_mapping = tq.default_mappings.DEFAULT_MODULE_MAPPING
                elif self.version.release < Version("1.8.0").release: # pragma: no cover
                    self.q_mapping = \
                        tq.quantization_mappings.get_static_quant_module_mappings()
                else:
                    self.q_mapping = \
                        tq.quantization_mappings.get_default_static_quant_module_mappings()
            elif framework_specific_info['approach'] == "quant_aware_training":
                if self.version.release < Version("1.7.0").release: # pragma: no cover
                    self.q_mapping = tq.default_mappings.DEFAULT_QAT_MODULE_MAPPING
                elif self.version.release < Version("1.8.0").release: # pragma: no cover
                    self.q_mapping = \
                        tq.quantization_mappings.get_qat_module_mappings()
                else:
                    self.q_mapping = \
                        tq.quantization_mappings.get_default_qat_module_mappings()
            elif framework_specific_info['approach'] == "post_training_dynamic_quant":
                if self.version.release < Version("1.7.0").release:
                    self.q_mapping = \
                        tq.default_mappings.DEFAULT_DYNAMIC_MODULE_MAPPING
                elif self.version.release < Version("1.8.0").release:
                    self.q_mapping = \
                        tq.quantization_mappings.get_dynamic_quant_module_mappings()
                else:
                    self.q_mapping = \
                        tq.quantization_mappings.get_default_dynamic_quant_module_mappings()
            else:
                if not self.benchmark:
                    assert False, "Unsupport approach: {}".format(self.approach)

        # TODO: will be removed once 'op_type_dict' and 'op_name_dicts' 
        # for quant_aware_training can be handled in strategy
        if self.approach == 'quant_aware_training':
            self.qat_optype_wise = framework_specific_info.get('qat_optype_wise', None)
            self.qat_op_wise = framework_specific_info.get('qat_op_wise', None)
        
        self.fp32_results = []
        self.fp32_preds_as_label = False

    def calib_func(self, model, dataloader, tmp_iterations, conf=None):
        try:
            for idx, (input, label) in enumerate(dataloader):
                output = pytorch_forward_wrapper(model,
                                                 input,
                                                 device=self.device,
                                                 conf=conf,
                                                 running_mode='calibration')
                if idx >= tmp_iterations - 1:
                    break
        except Exception as e:
            for idx, input in enumerate(dataloader):
                output = pytorch_forward_wrapper(model,
                                                 input,
                                                 device=self.device,
                                                 conf=conf,
                                                 running_mode='calibration')
                if idx >= tmp_iterations - 1:
                    break

    def model_calibration(self,
                          q_model,
                          dataloader,
                          iterations=1,
                          conf=None,
                          calib_sampling_size=1):
        assert iterations > 0
        with torch.no_grad():
            if isinstance(dataloader, BaseDataLoader):
                batch_size = dataloader.batch_size
                try:
                    for i in range(batch_size):
                        if calib_sampling_size % (batch_size - i) == 0:
                            calib_batch_size = batch_size - i
                            if i != 0:
                                logger.warning("Reset `calibration.dataloader.batch_size` field "
                                               "to {}".format(calib_batch_size) +
                                               " to make sure the sampling_size is "
                                               "divisible exactly by batch size")
                            break
                    tmp_iterations = int(math.ceil(calib_sampling_size / calib_batch_size))
                    dataloader.batch(calib_batch_size)
                    self.calib_func(q_model, dataloader, tmp_iterations, conf)
                except Exception:  # pragma: no cover
                    logger.warning("Fail to forward with batch size={}, set to {} now.".format(
                        batch_size, 1))
                    dataloader.batch(1)
                    self.calib_func(q_model, dataloader, calib_sampling_size, conf)
            else:  # pragma: no cover
                if hasattr(dataloader, 'batch_size') and \
                  calib_sampling_size % dataloader.batch_size != 0:
                    logger.warning(
                        "Please note that calibration sampling size {} " \
                        "isn't divisible exactly by batch size {}. " \
                        "So the real sampling size is {}.".
                        format(calib_sampling_size, dataloader.batch_size,
                               dataloader.batch_size * iterations))

                self.calib_func(q_model, dataloader, iterations, conf)

    def eval_func(self, model, dataloader, postprocess, metrics, measurer, iteration, conf=None):
        results = []
        try:
            for idx, (input, label) in enumerate(dataloader):
                if measurer is not None:
                    measurer.start()

                output = pytorch_forward_wrapper(model, input, device=self.device, conf=conf)
                if self.device != "cpu":  # pragma: no cover
                    output = output.to("cpu")
                    label = label.to("cpu")
                if measurer is not None:
                    measurer.end()
                if postprocess is not None:
                    output, label = postprocess((output, label))
                if metrics:
                    for metric in metrics:
                        if not hasattr(metric, "compare_label") or \
                            (hasattr(metric, "compare_label") and metric.compare_label):
                            metric.update(output, label)

                    # If distributed dataloader, gather all outputs to update metric
                    if getattr(dataloader, 'distributed', False) or \
                      isinstance(dataloader.sampler, \
                      torch.utils.data.distributed.DistributedSampler):
                        hvd.init()
                        for metric in metrics:
                            metric.hvd = hvd

                if self.fp32_preds_as_label:
                    self.fp32_results.append(output) if self.is_baseline else \
                        results.append(output)
                if idx + 1 == iteration:
                    break
        except Exception as e: # pragma: no cover
            logger.warning("The dataloader didn't include label, will try input without label!")
            for idx, input in enumerate(dataloader):
                if (isinstance(input, dict) or isinstance(input, UserDict)):
                    if not self.benchmark:
                        assert "label" in input, \
                            "The dataloader must include label to measure the metric!"
                        label = input["label"].to("cpu")
                elif not self.benchmark:
                    assert False, "The dataloader must include label to measure the metric!"

                if measurer is not None:
                    measurer.start()

                output = pytorch_forward_wrapper(model, input, device=self.device, conf=conf)

                if measurer is not None:
                    measurer.end()

                if self.device != "cpu" and not self.benchmark:  # pragma: no cover
                    if isinstance(output, dict) or isinstance(input, UserDict):
                        for key in output:
                            output[key] = output[key].to("cpu")
                    elif isinstance(output, list) or isinstance(output, tuple):
                        for tensor in output:
                            tensor = tensor.to("cpu")
                    else:
                        output = output.to("cpu")

                if postprocess is not None and not self.benchmark:
                    output, label = postprocess((output, label))

                if metrics and not self.benchmark:
                    for metric in metrics:
                        if not hasattr(metric, "compare_label") or \
                            (hasattr(metric, "compare_label") and metric.compare_label):
                            metric.update(output, label)

                    # If distributed dataloader, gather all outputs to update metric
                    if getattr(dataloader, 'distributed', False) or \
                      isinstance(dataloader.sampler, \
                      torch.utils.data.distributed.DistributedSampler):
                        hvd.init()
                        for metric in metrics:
                            metric.hvd = hvd

                if self.fp32_preds_as_label:
                    self.fp32_results.append(output) if self.is_baseline else \
                        results.append(output)
                if idx + 1 == iteration:
                    break
        return results

    def model_eval(self,
                   model,
                   dataloader,
                   postprocess=None,
                   metrics=None,
                   measurer=None,
                   iteration=-1,
                   conf=None):
        with torch.no_grad():
            if metrics:
                for metric in metrics:
                    metric.reset()
            if isinstance(dataloader, BaseDataLoader) and not self.benchmark:
                try:
                    results = self.eval_func(model, dataloader, postprocess, metrics, measurer,
                                             iteration, conf)
                except Exception:  # pragma: no cover
                    logger.warning("Fail to forward with batch size={}, set to {} now.".format(
                        dataloader.batch_size, 1))
                    dataloader.batch(1)
                    results = self.eval_func(model, dataloader, postprocess, metrics, measurer,
                                             iteration, conf)
            else:  # pragma: no cover
                results = self.eval_func(model, dataloader, postprocess, metrics, measurer,
                                         iteration, conf)

        if self.fp32_preds_as_label:
            if self.is_baseline:
                results = torch_utils.util.collate_torch_preds(self.fp32_results)
                reference = results
            else:
                reference = torch_utils.util.collate_torch_preds(self.fp32_results)
                results = torch_utils.util.collate_torch_preds(results)
            for metric in metrics:
                if hasattr(metric, "compare_label") and not metric.compare_label:
                    metric.update(results, reference)

        acc = 0 if metrics is None else [metric.result() for metric in metrics]
        return acc if not isinstance(acc, list) or len(acc) > 1 else acc[0]

    def _get_quantizable_ops_recursively(self, model, prefix, quantizable_ops):
        """This is a helper function for `query_fw_capability`,
           and it will get all quantizable ops from model.

        Args:
            model (object): input model
            prefix (string): prefix of op name
            quantizable_ops (list): list of quantizable ops from model include op name and type.

        Returns:
            None
        """

        raise NotImplementedError

    def _get_quantizable_ops(self, model):
        """This is a helper function to get all quantizable ops from model.

        Args:
            model (object): input model which is PyTorch model

        Returns:
            q_capability (dictionary): tuning capability for each op from model.
        """
        tmp_model = model
        tmp_model.eval()
        quantizable_ops = []
        self.block_wise =[]
        self._get_quantizable_ops_recursively(tmp_model, '', quantizable_ops)
        q_capability = {}
        q_capability['block_wise'] = None
        q_capability['optypewise'] = OrderedDict()
        q_capability['opwise'] = OrderedDict()
        # add block ops
        if self.block_wise:
            logger.debug(f"*** Found {len(self.block_wise)} blocks: {self.block_wise}")
        q_capability['block_wise'] = self.block_wise[::-1] if self.block_wise else None
        
        quant_datatypes = self.query_handler.get_quant_datatypes()
        if self.approach == "quant_aware_training":
            capability_pair = [(self.query_handler.get_quantization_capability()['quant_aware'], 'static')]
            fp32_config = {'activation': {'dtype': 'fp32'}, 'weight': {'dtype': 'fp32'}}
            # Ignore LayerNorm, InstanceNorm3d and Embedding quantizable ops,
            # due to huge accuracy regression in PyTorch.
            if isinstance(self, PyTorch_IPEXAdaptor):
                additional_skipped_module_classes = {}
            else:
                additional_skipped_module_classes = {'LayerNorm', 'InstanceNorm3d', 'Dropout'}
            no_fp32_ops = {'QuantStub'}
            for pair in capability_pair:
                capability, mode = pair
                for q_op in quantizable_ops:
                    if q_op not in q_capability['opwise']:
                        q_capability['opwise'][q_op] = []
                    if q_op[1] not in q_capability['optypewise']:
                        q_capability['optypewise'][q_op[1]] = []

                    op_cfg = copy.deepcopy(capability[q_op[1]]) if q_op[1] in capability \
                        else copy.deepcopy(capability['default'])

                    op_cfg['activation']['quant_mode'] = mode if q_op[1] not in \
                        ['LSTM', 'GRU', 'LSTMCell', 'GRUCell', 'RNNCell'] else 'dynamic'

                    # skip the op that only include fp32
                    if q_op[1] not in additional_skipped_module_classes:
                        if op_cfg not in q_capability['opwise'][q_op]:
                            q_capability['opwise'][q_op].append(op_cfg)
                        if op_cfg not in q_capability['optypewise'][q_op[1]]:
                            q_capability['optypewise'][q_op[1]].append(op_cfg)

                    if q_op[1] not in no_fp32_ops:
                        if fp32_config not in q_capability['opwise'][q_op]:
                            q_capability['opwise'][q_op].append(fp32_config)
                        if fp32_config not in q_capability['optypewise'][q_op[1]]:
                            q_capability['optypewise'][q_op[1]].append(fp32_config)
        else:
            for datatype in quant_datatypes:
                if self.approach == "post_training_dynamic_quant":
                    capability_pair = [
                        (self.query_handler.get_quantization_capability(datatype).get('dynamic', {}), 'dynamic')]
                elif self.approach == "post_training_static_quant":
                    capability_pair = [
                        (self.query_handler.get_quantization_capability(datatype).get('static', {}), 'static')]
                else:
                    capability_pair = [
                        (self.query_handler.get_quantization_capability(datatype).get('static', {}), 'static'),
                        (self.query_handler.get_quantization_capability(datatype).get('dynamic', {}), 'dynamic')]

                fp32_config = {'activation': {'dtype': 'fp32'}, 'weight': {'dtype': 'fp32'}}
                # Ignore LayerNorm, InstanceNorm3d and Embedding quantizable ops,
                # due to huge accuracy regression in PyTorch.
                if isinstance(self, PyTorch_IPEXAdaptor):
                    additional_skipped_module_classes = {}
                else:
                    additional_skipped_module_classes = {'LayerNorm', 'InstanceNorm3d', 'Dropout'}
                no_fp32_ops = {'QuantStub'}
                for pair in capability_pair:
                    capability, mode = pair
                    for q_op in quantizable_ops:
                        op_cfg = None
                        if q_op not in q_capability['opwise']:
                            q_capability['opwise'][q_op] = []
                        if q_op[1] not in q_capability['optypewise']:
                            q_capability['optypewise'][q_op[1]] = []

                        if mode == 'static' and q_op[1] in ['LSTM', 'GRU', 'LSTMCell', 'GRUCell', 'RNNCell']:
                            continue

                        op_cfg = copy.deepcopy(capability[q_op[1]]) if q_op[1] in capability \
                            else copy.deepcopy(capability.get('default', fp32_config))

                        op_cfg['activation']['quant_mode'] = mode if q_op[1] not in \
                            ['LSTM', 'GRU', 'LSTMCell', 'GRUCell', 'RNNCell'] else 'dynamic'

                        # skip the op that only include fp32
                        if q_op[1] not in additional_skipped_module_classes:
                            if op_cfg not in q_capability['opwise'][q_op]:
                                q_capability['opwise'][q_op].append(op_cfg)
                            if op_cfg not in q_capability['optypewise'][q_op[1]]:
                                q_capability['optypewise'][q_op[1]].append(op_cfg)

                        if q_op[1] not in no_fp32_ops:
                            if fp32_config not in q_capability['opwise'][q_op]:
                                q_capability['opwise'][q_op].append(fp32_config)
                            if fp32_config not in q_capability['optypewise'][q_op[1]]:
                                q_capability['optypewise'][q_op[1]].append(fp32_config)

        # get bf16 capability
        if self.use_bf16 and (CpuInfo().bf16 or os.getenv('FORCE_BF16') == '1') and \
            (self.version.release >= Version("1.11.0").release):
            self.bf16_ops = self.query_handler.get_op_types_by_precision("bf16")
            bf16_ops = []
            self._get_bf16_ops_recursively(tmp_model, '', bf16_ops)
            mixed_capability = self._combine_capability(bf16_ops, q_capability)
            return mixed_capability
        return q_capability

    def _get_bf16_ops_recursively(self, model, prefix, bf16_ops):
        """This is a helper function for `query_fw_capability`,
           and it will get all quantizable ops from model.

        Args:
            model (object): input model
            prefix (string): prefix of op name
            bf16_ops (list): list of quantizable ops from model include op name and type.

        Returns:
            None
        """

        for name, child in model.named_children():
            op_name = prefix + '.' + name if prefix != '' else name
            if str(child.__class__.__name__) in self.bf16_ops \
               and type(child) != torch.nn.Sequential \
               and type(child) != torch.quantization.stubs.DeQuantStub:
                bf16_ops.append((op_name, unify_op_type_mapping[str(child.__class__.__name__)]
                                 if str(child.__class__.__name__) in unify_op_type_mapping else
                                 str(child.__class__.__name__)))
            elif self.is_fused_module(child):
                continue
            else:
                self._get_bf16_ops_recursively(child, op_name, bf16_ops)

    def _combine_capability(self, bf16_ops, q_capability):
        bf16_config = {'activation': {'dtype': 'bf16'}, 'weight': {'dtype': 'bf16'}}
        fp32_config = {'activation': {'dtype': 'fp32'}, 'weight': {'dtype': 'fp32'}}
        for bf16_op in bf16_ops:
            if bf16_op in q_capability['opwise'] and \
                bf16_config not in q_capability['opwise'][bf16_op]:
                q_capability['opwise'][bf16_op].append(bf16_config)
            else:
                q_capability['opwise'][bf16_op] = [bf16_config, fp32_config]
                if bf16_op[1] not in q_capability['optypewise']:
                    q_capability['optypewise'][bf16_op[1]] = [bf16_config, fp32_config]
        return q_capability

    def is_fused_module(self, module):
        """This is a helper function for `_propagate_qconfig_helper` to detecte
           if this module is fused.

        Args:
            module (object): input module

        Returns:
            (bool): is fused or not
        """
        op_type = str(type(module))
        if 'fused' in op_type:
            return True
        else:
            return False

    def calculate_hessian_trace(self,
                                fp32_model,
                                dataloader,
                                q_model,
                                criterion,
                                enable_act=False
                                ):
        """Calculate hessian trace.

        Args:
            fp32_model: The original fp32 model.
            criterion: The loss function for calculate the hessian trace. # loss = criterion(output, target)
            dataloader: The dataloader for calculate the gradient.
            q_model: The INT8 AMAP model.
            enable_act: Enabling quantization error or not.

        Return:
            hessian_trace(Dict[Tuple, float]), key: (op_name, op_type); value: hessian trace.
        """
        from .torch_utils.hawq_metric import hawq_top
        op_to_traces = hawq_top(fp32_model=fp32_model,
                                dataloader=dataloader,
                                q_model=q_model,
                                criterion=criterion,
                                enable_act=enable_act)
        return op_to_traces

    def smooth_quant(self, model, dataloader, calib_iter, tune_cfg=None, alpha=0.5, folding=False,
                     percentile=None, op_types=None, scales_per_op=None, force_re_smooth=False):
        """ convert the model by smooth quant.

        Args:
            model: origin FP32 model
            dataloader: calib dataloader
            calib_iter: calib iters
            tune_cfg: quantization config
            alpha: smooth alpha in SmoothQuant, 1.0 will fallback to SPIQ
            folding: whether insert mul(False) or just allow foldable layers(True) for SmoothQuant
            percentile:Percentile of calibration to remove outliers, not supported now
            op_types: The op types whose input tensor will be dumped
            scales_per_op: True, each op will have an individual scale, mainly for accuracy
                           False, ops with the same input will share a scale, mainly for performance

        Returns:
            model: A modified fp32 model, inplace=True.
        """
        # Note: we should make sure smoothquant is only executed once with inplacing fp32 model.
        if hasattr(model._model, '_smoothquant_optimized') and model._model._smoothquant_optimized:
            logger.info("The model is already optimized by SmoothQuant algorithm, skip it.")
            return model
        if self.__class__.__name__ == 'PyTorch_IPEXAdaptor' and self.version.release < \
          Version("2.1").release:
            if folding is None:
                folding = True
                logger.info(
                    "IPEX version >= 2.1 is required for SmoothQuant folding=False, reset folding=True.")
            else:
                assert folding, "IPEX version >= 2.1 is required for SmoothQuant folding=False."

        if not hasattr(self, 'sq') or force_re_smooth:
            from .torch_utils.smooth_quant import TorchSmoothQuant
            self.sq = TorchSmoothQuant(model._model, dataloader=dataloader,
                                       example_inputs=self.example_inputs, q_func=self.q_func)
        kwargs = {}  ##different backends may have different default values
        if op_types != None:
            kwargs["op_types"] = op_types
        if percentile != None:
            kwargs['percentile'] = percentile
        if scales_per_op != None:
            kwargs['scales_per_op'] = scales_per_op
        model._model = self.sq.transform(
            alpha=alpha,
            folding=folding,
            calib_iter=calib_iter,
            **kwargs
        )
        model._model._smoothquant_optimized = True
        return model

    def qdq_quantize(self, model, tune_cfg):
        """insert quant, dequant pairs before linear to simulate quantization.

        Args:
            model (torch.nn.Module): smoothquant optimized model.
            tune_cfg (dict): quantization config.

        Returns:
            model: qdq quantized model.
        """
        q_model = model._model
        from .torch_utils.smooth_quant import set_module
        from .torch_utils.model_wrapper import QDQLinear, SQLinearWrapper
        smoothquant_scale_info = {}
        fallback_op_name_list = []
        stats_result = {}
        for (op_name, op_type), qconfig in tune_cfg['op'].items():
            if op_type == 'Linear' and qconfig['weight']['dtype'] != 'int8':
                # rstrip is for auto strategy, the model passed to the second strategy is already optimized.
                op_name = op_name.rstrip('.sq_linear') 
                fallback_op_name_list.append(op_name)

        smoothquant_op_info = {'sq_linear': {}, 'qdq_linear': []}
        stats_result['SQLinearWrapper'] = {'INT8(QDQ)': 0, 'BF16': 0, 'FP32': 0}
        for name, module in q_model.named_modules():
            if isinstance(module, SQLinearWrapper):
                smoothquant_op_info['sq_linear'][name] = module.input_scale
                if name not in fallback_op_name_list:
                    smoothquant_scale_info[name] = {
                        'input_scale_for_mul': module.input_scale,
                        'quant_scale': module.scale,
                        'quant_zero_point': module.zero_point,
                        'quant_dtype': module.dtype,
                        }
                    smoothquant_op_info['qdq_linear'].append(name+'.sq_linear')
                    new_module = QDQLinear(module.sq_linear, module.scale, module.zero_point, module.dtype)
                    set_module(q_model, name+'.sq_linear', new_module)
                    stats_result['SQLinearWrapper']['INT8(QDQ)'] += 1
                else:
                    stats_result['SQLinearWrapper']['FP32'] += 1

        tune_cfg['recipe_cfgs']['smoothquant_op_info'] = smoothquant_op_info
        model._model = q_model
        model.q_config = copy.deepcopy(tune_cfg)
        field_names=["Op Type", "Total", "INT8", "BF16", "FP32"]
        output_data = [[
                op_type, sum(stats_result[op_type].values()), stats_result[op_type]['INT8(QDQ)'], 
                stats_result[op_type]['BF16'], stats_result[op_type]['FP32']]
                    for op_type in stats_result.keys()]
        Statistics(output_data,
                   header='Mixed Precision Statistics',
                   field_names=field_names).print_stat()

        return model

    def _wrapper_sq_linear(self, tmp_model, recover=False):
        """Help function for _get_quantizable_ops_recursively to align smoothquant processed model"""
        class SQLinearWrapper(torch.nn.Module):
            def __init__(self, module):
                super().__init__()
                self.add_module('sq_linear', module)

            def forward(self, X):
                return self.sq_linear(X)
            
            @property 
            def weight(self):
                return self.sq_linear.weight

        from .torch_utils.smooth_quant import get_module, set_module
        if recover:
            for name in self.sq_module_name_list:
                new_module = get_module(tmp_model, name+'.sq_linear')
                set_module(tmp_model, name, new_module)
            return tmp_model
        else:
            self.sq_module_name_list = []
            for name, module in tmp_model.named_modules():
                if 'Linear' == str(module.__class__.__name__):
                    self.sq_module_name_list.append(name)
            for name in self.sq_module_name_list:
                module = get_module(tmp_model, name)
                new_module = SQLinearWrapper(module)
                set_module(tmp_model, name, new_module)
            return tmp_model


unify_op_type_mapping = {
    "ConvReLU2d": "Conv2d",
    "ConvReLU3d": "Conv3d",
    "LinearReLU": "Linear",
    "ConvBn2d": "Conv2d",
    "ConvBnReLU2d": "Conv2d"
}


@adaptor_registry
class PyTorchAdaptor(TemplateAdaptor):
    """Adaptor of PyTorch framework, all PyTorch API is in this class.

    Args:
        framework_specific_info (dict): dictionary of tuning configure from yaml file.
    """
    def __init__(self, framework_specific_info):
        super(PyTorchAdaptor, self).__init__(framework_specific_info)
        """
        # Map for swapping float module to quantized ones,
        # and this dictionary will change with different PoTorch versions
        DEFAULT_MODULE_MAPPING = {
            nn.Linear: nnq.Linear,
            nn.ReLU: nnq.ReLU,
            nn.ReLU6: nnq.ReLU6,
            nn.Conv2d: nnq.Conv2d,
            nn.Conv3d: nnq.Conv3d,
            QuantStub: nnq.Quantize,
            DeQuantStub: nnq.DeQuantize,
            # Wrapper Modules:
            nnq.FloatFunctional: nnq.QFunctional,
            # Intrinsic modules:
            nni.ConvReLU2d: nniq.ConvReLU2d,
            nni.ConvReLU3d: nniq.ConvReLU3d,
            nni.LinearReLU: nniq.LinearReLU,
            nniqat.ConvReLU2d: nniq.ConvReLU2d,
            nniqat.LinearReLU: nniq.LinearReLU,
            nniqat.ConvBn2d: nnq.Conv2d,
            nniqat.ConvBnReLU2d: nniq.ConvReLU2d,
            # QAT modules:
            nnqat.Linear: nnq.Linear,
            nnqat.Conv2d: nnq.Conv2d,
        }
        """

        self.tune_cfg = None
        if self.device == "cpu":
            query_config_file = "pytorch_cpu.yaml"
        elif self.device == "gpu":
            query_config_file = "pytorch_gpu.yaml"
        else:  # pragma: no cover
            assert False, "Unsupport this device {}".format(self.device)
        self.query_handler = PyTorchQuery(
            local_config_file=os.path.join(os.path.dirname(__file__), query_config_file))

        self.white_list = get_torch_white_list(self.approach)

        # for tensorboard
        self.dump_times = 0
        self.fused_dict = {}

        self.optype_statistics = None

    @dump_elapsed_time("Pass quantize model")
    def quantize(self, tune_cfg, model, dataloader, q_func=None):
        """Execute the quantize process on the specified model.

        Args:
            tune_cfg (dict): quantization config.
            model (object): model need to do quantization.
            dataloader (object): calibration dataset.
            q_func (objext, optional): training function for quantization aware training mode.

        Returns:
            (object): quantized model
        """
        assert isinstance(model._model, torch.nn.Module), \
               "The model passed in is not the instance of torch.nn.Module"
        if self.performance_only:
            q_model = model
        else:
            try:
                q_model = copy.deepcopy(model)
            except Exception as e:  # pragma: no cover
                logger.warning("Fail to deep copy the model due to {}, inplace is used now.".format(
                    repr(e)))
                q_model = model

        # For smoothquant optimized model
        recipe_cfgs = tune_cfg.get('recipe_cfgs', None)
        if recipe_cfgs and recipe_cfgs.get('smooth_quant', False) \
          and not recipe_cfgs['smooth_quant_args']['folding'] \
          and self.approach != 'post_training_dynamic_quant':
            return self.qdq_quantize(q_model, tune_cfg)

        # For tensorboard display
        self.tune_cfg = tune_cfg
        self.tune_cfg["approach"] = self.approach
        self.tune_cfg["reduce_range"] = REDUCE_RANGE
        self.tune_cfg["framework"] = "pytorch"
        op_cfgs = _cfg_to_qconfig(tune_cfg, self.approach)
        self.tune_cfg['bf16_ops_list'] = op_cfgs['bf16_ops_list']
        del op_cfgs['bf16_ops_list']
        gc.collect()

        if self.version.release < Version("2.0.0").release:
            from torch.quantization.quantize import add_observer_
        else:
            from torch.quantization.quantize import _add_observer_ as add_observer_

        if self.approach == 'quant_aware_training':
            q_model._model.train()
        else:
            q_model._model.eval()
        if self.version.release < Version("1.7.0").release or \
                    self.approach != 'quant_aware_training':
            _propagate_qconfig(q_model._model, op_cfgs, approach=self.approach)
            # sanity check common API misusage
            if not any(hasattr(m, 'qconfig') and m.qconfig for m in q_model._model.modules()):
                logger.warn("None of the submodule got qconfig applied. Make sure you "
                            "passed correct configuration through `qconfig_dict` or "
                            "by assigning the `.qconfig` attribute directly on submodules.")

        if self.approach in ['post_training_static_quant', 'post_training_auto_quant']:
            add_observer_(q_model._model)
            if q_func is None:
                iterations = tune_cfg.get('calib_iteration', 1)
                self.model_calibration(q_model._model,
                                       dataloader,
                                       iterations,
                                       calib_sampling_size=tune_cfg.get('calib_sampling_size', 1))
            else:
                q_func(q_model._model)
        elif self.approach == 'quant_aware_training':
            if self.version.release >= Version("1.7.0").release:
                _propagate_qconfig(q_model._model, op_cfgs, is_qat_convert=True)
                torch.quantization.convert(q_model._model,
                                           mapping=self.q_mapping,
                                           inplace=True,
                                           remove_qconfig=False)
                _propagate_qconfig(q_model._model, op_cfgs)
                add_observer_(q_model._model, self.white_list,
                                                 set(self.q_mapping.values()))
            else:  # pragma: no cover
                add_observer_(q_model._model)
                torch.quantization.convert(q_model._model, self.q_mapping, inplace=True)
            # q_func can be created by neural_compressor internal or passed by user. It's critical to
            # distinguish how q_func is passed since neural_compressor built-in functions accept neural_compressor
            # model and user defined func should accept framework model.
            q_model._model = q_func(
                q_model if getattr(q_func, 'builtin', None) else q_model._model)
            assert q_model._model is not None, "Please return a trained model in train function!"
            q_model._model.eval()

        if self.approach == 'quant_aware_training':
            torch.quantization.convert(q_model._model, inplace=True)
        else:
            torch.quantization.convert(q_model._model, mapping=self.q_mapping, inplace=True)

        if len(self.tune_cfg['bf16_ops_list']) > 0 and \
            (self.version.release >= Version("1.11.0").release) and \
            (CpuInfo().bf16 or os.getenv('FORCE_BF16') == '1'): # pragma: no cover
            q_model._model = torch_utils.bf16_convert.Convert(q_model._model, self.tune_cfg)

        q_model.q_config = copy.deepcopy(self.tune_cfg)
        if self.approach != 'post_training_dynamic_quant':
            self._get_scale_zeropoint(q_model._model, q_model.q_config)
        q_model.is_quantized = True

        self._dump_model_op_stats(q_model._model, q_model.q_config)
        torch_utils.util.get_embedding_contiguous(q_model._model)
        return q_model

    def evaluate(self,
                 model,
                 dataloader,
                 postprocess=None,
                 metrics=None,
                 measurer=None,
                 iteration=-1,
                 tensorboard=False,
                 fp32_baseline=False):
        """Execute the evaluate process on the specified model.

        Args:
            model (object): model to run evaluation.
            dataloader (object): evaluation dataset.
            postprocess (object, optional): process function after evaluation.
            metrics (list, optional): list of metric function.
            measurer (object, optional): measurer function.
            iteration (int, optional): number of iterations to evaluate.
            tensorboard (bool, optional): dump output tensor to tensorboard summary files.
            fp32_baseline (boolen, optional): only for compare_label=False pipeline

        Returns:
            (object): accuracy
        """
        self.is_baseline = fp32_baseline
        if tensorboard:
            model = self._pre_eval_hook(model)

        model_ = model._model
        assert isinstance(
            model_, torch.nn.Module), "The model passed in is not the instance of torch.nn.Module"
        model_.eval()
        if self.device == "cpu":
            model_.to("cpu")
        elif self.device == "gpu":
            if self.is_baseline:
                model_.to("dpcpp")

        if metrics:
            self.fp32_preds_as_label = any([hasattr(metric, "compare_label") and \
                not metric.compare_label for metric in metrics])
        acc = self.model_eval(model_, dataloader, postprocess, metrics, measurer, iteration)

        if tensorboard:
            self._post_eval_hook(model, accuracy=acc)
        return acc if not isinstance(acc, list) or len(acc) > 1 else acc[0]

    def _pre_hook_for_qat(self, dataloader=None):
        # self.model._model is needed here.
        self.model._model.qconfig = torch.quantization.QConfig(
            activation=torch.quantization.FakeQuantize.with_args(dtype=torch.quint8,
                                                                 qscheme=torch.per_tensor_affine,
                                                                 reduce_range=REDUCE_RANGE),
            weight=torch.quantization.default_weight_fake_quant)
        self.non_quant_dict = self.get_non_quant_modules(self.model.kwargs)
        quantizable_ops = []
        self._get_quantizable_ops_recursively(self.model._model, '', quantizable_ops)
        bf16_ops = []
        if self.version.release >= Version("1.11.0").release and self.use_bf16 and \
            (CpuInfo().bf16 or os.getenv('FORCE_BF16') == '1'): # pragma: no cover
            self.bf16_ops = self.query_handler.get_op_types_by_precision("bf16")
            self._get_bf16_ops_recursively(self.model._model, '', bf16_ops)
        bf16_ops_list = [(op) for op in bf16_ops if op not in quantizable_ops]
        self.model.model.training = True
        torch.quantization.prepare_qat(self.model._model, inplace=True)

        # This is a flag for reloading
        self.model.q_config = {
            'is_oneshot': True,
            'framework': 'pytorch',
            'reduce_range': REDUCE_RANGE,
            'approach': 'quant_aware_training',
            'bf16_ops_list': bf16_ops_list,
        }

    def _post_hook_for_qat(self):
        torch.quantization.convert(self.model._model, inplace=True)
        if self.model.q_config is not None and len(self.model.q_config['bf16_ops_list']) > 0 and \
            self.version.release >= Version("1.11.0").release and self.use_bf16 and \
            (CpuInfo().bf16 or os.getenv('FORCE_BF16') == '1'): # pragma: no cover
            self.model._model = torch_utils.bf16_convert.Convert(self.model._model, self.model.q_config)

    def _pre_hook_for_hvd(self, dataloader=None):
        # TODO: lazy init here
        hvd.init()
        hvd.broadcast_parameters(self.model._model.state_dict(), root_rank=0)
        hvd.broadcast_optimizer_state(self.optimizer, root_rank=0)
        self.optimizer = hvd.DistributedOptimizer(
            self.optimizer, named_parameters=self.model._model.named_parameters())

    def train(self, model, dataloader, optimizer_tuple, criterion_tuple, hooks, **kwargs):
        """Execute the train process on the specified model.

        Args:
            model (object): model to run evaluation.
            dataloader (object): training dataset.
            optimizer (tuple): It is a tuple of (cls, parameters) for optimizer.
            criterion (tuple): It is a tuple of (cls, parameters) for criterion.
            kwargs (dict, optional): other parameters.

        Returns:
            None
        """
        model_ = model._model
        device = "cuda:0" if self.device != "GPU" and torch.cuda.is_available() else self.device
        # self.model is set to neural_compressor model here to hold the inplace change in FWK model.
        self.model = model
        optimizer = optimizer_tuple[0](model_.parameters(), **optimizer_tuple[1])
        self.optimizer = optimizer
        criterion = criterion_tuple[0](**criterion_tuple[1])
        start_epochs = kwargs['kwargs']['start_epoch']
        end_epochs = kwargs['kwargs']['end_epoch']
        iters = kwargs['kwargs']['iteration']
        if hooks is not None:
            on_train_begin = hooks['on_train_begin']
            on_train_end = hooks['on_train_end']
            on_epoch_begin = hooks['on_epoch_begin']
            on_epoch_end = hooks['on_epoch_end']
            on_step_begin = hooks['on_step_begin']
            on_step_end = hooks['on_step_end']
            on_after_compute_loss = hooks['on_after_compute_loss']
            on_before_optimizer_step = hooks['on_before_optimizer_step']
        if hooks is not None:
            on_train_begin()
        for nepoch in range(start_epochs, end_epochs):
            model_.to(device)
            model_.train()
            cnt = 0
            if hooks is not None:
                on_epoch_begin(nepoch)
            if getattr(dataloader, 'distributed', False) \
                    or isinstance(dataloader.sampler, \
                    torch.utils.data.distributed.DistributedSampler):
                dataloader.sampler.set_epoch(nepoch)
            for image, target in dataloader:
                # TODO: to support adjust lr with epoch
                target = target.to(device)
                if hooks is not None:
                    on_step_begin(cnt)
                print('.', end='', flush=True)
                cnt += 1
                output = pytorch_forward_wrapper(model_, image, device=device)
                loss = criterion(output, target)
                if hooks is not None:
                    loss = on_after_compute_loss(image, output, loss)
                self.optimizer.zero_grad()
                loss.backward()
                if hooks is not None:
                    on_before_optimizer_step()
                self.optimizer.step()
                if hooks is not None:
                    on_step_end()
                if cnt >= iters:
                    break
            if hooks is not None:
                on_epoch_end()

        if device != self.device:  # pragma: no cover
            model_.to(self.device)

        if hooks is not None:
            on_train_end()

        return model_

    def _dump_model_op_stats(self, model, tune_cfg):
        """This is a function to dump quantizable ops of model to user.
        Args:
            model (object): input model
            tune_cfg (dict): quantization config
        Returns:
            None
        """
        res = {}
        ignore_log = False
        modules = dict(model.named_modules())
        # fetch quantizable ops supported in Neural Compressor from tune_cfg
        for key in tune_cfg['op']:
            op_name = key[0]
            op_type = str(type(modules[op_name])).rstrip('\'>').split('.')[-1]
            if op_type == 'BF16ModuleWrapper':  # pragma: no cover
                op_type = str(type(modules[op_name].module)).rstrip('\'>').split('.')[-1]
            if op_type == 'DequantQuantWrapper':
                op_type = str(type(modules[op_name].module)).rstrip('\'>').split('.')[-1]
            if 'Functional' in op_type:
                op_type = op_name.split('.')[-1]
            if op_type not in res.keys():
                res[op_type] = {'INT8': 0, 'BF16': 0, 'FP32': 0}
            value = tune_cfg['op'][key]
            # Special cases: QuantStub, Embedding
            if ('weight' in value and value['weight']['dtype'] == 'fp32') or \
              ('weight' not in value and value['activation']['dtype'] == 'fp32'):
                res[op_type]['FP32'] += 1
            elif value['activation']['dtype'] == 'bf16':  # pragma: no cover
                res[op_type]['BF16'] += 1
            else:
                res[op_type]['INT8'] += 1
        # fetch other quantizable ops supported in PyTorch from model
        for name, child in modules.items():
            op_type = str(type(child)).rstrip('\'>').split('.')[-1]
            if tune_cfg['approach'] != 'post_training_dynamic_quant':
                if op_type == 'DeQuantize':
                    if op_type not in res.keys():
                        res[op_type] = {'INT8': 0, 'BF16': 0, 'FP32': 0}
                    res[op_type]['INT8'] += 1
                if op_type in self.non_quant_dict['skipped_module_classes']:
                    ignore_log = True
                    if op_type not in res.keys():
                        res[op_type] = {'INT8': 0, 'BF16': 0, 'FP32': 0}
                    res[op_type]['FP32'] += 1
        # show results to users
        if ignore_log:
            logger.info("Ignore LayerNorm, InstanceNorm3d and Embedding quantizable ops" \
                        " due to accuracy issue in PyTorch.")

        field_names=["Op Type", "Total", "INT8", "BF16", "FP32"]
        output_data = [[
            op_type, sum(res[op_type].values()),
            res[op_type]['INT8'], res[op_type]['BF16'], res[op_type]['FP32']]
        for op_type in res.keys()]

        Statistics(output_data,
                   header='Mixed Precision Statistics',
                   field_names=field_names).print_stat()
        self.optype_statistics = field_names, output_data


    def _get_quantizable_ops_recursively(self, model, prefix, quantizable_ops):
        """This is a helper function for `query_fw_capability`,
           and it will get all quantizable ops from model.

        Args:
            model (object): input model
            prefix (string): prefix of op name
            quantizable_ops (list): list of quantizable ops from model include op name and type.

        Returns:
            None
        """

        module_dict = dict(model.named_modules())
        for op_name, child in model.named_modules():
            if self.is_fused_module(child):
                for name, _ in child.named_children():
                    module_prefix = op_name + '.' + name
                    if module_prefix in module_dict:
                        module_dict.pop(module_prefix)  # remove sub-modules of fused modules
                    if op_name in self.fused_dict:
                        self.fused_dict[op_name] = [self.fused_dict[op_name], module_prefix]
                    else:
                        self.fused_dict[op_name] = module_prefix
        for op_name, child in module_dict.items():
            # there is accuracy issue in quantized LayerNorm op in pytorch <1.8.1,
            # so remove it here
            if op_name in self.non_quant_dict['skipped_module_names'] or \
              str(child.__class__.__name__) in \
              self.non_quant_dict['skipped_module_classes']:
                continue
            if type(child) in self.white_list and type(child) != torch.nn.Sequential and \
              type(child) != torch.quantization.stubs.DeQuantStub:
                quantizable_ops.append(
                    (op_name, unify_op_type_mapping[str(child.__class__.__name__)]
                     if str(child.__class__.__name__) in unify_op_type_mapping else str(
                         child.__class__.__name__)))

    def _get_scale_zeropoint(self, model, tune_cfg):
        """get activation scale and zero_point for converted model.

        Args:
            model (dir): Int8 model converted from fp32 model.
                        scale and zero_point is set with calibration for each module
            tune_cfg (object): This file saves scale and zero_point of \
                            output activation of each quantized module.

        Returns:
            None
        """
        modules = dict(model.named_modules())
        for key, value in tune_cfg['op'].items():
            if hasattr(modules[key[0]], 'scale'):
                value['activation']['scale'] = float(modules[key[0]].scale)
            if hasattr(modules[key[0]], 'zero_point'):
                value['activation']['zero_point'] = int(modules[key[0]].zero_point)

    def _pre_eval_hook(self, model, op_list=None, iteration_list=None):
        """The function is used to do some preprocession before evaluation phase.
           Here, it used to add hook for dump output tensor for quantizable ops.

        Args:
             model (object): input model

        Returns:
              model (object): model with hook
        """
        from abc import ABCMeta

        def _with_args(cls_or_self, **kwargs):
            r"""Wrapper that allows creation of class factories.

            This can be useful when there is a need to create classes with the same
            constructor arguments, but different instances.

            Example::

                >>> Foo.with_args = classmethod(_with_args)
                >>> foo_builder = Foo.with_args(a=3, b=4).with_args(answer=42)
                >>> foo_instance1 = foo_builder()
                >>> foo_instance2 = foo_builder()
                >>> id(foo_instance1) == id(foo_instance2)
                False
            """
            class _PartialWrapper(object):
                def __init__(self, p):
                    self.p = p

                def __call__(self, *args, **keywords):
                    return self.p(*args, **keywords)

                def __repr__(self):
                    return self.p.__repr__()

                with_args = _with_args

            r = _PartialWrapper(partial(cls_or_self, **kwargs))
            return r

        ABC = ABCMeta(str("ABC"), (object, ), {})  # compatible with Python 2 *and* 3:

        class _RecordingObserver(ABC, torch.nn.Module):
            """The module is mainly for debug and records the tensor values during runtime.

            Args:
                iteration_list (list, optional): indexs of iteration which to dump tensor.
            """
            def __init__(self, iteration_list=None, **kwargs):
                super(_RecordingObserver, self).__init__(**kwargs)
                self.output_tensors_dict = OrderedDict()
                self.current_iter = 1
                self.iteration_list = iteration_list

            def forward(self, x):
                if (self.iteration_list is None and self.current_iter == 1) or \
                    (self.iteration_list is not None and
                     self.current_iter in self.iteration_list):
                    if type(x) is tuple or type(x) is list:
                        self.output_tensors_dict[self.current_iter] = \
                            [i.to("cpu") if i.device != 'cpu' else i.clone() for i in x]
                    else:
                        self.output_tensors_dict[self.current_iter] = \
                            x.to("cpu") if x.device != "cpu" else x.clone()
                self.current_iter += 1
                return x

            @torch.jit.export
            def get_tensor_value(self):
                return self.output_tensors_dict

            with_args = classmethod(_with_args)

        def _observer_forward_hook(module, input, output):
            """Forward hook that calls observer on the output

            Args:
                module (object): input module
                input (object): module input
                output (object): module output

            Returns:
                module output tensor (object)
            """
            return module.activation_post_process(output)

        def _add_observer_(module, op_list=None, prefix=""):
            """Add observer for the leaf child of the module.

               This function insert observer module to all leaf child module that
               has a valid qconfig attribute.

            Args:
                module (object): input module with qconfig attributes for all the leaf modules that
                                 we want to dump tensor
                op_list (list, optional): list of ops which to be dumped in module
                prefix (string): name of module

            Returns:
                None, module is modified inplace with added observer modules and forward_hooks
            """
            for name, child in module.named_children():
                op_name = name if prefix == "" else prefix + "." + name
                if isinstance(child, torch.nn.quantized.FloatFunctional) and \
                             (op_list is None or op_name in op_list):
                    if hasattr(child, 'qconfig') and child.qconfig is not None and (
                            op_list is None or op_name in op_list):
                        child.activation_post_process = \
                            child.qconfig.activation()
                elif hasattr(child, 'qconfig') and child.qconfig is not None and \
                        (op_list is None or op_name in op_list):
                    # observer and hook will be gone after we swap the module
                    child.add_module('activation_post_process', child.qconfig.activation())
                    child.register_forward_hook(_observer_forward_hook)
                else:
                    _add_observer_(child, op_list, op_name)

        def _propagate_qconfig_helper(module,
                                      qconfig_dict,
                                      white_list=None,
                                      qconfig_parent=None,
                                      prefix='',
                                      fused=False):
            """This is a helper function for `propagate_qconfig_`

            Args:
                module (object): input module
                qconfig_dict (dictionary): dictionary that maps from name of submodule to
                                           quantization configuration
                white_list (list, optional): list of quantizable modules
                qconfig_parent (object, optional): config of parent module, we will fallback to
                                                   this config when there is no specified config
                                                   for current module
                prefix (string, optional): corresponding prefix of the current module,
                                           used as key in qconfig_dict
                fused (bool, optional): Indicates whether the module is fused or not

            Return:
                None, module is modified inplace with qconfig attached
            """
            if white_list is None:
                white_list = \
                   torch.quantization.default_mappings.DEFAULT_QCONFIG_PROPAGATE_WHITE_LIST \
                   if self.version.release < Version("1.7.0").release else \
                   torch.quantization.quantization_mappings.get_qconfig_propagation_list()

            if type(module) in white_list and type(module) != torch.nn.Sequential:
                module.qconfig = qconfig_parent
            else:
                module.qconfig = None
            if hasattr(module, '_modules'):
                for name, child in module.named_children():
                    module_prefix = prefix + '.' + name if prefix else name
                    _propagate_qconfig_helper(child, qconfig_dict, white_list, qconfig_parent,
                                              module_prefix)

        def _prepare(model, inplace=True, op_list=[], white_list=None):
            """The model will be attached with observer or fake quant modules, and qconfig
               will be propagated.

            Args:
                model (object): input model to be modified in-place
                inplace (bool, optional): carry out model transformations in-place,
                                          the original module is mutated
                op_list (list, optional): list of ops which to be dumped in module
                white_list (list, optional): list of quantizable modules

            Returns:
                model (object): model with qconfig
            """
            if not inplace:
                model = copy.deepcopy(model)
            _propagate_qconfig_helper(model,
                                      qconfig_dict={},
                                      white_list=white_list,
                                      qconfig_parent=model.qconfig)
            # sanity check common API misusage
            if not any(hasattr(m, 'qconfig') and m.qconfig for m in model.modules()): # pragma: no cover
                logger.warn("None of the submodule got qconfig applied. Make sure you "
                            "passed correct configuration through `qconfig_dict` or "
                            "by assigning the `.qconfig` attribute directly on submodules")
            _add_observer_(model, op_list=op_list)
            return model

        # create properties
        if self.version.release < Version("1.7.0").release:  # pragma: no cover
            white_list = self.white_list | \
                (set(torch.quantization.default_mappings.DEFAULT_MODULE_MAPPING.values()) |
                 set(torch.quantization.default_mappings.DEFAULT_QAT_MODULE_MAPPING.values()) |
                 set(torch.quantization.default_mappings.DEFAULT_DYNAMIC_MODULE_MAPPING.values()))
        elif self.version.release < Version("1.8.0").release:  # pragma: no cover
            white_list = torch.quantization.get_compare_output_module_list()
        else:
            white_list = torch.quantization.get_default_compare_output_module_list()

        model = model if model.is_quantized else copy.deepcopy(model)
        model._model.qconfig = torch.quantization.QConfig(
            weight=torch.quantization.default_debug_observer,
            activation=_RecordingObserver.with_args(iteration_list=iteration_list))
        _prepare(model._model, op_list=op_list, white_list=white_list)

        return model

    def is_fused_child(self, op_name):
        """This is a helper function for `_post_eval_hook`

        Args:
            op_name (string): op name

        Returns:
            (bool): if this op is fused

        """
        op = op_name[:op_name.rfind('.')]
        if op in self.fused_dict and op_name[op_name.rfind('.') + 1:].isdigit():
            return True
        else:
            return False

    def is_fused_op(self, op_name):
        """This is a helper function for `_post_eval_hook`

        Args:
            op_name (string): op name

        Returns:
            (bool): if this op is fused

        """
        op = op_name[:op_name.rfind('.')]
        if op in self.fused_dict:
            return True
        else:
            return False

    def is_last_fused_child(self, op_name):
        """This is a helper function for `_post_eval_hook`

        Args:
            op_name (string): op name

        Returns:
            (bool): if this op is last fused op

        """
        op = op_name[:op_name.rfind('.')]
        if op_name in self.fused_dict[op][-1]:
            return True
        else:
            return False

    def _post_eval_hook(self, model, **args):
        """The function is used to do some post process after complete evaluation.
           Here, it used to dump quantizable op's output tensor.

        Args:
            model (object): input model

        Returns:
            None
        """
        from torch.utils.tensorboard import SummaryWriter
        if self.version.release >= Version("2.0.0").release:
            from torch.quantization.quantize import _get_observer_dict as get_observer_dict
        else:
            from torch.quantization import get_observer_dict

        model = model._model

        if args is not None and 'accuracy' in args:
            accuracy = args['accuracy']
        else:
            accuracy = ''

        if self.dump_times == 0:
            writer = SummaryWriter('runs/eval/baseline' + '_acc' + str(accuracy), model)
        else:
            writer = SummaryWriter(
                'runs/eval/tune_' + str(self.dump_times) + '_acc' + str(accuracy), model)

        if self.dump_times == 0:
            for (input, _) in self.q_dataloader:
                if isinstance(input, dict) or isinstance(input, UserDict):
                    if self.device == "gpu":
                        for inp in input.keys():
                            input[inp] = input[inp].to("dpcpp")
                elif isinstance(input, list) or isinstance(input, tuple):
                    if self.device == "gpu":
                        input = [inp.to("dpcpp") for inp in input]
                else:
                    if self.device == "gpu":
                        input = input.to("dpcpp")
                writer.add_graph(model, input)
                break

        summary = OrderedDict()
        observer_dict = {}
        get_observer_dict(model, observer_dict)
        for key in observer_dict:
            if isinstance(observer_dict[key], torch.nn.modules.linear.Identity):
                continue
            op_name = key.strip(".activation_post_process")
            summary[op_name + ".output"] = observer_dict[key].get_tensor_value()
            for iter in summary[op_name + ".output"]:
                # Only collect last fused child output
                op = op_name
                if self.is_fused_child(op_name) == True and \
                   self.is_last_fused_child(op_name) == True:
                    op = op_name[:op_name.rfind('.')]
                else:
                    if self.is_fused_child(op_name) == True and \
                       self.is_last_fused_child(op_name) == False:
                        continue
                    else:
                        op = op_name

                if summary[op_name + ".output"][iter].is_quantized:
                    writer.add_histogram(op + "/Output/int8",
                                         torch.dequantize(summary[op_name + ".output"][iter]))
                else:
                    writer.add_histogram(op + "/Output/fp32", summary[op_name + ".output"][iter])

        state_dict = model.state_dict()
        for key in state_dict:
            if not isinstance(state_dict[key], torch.Tensor):
                continue

            op = key[:key.rfind('.')]
            if self.is_fused_child(op) is True:
                # fused child tensorboard tag will be merge
                weight = key[key.rfind('.') + 1:]
                op = op[:op.rfind('.')] + '/' + weight
            else:
                weight = key[key.rfind('.') + 1:]
                op = key[:key.rfind('.')] + '/' + weight

            # To merge ._packed_params
            op = op.replace('._packed_params', '')

            if state_dict[key].is_quantized:
                writer.add_histogram(op + "/int8", torch.dequantize(state_dict[key]))
            else:
                writer.add_histogram(op + "/fp32", state_dict[key])

        writer.close()
        self.dump_times = self.dump_times + 1

        return summary

    @dump_elapsed_time("Pass save quantized model")
    def save(self, model, path=None):
        pass

    def inspect_tensor(self,
                       model,
                       dataloader,
                       op_list=None,
                       iteration_list=None,
                       inspect_type='activation',
                       save_to_disk=False):
        if self.version.release >= Version("1.8.0").release:
            from torch.fx import GraphModule
            if type(model._model) == GraphModule:  # pragma: no cover
                assert False, "Inspect_tensor didn't support fx graph model now!"
        from torch import dequantize
        import numpy as np
        is_quantized = model.is_quantized
        op_list_ = []
        fp32_int8_map = {}
        for op_name in op_list:
            op_list_.append(op_name)
            for key in self.fused_dict:
                if op_name in self.fused_dict[key]:
                    fp32_int8_map[op_name] = \
                        {'activation': self.fused_dict[key][-1], 'weight': key}
                    if is_quantized:
                        op_list_.append(key)
                        op_list_.remove(op_name)
                    else:
                        op_list_.append(self.fused_dict[key][-1])

        new_model = model if is_quantized else copy.deepcopy(model)

        assert min(iteration_list) > 0, \
            "Iteration number should great zero, 1 means first iteration."
        iterations = max(iteration_list) if iteration_list is not None else -1
        new_model = self._pre_eval_hook(new_model, op_list=op_list_, iteration_list=iteration_list)
        self.evaluate(new_model, dataloader, iteration=iterations)
        observer_dict = {}
        ret = {}
        if inspect_type == 'activation' or inspect_type == 'all':
            if self.version.release >= Version("2.0.0").release:
                from torch.quantization.quantize import _get_observer_dict as get_observer_dict
            else:
                from torch.quantization import get_observer_dict
            ret['activation'] = []
            get_observer_dict(new_model._model, observer_dict)
            if iteration_list is None:
                iteration_list = [1]
            for i in iteration_list:
                summary = OrderedDict()
                for key in observer_dict:
                    if isinstance(observer_dict[key], torch.nn.modules.linear.Identity):
                        continue
                    op_name = key.replace(".activation_post_process", "")
                    value = observer_dict[key].get_tensor_value()[i]
                    if op_name in op_list:
                        if type(value) is list:
                            summary[op_name] = {}
                            for index in range(len(value)):
                                summary[op_name].update({
                                    op_name + ".output" + str(index):
                                    dequantize(value[index]).numpy()
                                    if value[index].is_quantized else value[index].numpy()
                                })
                        else:
                            summary[op_name] = {
                                op_name + ".output0":
                                dequantize(value).numpy() if value.is_quantized else value.numpy()
                            }
                    else:
                        if bool(self.fused_dict):
                            if is_quantized:
                                for a in fp32_int8_map:
                                    if op_name == fp32_int8_map[a]['weight']:
                                        if type(value) is list:
                                            summary[a] = {}
                                            for index in range(len(value)):
                                                summary[a].update({
                                                    op_name + ".output" + str(index):
                                                    dequantize(value[index]).numpy()
                                                    if value[index].is_quantized else
                                                    value[index].numpy()
                                                })
                                        else:
                                            summary[a] = {
                                                op_name + ".output0":
                                                dequantize(value).numpy()
                                                if value.is_quantized else value.numpy()
                                            }
                            else:
                                for a in fp32_int8_map:  # pragma: no cover
                                    if op_name == fp32_int8_map[a]['activation']:
                                        if type(value) is list:
                                            summary[a] = {}
                                            for index in range(len(value)):
                                                summary[a].update({
                                                    op_name + ".output" + str(index):
                                                    dequantize(value[index]).numpy()
                                                    if value[index].is_quantized else
                                                    value[index].numpy()
                                                })
                                        else:
                                            summary[a] = {
                                                op_name + ".output0":
                                                dequantize(value).numpy()
                                                if value.is_quantized else value.numpy()
                                            }

                if save_to_disk:
                    dump_dir = os.path.join(self.workspace_path, 'dump_tensor')
                    os.makedirs(dump_dir, exist_ok=True)
                    np.savez(os.path.join(dump_dir, 'activation_iter{}.npz'.format(i)), **summary)

                ret['activation'].append(summary)

        if inspect_type == 'weight' or inspect_type == 'all':
            ret['weight'] = {}
            state_dict = new_model._model.state_dict()

            for key in state_dict:
                if not isinstance(state_dict[key], torch.Tensor):
                    continue
                if 'weight' not in key and 'bias' not in key:
                    continue

                op = key[:key.rfind('.')]
                op = op.replace('._packed_params', '')

                if op in op_list:
                    if op in ret['weight']:
                        ret['weight'][op].update({
                            key:
                            dequantize(state_dict[key]).numpy()
                            if state_dict[key].is_quantized else state_dict[key].detach().numpy()
                        })
                    else:
                        ret['weight'][op] = {
                            key:
                            dequantize(state_dict[key]).numpy()
                            if state_dict[key].is_quantized else state_dict[key].detach().numpy()
                        }
                else:
                    if bool(self.fused_dict):
                        if is_quantized:
                            for a in fp32_int8_map:
                                if op == fp32_int8_map[a]['weight']:
                                    if a in ret['weight']:
                                        ret['weight'][a].update({
                                            key:
                                            dequantize(state_dict[key]).numpy()
                                            if state_dict[key].is_quantized else
                                            state_dict[key].detach().numpy()
                                        })
                                    else:
                                        ret['weight'][a] = \
                                            {key: dequantize(state_dict[key]).numpy()
                                                if state_dict[key].is_quantized else
                                                    state_dict[key].detach().numpy()}
                                    break

            if save_to_disk:
                np.savez(os.path.join(dump_dir, 'weight.npz'), **ret['weight'])
        else:
            ret['weight'] = None

        return ret

    def set_tensor(self, model, tensor_dict):
        state_dict = model._model.state_dict()
        tensor_name = None
        for key in tensor_dict.keys():
            end = key.rfind('.')
            op_name = key[:end]
            state_op_name = None
            weight_bias = key[end + 1:]
            for op in self.fused_dict:
                if op_name in self.fused_dict[op]:
                    state_op_name = op
            if state_op_name is None:
                state_op_name = op_name
            for state_dict_key in state_dict.keys():
                state_key_end = state_dict_key.rfind('.')
                state_key = state_dict_key[:state_key_end].replace('._packed_params', '')
                if weight_bias in state_dict_key and state_op_name == state_key:
                    tensor_name = state_dict_key
            assert tensor_name is not None, key + " is not in the state dict"
            tensor = torch.from_numpy(tensor_dict[key])
            dtype = state_dict[tensor_name].dtype
            if state_dict[tensor_name].is_quantized:
                if 'channel' in str(state_dict[tensor_name].qscheme()):
                    scales = state_dict[tensor_name].q_per_channel_scales()
                    zero_points = state_dict[tensor_name].q_per_channel_zero_points()
                    axis = state_dict[tensor_name].q_per_channel_axis()
                    state_dict[tensor_name] = torch.quantize_per_channel(tensor,
                                                                         scales,
                                                                         zero_points,
                                                                         axis,
                                                                         dtype=dtype)
                elif 'tensor' in str(state_dict[tensor_name].qscheme()):
                    scales = state_dict[tensor_name].q_scale()
                    zero_points = state_dict[tensor_name].q_zero_point()
                    state_dict[tensor_name] = torch.quantize_per_tensor(
                        tensor, scales, zero_points, dtype)
            else:
                state_dict[tensor_name] = tensor
        model._model.load_state_dict(state_dict)

    @dump_elapsed_time("Pass query framework capability")
    def query_fw_capability(self, model):
        """This is a helper function to get all quantizable ops from model.

        Args:
            model (object): input model which is Neural Compressor model

        Returns:
            q_capability (dictionary): tuning capability for each op from model.
        """
        self.pre_optimized_model = model
        self.non_quant_dict = self.get_non_quant_modules(model.kwargs)
        return self._get_quantizable_ops(model.model)

    def get_non_quant_modules(self, model_kwargs):
        """This is a helper function to get all non_quant_modules from customer and default.

        Args:
            model_kwargs (dictionary): keyword args from Neural Compressor model

        Returns:
            custom_non_quant_dict (dictionary): non_quant_modules for model.
        """
        if model_kwargs is None:
            model_kwargs = {}
        skipped_module_names = model_kwargs.get("non_quant_module_name", [])
        skipped_module_classes = model_kwargs.get("non_quant_module_class", [])
        custom_non_quant_dict = {
            'skipped_module_names': skipped_module_names,
            'skipped_module_classes': skipped_module_classes
        }
        # Ignore LayerNorm, InstanceNorm3d and Embedding quantizable ops,
        # due to huge accuracy regression in PyTorch.
        additional_skipped_module_classes = ['LayerNorm', 'InstanceNorm3d', 'Embedding', 'Dropout']
        if self.approach == 'post_training_dynamic_quant':
            additional_skipped_module_classes.remove('Embedding')
        custom_non_quant_dict['skipped_module_classes'] += additional_skipped_module_classes
        return custom_non_quant_dict


unify_op_type_mapping_ipex = {
    "Convolution_Relu": "Conv2d",
    "Convolution_Sum_Relu": "Conv2d",
    "Convolution_BatchNorm": "Conv2d",
    "<class 'torch.nn.modules.conv.Conv1d'>": "Conv1d",
    "<class 'torch.nn.modules.conv.Conv2d'>": "Conv2d",
    "<class 'torch.nn.modules.conv.Conv3d'>": "Conv3d",
    "<class 'torch.nn.modules.activation.ReLU'>": "ReLU",
    "<method 'add' of 'torch._C._TensorBase' objects>": "add",
    "<class 'torch.nn.modules.pooling.AdaptiveAvgPool2d'>": "AdaptiveAvgPool2d",
    "Linear_Relu": "Linear",
    "<class 'torch.nn.modules.linear.Linear'>": "Linear",
    "<class 'torch.nn.modules.pooling.MaxPool2d'>": "MaxPool2d",
    're': {
        "<built-in method matmul of type object at": "matmul"
    }
}


@adaptor_registry
class PyTorch_IPEXAdaptor(TemplateAdaptor):
    """Adaptor of PyTorch framework with Intel PyTorch Extension,
       all PyTorch IPEX API is in this class.

    Args:
        framework_specific_info (dict): dictionary of tuning configure from yaml file.
    """
    def __init__(self, framework_specific_info):
        super(PyTorch_IPEXAdaptor, self).__init__(framework_specific_info)
        self.version = get_torch_version()
        query_config_file = "pytorch_ipex.yaml"
        self.query_handler = PyTorchQuery(
            local_config_file=os.path.join(os.path.dirname(__file__), query_config_file))
        self.cfgs = None
        self.fuse_ops = None
        self.op_infos_from_cfgs = None
        self.output_tensor_id_op_name = None
        self.ipex_config_path = \
            os.path.join(self.workspace_path, 'ipex_config_tmp.json')

        try:
            os.remove(self.ipex_config_path)
        except:
            logger.warning('Fail to remove {}.'.format(self.ipex_config_path))
        self.device = 'ipex'
        self.tmp_model = None

    @dump_elapsed_time("Pass quantize model")
    def quantize(self, tune_cfg, model, dataloader, q_func=None):
        """Execute the quantize process on the specified model.

        Args:
            tune_cfg (dict): quantization config.
            model (object): model need to do quantization, it is Neural Compressor model.
            dataloader (object): calibration dataset.
            q_func (objext, optional): training function for quantization aware training mode.

        Returns:
            (dict): quantized model
        """

        # For smoothquant optimized model
        recipe_cfgs = tune_cfg.get('recipe_cfgs', None)
        if recipe_cfgs and recipe_cfgs.get('smooth_quant', False) \
          and self.version.release >= Version("2.1").release \
          and not recipe_cfgs['smooth_quant_args']['folding'] \
          and self.approach != 'post_training_dynamic_quant':
            return self.qdq_quantize(model, tune_cfg, dataloader, q_func)

        assert self.approach != 'quant_aware_training', \
            "Intel PyTorch Extension didn't support quantization aware training mode"
        assert not self.version.release < Version("1.10.0").release, \
                "INC support IPEX version >= 1.10.0"

        qscheme = self._cfg_to_qconfig(tune_cfg)
        iterations = tune_cfg.get('calib_iteration', 1)
        model.model.eval()

        if self.performance_only:
            if hasattr(model.model, "save_qconf_summary"):
                q_model = model.model
                q_model.load_qconf_summary(qconf_summary=self.ipex_config_path)
                if q_func is not None:
                    q_func(q_model)
                else:
                    self.model_calibration(q_model, dataloader, iterations, None,
                                           tune_cfg.get('calib_sampling_size', 1))
                q_model.save_qconf_summary(qconf_summary=self.ipex_config_path)
                if self.use_bf16 and (CpuInfo().bf16 or os.getenv('FORCE_BF16') == '1') and \
                    (self.version.release >= Version("1.11.0").release):
                    with torch.no_grad():
                        with torch.cpu.amp.autocast():
                            q_model = ipex.quantization.convert(q_model, inplace=True)
                            try:
                                if isinstance(self.example_inputs, dict):
                                    q_model = torch.jit.trace(q_model, example_kwarg_inputs=self.example_inputs)
                                else:
                                    q_model = torch.jit.trace(q_model, self.example_inputs)
                                q_model = torch.jit.freeze(q_model.eval())
                            except:
                                if isinstance(self.example_inputs, dict):
                                    q_model = torch.jit.trace(q_model, example_kwarg_inputs=self.example_inputs,
                                                              strict=False)
                                else:
                                    q_model = torch.jit.trace(q_model, self.example_inputs, strict=False)
                                q_model = torch.jit.freeze(q_model.eval())
                else:
                    q_model = ipex.quantization.convert(q_model, inplace=True)
                    with torch.no_grad():
                        try:
                            if isinstance(self.example_inputs, dict):
                                q_model = torch.jit.trace(q_model, example_kwarg_inputs=self.example_inputs)
                            else:
                                q_model = torch.jit.trace(q_model, self.example_inputs)
                            q_model = torch.jit.freeze(q_model.eval())
                        except:
                            if isinstance(self.example_inputs, dict):
                                q_model = torch.jit.trace(q_model, example_kwarg_inputs=self.example_inputs,
                                                          strict=False)
                            else:
                                q_model = torch.jit.trace(q_model, self.example_inputs, strict=False)
                            q_model = torch.jit.freeze(q_model.eval())
                # After freezing, run 1 time to warm up the profiling graph executor to insert prim::profile
                # At the 2nd run, the llga pass will be triggered and the model is turned into
                # an int8 model: prim::profile will be removed and will have LlgaFusionGroup in the graph
                self._simple_inference(q_model, dataloader, iterations=2)
            else:
                assert not self.version.release < Version("1.10.0").release, \
                    "INC support IPEX version >= 1.10.0"
                if self.approach in ['post_training_static_quant', 'post_training_auto_quant']:
                    q_model = model.model
                    if self.version.release < Version("1.12.0").release:
                        ipex_conf = ipex.quantization.QuantConf(configure_file=self.ipex_config_path,  # pylint: disable=E1101
                                                                qscheme=qscheme)
                        self.model_calibration(q_model, dataloader, iterations, ipex_conf,
                                               tune_cfg.get('calib_sampling_size', 1))
                        ipex_conf.save(self.ipex_config_path)
                        ipex_conf = ipex.quantization.QuantConf(self.ipex_config_path)   # pylint: disable=E1101
                        q_model = ipex.quantization.convert(q_model,
                                                            ipex_conf,
                                                            self.example_inputs,
                                                            inplace=True)  # pylint: disable=E1121
                    else:
                        from torch.ao.quantization import MinMaxObserver, PerChannelMinMaxObserver, QConfig
                        if self.version.release >= Version("2.1").release:
                            static_qconfig = ipex.quantization.default_static_qconfig_mapping
                        else:
                            static_qconfig = QConfig(activation=MinMaxObserver.with_args(
                                qscheme=torch.per_tensor_affine, dtype=torch.quint8),
                                weight=PerChannelMinMaxObserver.with_args(dtype=torch.qint8, \
                                            qscheme=torch.per_channel_symmetric))

                        if isinstance(self.example_inputs, dict):
                            q_model = ipex.quantization.prepare(model._model, static_qconfig, \
                                                                example_kwarg_inputs=self.example_inputs, inplace=True)
                        else:
                            q_model = ipex.quantization.prepare(model._model, static_qconfig, \
                                                                example_inputs=self.example_inputs, inplace=True)

                        q_model.load_qconf_summary(qconf_summary=self.ipex_config_path)
                        if q_func is not None:
                            q_func(q_model)
                        else:
                            self.model_calibration(q_model, dataloader, iterations, None,
                                                   tune_cfg.get('calib_sampling_size', 1))
                        q_model.save_qconf_summary(qconf_summary=self.ipex_config_path)
                        if self.use_bf16 and (CpuInfo().bf16 or os.getenv('FORCE_BF16') == '1') and \
                            (self.version.release >= Version("1.11.0").release):
                            with torch.no_grad():
                                with torch.cpu.amp.autocast():
                                    q_model = ipex.quantization.convert(q_model, inplace=True)
                                    try:
                                        if isinstance(self.example_inputs, dict):
                                            q_model = torch.jit.trace(q_model,
                                                                      example_kwarg_inputs=self.example_inputs)
                                        else:
                                            q_model = torch.jit.trace(q_model, self.example_inputs)
                                        q_model = torch.jit.freeze(q_model.eval())
                                    except:
                                        if isinstance(self.example_inputs, dict):
                                            q_model = torch.jit.trace(q_model,
                                                                      example_kwarg_inputs=self.example_inputs,
                                                                      strict=False)
                                        else:
                                            q_model = torch.jit.trace(q_model, self.example_inputs, strict=False)
                                        q_model = torch.jit.freeze(q_model.eval())
                        else:
                            q_model = ipex.quantization.convert(q_model, inplace=True)
                            with torch.no_grad():
                                try:
                                    if isinstance(self.example_inputs, dict):
                                        q_model = torch.jit.trace(q_model, example_kwarg_inputs=self.example_inputs)
                                    else:
                                        q_model = torch.jit.trace(q_model, self.example_inputs)
                                    q_model = torch.jit.freeze(q_model.eval())
                                except:
                                    if isinstance(self.example_inputs, dict):
                                        q_model = torch.jit.trace(q_model, example_kwarg_inputs=self.example_inputs,
                                                                  strict=False)
                                    else:
                                        q_model = torch.jit.trace(q_model, self.example_inputs, strict=False)
                                    q_model = torch.jit.freeze(q_model.eval())
                        # After freezing, run 1 time to warm up the profiling graph executor to insert prim::profile
                        # At the 2nd run, the llga pass will be triggered and the model is turned into
                        # an int8 model: prim::profile will be removed and will have LlgaFusionGroup in the graph
                        self._simple_inference(q_model, dataloader, iterations=2)
            model._model = q_model
            with open(self.ipex_config_path, 'r') as f:
                model.tune_cfg = json.load(f)
            model.ipex_config_path = self.ipex_config_path
            if self.version.release >= Version("1.12.0").release:
                self._dump_model_op_stats(tune_cfg)
            return model
        else:
            if self.tmp_model is None:
                try:
                    self.tmp_model = copy.deepcopy(model)
                except Exception as e:  # pragma: no cover
                    logger.warning("Fail to deep copy the model due to {}, inplace is used now.".format(
                        repr(e)))
                    self.tmp_model = model
            if hasattr(model.model, "save_qconf_summary"):
                if self.tmp_model is None:
                    try:
                        self.tmp_model = copy.deepcopy(model)
                    except Exception as e:  # pragma: no cover
                        logger.warning("Fail to deep copy the model due to {}, inplace is used now.".format(
                            repr(e)))
                        self.tmp_model = model
                q_model = model.model
                q_model.load_qconf_summary(qconf_summary=self.ipex_config_path)
                if q_func is not None:
                    q_func(q_model)
                else:
                    self.model_calibration(q_model, dataloader, iterations, None,
                                           tune_cfg.get('calib_sampling_size', 1))
                q_model.save_qconf_summary(qconf_summary=self.ipex_config_path)
                if self.use_bf16 and (CpuInfo().bf16 or os.getenv('FORCE_BF16') == '1') and \
                    (self.version.release >= Version("1.11.0").release):
                    with torch.no_grad():
                        with torch.cpu.amp.autocast():
                            q_model = ipex.quantization.convert(q_model, inplace=False)
                            try:
                                if isinstance(self.example_inputs, dict):
                                    q_model = torch.jit.trace(q_model, example_kwarg_inputs=self.example_inputs)
                                else:
                                    q_model = torch.jit.trace(q_model, self.example_inputs)
                                q_model = torch.jit.freeze(q_model.eval())
                            except:
                                if isinstance(self.example_inputs, dict):
                                    q_model = torch.jit.trace(q_model, example_kwarg_inputs=self.example_inputs,
                                                              strict=False)
                                else:
                                    q_model = torch.jit.trace(q_model, self.example_inputs, strict=False)
                                q_model = torch.jit.freeze(q_model.eval())
                else:
                    q_model = ipex.quantization.convert(q_model, inplace=False)
                    with torch.no_grad():
                        try:
                            if isinstance(self.example_inputs, dict):
                                q_model = torch.jit.trace(q_model, example_kwarg_inputs=self.example_inputs)
                            else:
                                q_model = torch.jit.trace(q_model, self.example_inputs)
                            q_model = torch.jit.freeze(q_model.eval())
                        except:
                            if isinstance(self.example_inputs, dict):
                                q_model = torch.jit.trace(q_model, example_kwarg_inputs=self.example_inputs,
                                                          strict=False)
                            else:
                                q_model = torch.jit.trace(q_model, self.example_inputs, strict=False)
                            q_model = torch.jit.freeze(q_model.eval())
                # After freezing, run 1 time to warm up the profiling graph executor to insert prim::profile
                # At the 2nd run, the llga pass will be triggered and the model is turned into
                # an int8 model: prim::profile will be removed and will have LlgaFusionGroup in the graph
                self._simple_inference(q_model, dataloader, iterations=2)
            else:
                if self.approach in ['post_training_static_quant', 'post_training_auto_quant']:
                    if self.version.release < Version("1.12.0").release: # pragma: no cover
                        try:
                            self.tmp_model = copy.deepcopy(model)
                        except Exception as e:  # pragma: no cover
                            logger.warning("Fail to deep copy the model due to {}, inplace is used now.".format(
                                repr(e)))
                            self.tmp_model = model
                        ipex_conf = ipex.quantization.QuantConf(configure_file=self.ipex_config_path,  # pylint: disable=E1101
                                                                qscheme=qscheme)
                        self.model_calibration(self.tmp_model.model, dataloader, iterations, ipex_conf,
                                               tune_cfg.get('calib_sampling_size', 1))
                        ipex_conf.save(self.ipex_config_path)
                        ipex_conf = ipex.quantization.QuantConf(self.ipex_config_path)   # pylint: disable=E1101
                        q_model = ipex.quantization.convert(self.tmp_model.model,
                                                            ipex_conf,
                                                            self.example_inputs,
                                                            inplace=True)  # pylint: disable=E1121
                    else:
                        if self.tmp_model is None:
                            try:
                                self.tmp_model = copy.deepcopy(model)
                            except Exception as e:  # pragma: no cover
                                logger.warning("Fail to deep copy the model due to {}, inplace is used now.".format(
                                    repr(e)))
                                self.tmp_model = model
                        from torch.ao.quantization import MinMaxObserver, PerChannelMinMaxObserver, QConfig
                        if self.version.release >= Version("2.1").release:
                            static_qconfig = ipex.quantization.default_static_qconfig_mapping
                        else:
                            static_qconfig = QConfig(activation=MinMaxObserver.with_args(
                                qscheme=torch.per_tensor_affine, dtype=torch.quint8),
                                weight=PerChannelMinMaxObserver.with_args(dtype=torch.qint8, \
                                            qscheme=torch.per_channel_symmetric))
                        if isinstance(self.example_inputs, dict):
                            q_model = ipex.quantization.prepare(model._model, static_qconfig,
                                                                example_kwarg_inputs=self.example_inputs,
                                                                inplace=False)
                        else:
                            q_model = ipex.quantization.prepare(model._model, static_qconfig,
                                                                example_inputs=self.example_inputs, inplace=False)
                        q_model.load_qconf_summary(qconf_summary=self.ipex_config_path)
                        if q_func is not None:
                            q_func(q_model)
                        else:
                            self.model_calibration(q_model, dataloader, iterations, None,
                                                   tune_cfg.get('calib_sampling_size', 1))
                        q_model.save_qconf_summary(qconf_summary=self.ipex_config_path)
                        if self.use_bf16 and (CpuInfo().bf16 or os.getenv('FORCE_BF16') == '1') and \
                            (self.version.release >= Version("1.11.0").release):
                            with torch.no_grad():
                                with torch.cpu.amp.autocast():
                                    q_model = ipex.quantization.convert(q_model, inplace=True)
                                    try:
                                        if isinstance(self.example_inputs, dict):
                                            q_model = torch.jit.trace(q_model,
                                                                      example_kwarg_inputs=self.example_inputs)
                                        else:
                                            q_model = torch.jit.trace(q_model, self.example_inputs)
                                        q_model = torch.jit.freeze(q_model.eval())
                                    except:
                                        if isinstance(self.example_inputs, dict):
                                            q_model = torch.jit.trace(q_model,
                                                                      example_kwarg_inputs=self.example_inputs,
                                                                      strict=False)
                                        else:
                                            q_model = torch.jit.trace(q_model, self.example_inputs, strict=False)
                                        q_model = torch.jit.freeze(q_model.eval())
                        else:
                            q_model = ipex.quantization.convert(q_model, inplace=True)
                            with torch.no_grad():
                                try:
                                    if isinstance(self.example_inputs, dict):
                                        q_model = torch.jit.trace(q_model, example_kwarg_inputs=self.example_inputs)
                                    else:
                                        q_model = torch.jit.trace(q_model, self.example_inputs)
                                    q_model = torch.jit.freeze(q_model.eval())
                                except:
                                    if isinstance(self.example_inputs, dict):
                                        q_model = torch.jit.trace(q_model, example_kwarg_inputs=self.example_inputs,
                                                                  strict=False)
                                    else:
                                        q_model = torch.jit.trace(q_model, self.example_inputs, strict=False)
                                    q_model = torch.jit.freeze(q_model.eval())
                        # After freezing, run 1 time to warm up the profiling graph executor to insert prim::profile
                        # At the 2nd run, the llga pass will be triggered and the model is turned into
                        # an int8 model: prim::profile will be removed and will have LlgaFusionGroup in the graph
                        self._simple_inference(q_model, dataloader, iterations=2)

            self.tmp_model._model = q_model
            with open(self.ipex_config_path, 'r') as f:
                self.tmp_model.tune_cfg = json.load(f)
            self.tmp_model.ipex_config_path = self.ipex_config_path
            if self.version.release >= Version("1.12.0").release:
                self._dump_model_op_stats(tune_cfg)
            return self.tmp_model

    def _dump_model_op_stats(self, tune_cfg):
        """This is a function to dump quantizable ops of model to user.
        Args:
            tune_cfg (dict): quantization config
        Returns:
            None
        """
        res = dict()
        for k, v in tune_cfg["op"].items():
            op_type_list = k[-1].split("><")
            op_type = ""
            for op in op_type_list:
                if "class" in op:
                    op_type = op[op.rfind(".") + 1: op.rfind("'")] \
                        if op_type == "" else op_type + "&" + op[op.rfind(".") + 1: op.rfind("'")]
                elif "method" in op:
                    start = op.find("'") + 1
                    if start > 1:
                        op_type = op[start: op.find("'", start)] \
                            if op_type == "" else op_type + "&" + op[start: op.find("'", start)]
                    else:
                        start = op.find("method") + 7
                        op_type = op[start: op.find(" ", start)] \
                            if op_type == "" else op_type + "&" + op[start: op.find(" ", start)]
                else:
                    op_type = op if op_type == "" else op_type + "&" + op
            if op_type not in res.keys():
                res[op_type] = {"INT8": 0, "BF16": 0, "FP32": 0}
            if v["weight"]["dtype"] == "int8":
                res[op_type]["INT8"] += 1
            elif v["weight"]["dtype"] == "fp32":
                res[op_type]["FP32"] += 1

        output_data = [[
            op_type,
            sum(res[op_type].values()), res[op_type]['INT8'], res[op_type]['BF16'],
            res[op_type]['FP32']
        ] for op_type in res.keys()]

        Statistics(output_data,
                   header='Mixed Precision Statistics',
                   field_names=["Op Type", "Total", "INT8", "BF16", "FP32"]).print_stat()

    def _cfg_to_qconfig(self, tune_cfg):
        """Convert tune configure to quantization config for each op.

            Args:
                tune_cfg (dict): dictionary of tune configure for each op
                ipex_config_path: configure file of Intel PyTorch Extension

            tune_cfg should be a format like below:
            {
              'calib_iteration': 10,
              'op': {
                 ('op1', 'CONV2D'): {
                   'activation':  {'dtype': 'uint8',
                                   'algorithm': 'minmax',
                                   'scheme':'sym',
                                   'granularity': 'per_tensor'},
                   'weight': {'dtype': 'int8',
                              'algorithm': 'kl',
                              'scheme':'asym',
                              'granularity': 'per_channel'}
                 },
                 ('op2', 'RELU): {
                   'activation': {'dtype': 'int8',
                   'scheme': 'asym',
                   'granularity': 'per_tensor',
                   'algorithm': 'minmax'}
                 },
                 ('op3', 'CONV2D'): {
                   'activation':  {'dtype': 'fp32'},
                   'weight': {'dtype': 'fp32'}
                 },
                 ...
              }
            }
        """
        assert self.cfgs is not None, "No configure for IPEX int8 model..."
        if self.version.release < Version("1.12.0").release: # pragma: no cover
            for key in tune_cfg['op']:
                try:
                    scheme = tune_cfg['op'][key]['activation']['scheme']
                except:
                    scheme = 'asym'
                if scheme not in ['asym', 'sym']:
                    scheme = 'asym'
                break
            for key in tune_cfg['op']:
                value = tune_cfg['op'][key]
                pattern = self.get_pattern(key, self.fuse_ops)
                assert isinstance(value, dict)
                assert 'activation' in value
                if value['activation']['dtype'] == 'fp32':
                    if 'weight' in value:
                        assert value['weight']['dtype'] == 'fp32'
                    for op_cfg in self.cfgs:
                        if op_cfg["id"] == key[0]:
                            if key[1] in ['relu_', 'add_']:
                                continue
                            num_inputs = len(op_cfg["inputs_quantized"])
                            num_outputs = len(op_cfg["outputs_quantized"])
                            for i_num in range(num_inputs):
                                op_cfg["inputs_quantized"][i_num] = False
                            for o_num in range(num_outputs):
                                op_cfg["outputs_quantized"][o_num] = False
                            if pattern:
                                if pattern[1] in ['relu_', 'add_']:
                                    continue
                                tune_cfg['op'][pattern]['activation']['dtype'] = 'fp32'
                                if 'weight' in tune_cfg['op'][pattern]:
                                    tune_cfg['op'][pattern]['weight']['dtype'] = 'fp32'
                else:
                    for op_cfg in self.cfgs:
                        if op_cfg["id"] == key[0]:
                            if key[1] in ['relu_', 'add_']:
                                continue
                            num_inputs = len(op_cfg["inputs_quantized"])
                            num_outputs = len(op_cfg["outputs_quantized"])
                            for i_num in range(num_inputs):
                                op_cfg["inputs_quantized"][i_num] = \
                                              self.default_cfgs[key[0]]["inputs_quantized"][i_num]
                            for o_num in range(num_outputs):
                                op_cfg["outputs_quantized"][o_num] = \
                                             self.default_cfgs[key[0]]["outputs_quantized"][o_num]
            with open(self.ipex_config_path, "w") as write_f:
                json.dump(self.cfgs, write_f)
            if scheme == "asym":
                return torch.per_tensor_affine
            else:
                return torch.per_tensor_symmetric
        else:
            op_infos = copy.deepcopy(self.op_infos_from_cfgs)
            self.cfgs = torch_utils.util.check_cfg_and_qconfig(tune_cfg['op'],
                                              self.cfgs,
                                              op_infos,
                                              self.output_tensor_id_op_name)

            with open(self.ipex_config_path, "w") as write_f:
                json.dump(self.cfgs, write_f, indent=4)
            return None

    def get_pattern(self, fallback_op, fuse_ops): # pragma: no cover
        for fuse_pattern in fuse_ops:
            if fuse_pattern[0] == fallback_op:
                if fuse_pattern[1] in ['relu_', 'add_']:
                    return None
                else:
                    return fuse_pattern[1]
        return None

    def evaluate(self,
                 model,
                 dataloader,
                 postprocess=None,
                 metrics=None,
                 measurer=None,
                 iteration=-1,
                 tensorboard=False,
                 fp32_baseline=False):
        """Execute the evaluate process on the specified model.

        Args:
            model (object): Neural Compressor model to run evaluation.
            dataloader (object): evaluation dataset.
            postprocess (object, optional): process function after evaluation.
            metrics (list, optional): list of metric function.
            measurer (object, optional): measurer function.
            iteration (int, optional): number of iterations to evaluate.
            tensorboard (bool, optional): dump output tensor to tensorboard summary
                                          files(IPEX unspport).
            fp32_baseline (boolen, optional): only for compare_label=False pipeline

        Returns:
            (dict): quantized model
        """

        assert not tensorboard, "Intel PyTorch Extension didn't tensor dump"
        self.is_baseline = fp32_baseline

        model_ = model._model
        model_.eval()

        if metrics:
            self.fp32_preds_as_label = any([hasattr(metric, "compare_label") and \
                not metric.compare_label for metric in metrics])

        ipex_config = (self.ipex_config_path if not self.benchmark else None)
        if self.version.release < Version("1.12.0").release:
            conf = (ipex.quantization.QuantConf(configure_file=ipex_config)   # pylint: disable=E1101
                    if not self.is_baseline else None)
        else:
            conf = None

        return self.model_eval(model_, dataloader, postprocess, metrics, measurer, iteration, conf)

    @dump_elapsed_time("Pass query framework capability")
    def query_fw_capability(self, model):
        """This is a helper function to get all quantizable ops from model.

        Args:
            model (object): input model which is Neural Compressor model

        Returns:
            q_capability (dictionary): tuning capability for each op from model.
        """
        self.pre_optimized_model = model
        return self._get_quantizable_ops(model.model)

    def _get_quantizable_ops_recursively(self, model, prefix, quantizable_ops):
        """This is a helper function for `query_fw_capability`,
           and it will get all quantizable ops from model.
        Args:
            model (object): input model
            prefix (string): prefix of op name
            quantizable_ops (list): list of quantizable ops from model include op name and type.
        Returns:
            None
        """
        
        # group ops by postion for transform-based model
        from .torch_utils.pattern_detector import TransformerBasedModelBlockPatternDetector
        detector = TransformerBasedModelBlockPatternDetector(model)
        detect_result = detector.detect_block()
        attention_block = detect_result.get("attention_blocks", None)
        ffn_blocks = detect_result.get("ffn_blocks", None) 
        logger.info(f"Attention Blocks: {len(attention_block)}")
        logger.info(f"FFN Blocks: {len(ffn_blocks)}")
        if not os.path.exists(self.ipex_config_path):
            assert isinstance(model, torch.nn.Module), \
                    "The model passed in is not the instance of torch.nn.Module"

        if hasattr(model, "save_qconf_summary"):
            os.makedirs(os.path.dirname(self.ipex_config_path), exist_ok=True)
            model.save_qconf_summary(qconf_summary=self.ipex_config_path)
            if self.example_inputs is None:
                self.example_inputs = get_example_inputs(model, self.q_dataloader)
        else:
            if self.performance_only:
                if self.recipes and self.recipes.get('smooth_quant', False) \
                    and self.version.release >= Version("2.1").release:  # pragma: no cover
                    logger.warning("Smoothquant for ipex requires a deepcopy of model"
                                    + ", please avoid out of memory.")
                    try:
                        tmp_model = copy.deepcopy(model)
                    except Exception as e:  # pragma: no cover
                        logger.warning("Fail to deep copy the model due to {}, inplace is used now.".format(
                            repr(e)))
                        raise
                else:
                    tmp_model = model
            else:
                try:
                    tmp_model = copy.deepcopy(model)
                except Exception as e:  # pragma: no cover
                    logger.warning("Fail to deep copy the model due to {}, inplace is used now.".format(
                        repr(e)))
                    raise
            tmp_model.eval()
            # to record the origin batch_size
            if isinstance(self.q_dataloader, BaseDataLoader):
                batch_size = self.q_dataloader.batch_size

            # create a quantization config file for intel pytorch extension model
            os.makedirs(os.path.dirname(self.ipex_config_path), exist_ok=True)
            if self.version.release < Version("1.12.0").release:
                assert self.q_func is None, ("IPEX < 1.12.0 didn't support calibration function, "
                                                 "Please use IPEX >= 1.12.0!")
                ipex_conf = ipex.quantization.QuantConf(qscheme=torch.per_tensor_symmetric)   # pylint: disable=E1101
                self.model_calibration(
                    tmp_model,
                    self.q_dataloader,
                    conf=ipex_conf,
                )
                ipex_conf.save(self.ipex_config_path)
            else:
                if self.approach in ['post_training_static_quant', 'post_training_auto_quant']:
                    assert self.q_dataloader or self.example_inputs, \
                            "IPEX need q_dataloader or example_inputs to prepare the model"
                    from torch.ao.quantization import MinMaxObserver, PerChannelMinMaxObserver, QConfig
                    if self.version.release >= Version("2.1").release:
                        # HistogramObserver will cause a performance issue.
                        # static_qconfig = ipex.quantization.default_static_qconfig_mapping
                        qconfig = QConfig(activation=MinMaxObserver.with_args(
                            qscheme=torch.per_tensor_affine, dtype=torch.quint8),
                            weight=PerChannelMinMaxObserver.with_args(dtype=torch.qint8, \
                                    qscheme=torch.per_channel_symmetric))
                        from torch.ao.quantization import QConfigMapping
                        static_qconfig = QConfigMapping().set_global(qconfig)
                    else:
                        static_qconfig = QConfig(activation=MinMaxObserver.with_args(
                            qscheme=torch.per_tensor_affine, dtype=torch.quint8),
                            weight=PerChannelMinMaxObserver.with_args(dtype=torch.qint8, \
                                    qscheme=torch.per_channel_symmetric))
                    # For smoothquant optimized model, need ipex version >= 2.1
                    if self.recipes and self.recipes.get('smooth_quant', False) \
                      and self.version.release >= Version("2.1").release:  # pragma: no cover
                        smooth_quant_args = self.recipes.get('smooth_quant_args', {})
                        folding = smooth_quant_args.get('folding', False)
                        if not folding:
                            x_observer = torch.ao.quantization.MinMaxObserver()
                            static_qconfig = ipex.quantization.get_smooth_quant_qconfig_mapping(alpha=0.5, act_observer=x_observer)
                            if not hasattr(tmp_model, '_smoothquant_optimized') \
                              or not tmp_model._smoothquant_optimized:
                                # to make sure ipex_config.json is based on pre-optimized model
                                tmp_model = self._wrapper_sq_linear(tmp_model)
                    if self.example_inputs is None:
                        self.example_inputs = get_example_inputs(tmp_model, self.q_dataloader)
                    if isinstance(self.example_inputs, dict):
                        tmp_model = ipex.quantization.prepare(tmp_model, static_qconfig,
                                                              example_kwarg_inputs=self.example_inputs, inplace=True)
                    else:
                        tmp_model = ipex.quantization.prepare(tmp_model, static_qconfig,
                                                              example_inputs=self.example_inputs, inplace=True)

                if self.q_dataloader or self.example_inputs:
                    self._simple_inference(tmp_model, self.q_dataloader, iterations=1)
                else:
                    try:
                        self.q_func(tmp_model)
                    except Exception as e:
                        logger.error("Calibration with IPEX failed due to:{}".format(e))
                        assert False, "Please pass in example_inputs or calib_dataloader to bypass."

                tmp_model.save_qconf_summary(qconf_summary=self.ipex_config_path)
            if isinstance(self.q_dataloader, BaseDataLoader):
                self.q_dataloader.batch(batch_size)
                logger.info('Recovery `calibration.dataloader.batchsize` {} according \
                            to config.yaml'.format(batch_size))
            if not self.performance_only:
                del tmp_model
                import gc
                gc.collect()
        map_op_name_to_fqn = {}
        
        with open(self.ipex_config_path, 'r') as f:
            self.cfgs = json.load(f)
            if self.version.release < Version("1.12.0").release: # pragma: no cover
                self.default_cfgs = copy.deepcopy(self.cfgs)
                self.fuse_ops = self.get_fuse_ops(self.cfgs)
                for op_cfg in self.cfgs:
                    if op_cfg["name"] in unify_op_type_mapping_ipex:
                        quantizable_ops.append((op_cfg["id"], 
                                                unify_op_type_mapping_ipex[op_cfg["name"]]))
                    else:
                        re_flag = False
                        for pattern, unify_op_type in unify_op_type_mapping_ipex['re'].items():
                            if re.match(pattern, op_cfg["name"]):
                                re_flag = True
                                quantizable_ops.append((op_cfg["id"], unify_op_type))
                                break
                        if not re_flag:
                            quantizable_ops.append((op_cfg["id"], op_cfg["name"]))
            else:
                ops_name, op_infos_from_cfgs, input_tensor_id_op_name, \
                                output_tensor_id_op_name = torch_utils.util.paser_cfgs(self.cfgs)
                quantizable_op_names = torch_utils.util.get_quantizable_ops_from_cfgs(ops_name,
                                                                     op_infos_from_cfgs,
                                                                     input_tensor_id_op_name)
                for name in quantizable_op_names:
                    # name : list
                    if len(name) == 1:
                        module_key = name[0][0]
                        op_cfg_id = name[0][2]
                        ipex_op_type = self.cfgs[module_key]['q_op_infos'][op_cfg_id]['op_type']
                        module_fqn = self.cfgs[module_key]['q_op_infos'][op_cfg_id].get('fqn', None)
                        
                        if ipex_op_type in unify_op_type_mapping_ipex:
                            quantizable_ops.append((tuple(name), 
                                                    unify_op_type_mapping_ipex[ipex_op_type]))
                            map_op_name_to_fqn[(tuple(name), ipex_op_type)] = module_fqn
                        else:
                            re_flag = False
                            for pattern, unify_op_type in unify_op_type_mapping_ipex['re'].items():
                                if re.match(pattern, ipex_op_type):
                                    re_flag = True
                                    quantizable_ops.append((tuple(name), unify_op_type))
                                    map_op_name_to_fqn[(tuple(name), unify_op_type)] = module_fqn
                                    break
                            if not re_flag:
                                quantizable_ops.append((tuple(name), ipex_op_type))
                                map_op_name_to_fqn[(tuple(name), ipex_op_type)] = module_fqn
                    else:
                        op_type = ""
                        for op_name in name:
                            module_key = op_name[0]
                            op_cfg_id = op_name[2]
                            single_op_type = self.cfgs[module_key]['q_op_infos'][op_cfg_id]['op_type']
                            if single_op_type in unify_op_type_mapping_ipex:
                                single_op_type = unify_op_type_mapping_ipex[single_op_type]
                            op_type += "&" + single_op_type if op_type else single_op_type
                        quantizable_ops.append((tuple(name), op_type))
                        _module_key = name[0][0]
                        _op_cfg_id = name[0][2]
                        module_fqn = self.cfgs[_module_key]['q_op_infos'][_op_cfg_id]['fqn']
                        map_op_name_to_fqn[(tuple(name), op_type)] = module_fqn
                self.op_infos_from_cfgs = op_infos_from_cfgs
                self.output_tensor_id_op_name = output_tensor_id_op_name
        logger.debug("Map op name to fqn: ")
        logger.debug(map_op_name_to_fqn)
        logger.info("Attention Blocks : ")
        logger.info(attention_block)
        logger.info("FFN Blocks : ")
        logger.info(ffn_blocks)
        self.block_wise = ffn_blocks
        

        os.remove(self.ipex_config_path)

    def get_fuse_ops(self, default_cfgs): # pragma: no cover
        elt_wise = ['relu', 'sigmoid', 'gelu']
        inplace_ops = ['relu_', 'add_']
        op_patterns = []
        num_ops = len(default_cfgs)
        for cur_id in range(num_ops):
            cur_op = default_cfgs[cur_id]['name']
            if cur_op == 'dropout':
                continue
            inputs = default_cfgs[cur_id]['inputs_flow']
            num_input = len(inputs)
            pre_ops = {}
            for i_num in range(num_input):
                inp = inputs[i_num]
                for pre_id in range(cur_id):
                    pre_op = default_cfgs[pre_id]['name']
                    pre_out = default_cfgs[pre_id]['outputs_flow']
                    num_out = len(pre_out)
                    for o_num in range(num_out):
                        if pre_out[o_num] == inp:
                            if cur_op in inplace_ops and (pre_op in ['conv2d', 'conv3d', 'linear'
                                                                     ]):
                                op_patterns.append([(pre_id, pre_op), (cur_id, cur_op)])
                            if cur_op in elt_wise and (pre_op
                                                       in ['conv2d', 'conv3d', 'linear', 'add']):
                                op_patterns.append([(pre_id, pre_op), (cur_id, cur_op)])
                            if cur_op == 'add':
                                pre_ops[i_num] = [pre_id, pre_op]
            if len(pre_ops) > 0:
                for key, value in pre_ops.items():
                    if value[1] in ['conv2d', 'conv3d', 'linear'] and \
                            default_cfgs[cur_id]['inputs_quantized'][key] == False:
                        op_patterns.append([(value[0], value[1]), (cur_id, cur_op)])
        return op_patterns

    def qdq_quantize(self, model, tune_cfg, dataloader, q_func):
        assert not self.version.release < Version("2.1").release, \
            "IPEX version >= 2.1 is required for SmoothQuant."

        if not self.performance_only:
            try:
                self.tmp_model = copy.deepcopy(model)
            except Exception as e:  # pragma: no cover
                logger.warning("Fail to deep copy the model due to {}, inplace is used now.".format(
                    repr(e)))
                self.tmp_model = model
        else:
            self.tmp_model = model
        q_model = self.tmp_model._model

        # fetch SmoothQuant scale info from pre-optimized model
        from .torch_utils.model_wrapper import SQLinearWrapper
        from .torch_utils.util import update_sq_scale
        smoothquant_scale_info = {}
        for name, module in q_model.named_modules():
            if isinstance(module, SQLinearWrapper):
                weight_scale = module._get_weight_scale()
                smoothquant_scale_info[name + '.sq_linear'] = {
                    'alpha': module.alpha,
                    'input_scale_for_mul': module.input_scale,
                    'input_scale_after_mul': module.scale,
                    'input_zero_point_after_mul': module.zero_point,
                    'input_dtype': module.dtype,
                    'weight_scale_after_mul': weight_scale,
                }
                module.ipex = True
                # Note: save weight scale before recover
                module._recover_sq_linear()

        # Rebuild the config json after pre-optimize algo (SmoothQuant), model is changed.
<<<<<<< HEAD
        x_observer = torch.ao.quantization.MinMaxObserver()
        static_qconfig = ipex.quantization.get_smooth_quant_qconfig_mapping(alpha=0.5, act_observer=x_observer)
        q_model = ipex.quantization.prepare(q_model, static_qconfig, \
                                example_inputs=self.example_inputs, inplace=True)
=======
        static_qconfig = ipex.quantization.get_smooth_quant_qconfig_mapping(alpha=0.5)
        if isinstance(self.example_inputs, dict):
            q_model = ipex.quantization.prepare(q_model, static_qconfig,
                                                example_kwarg_inputs=self.example_inputs, inplace=True)
        else:
            q_model = ipex.quantization.prepare(q_model, static_qconfig,
                                                example_inputs=self.example_inputs, inplace=True)
>>>>>>> 4ba2332f

        # enable fallback
        self._simple_inference(q_model, dataloader, iterations=1)   # fake calibration for save qconf
        q_model.save_qconf_summary(qconf_summary=self.ipex_config_path)
        self._cfg_to_qconfig(tune_cfg)
        # TODO: update_sq_scale is used to update observer, should fuse in _cfg_to_qconfig
        update_sq_scale(self.ipex_config_path, smoothquant_scale_info)
        q_model.load_qconf_summary(qconf_summary=self.ipex_config_path)

        # real calibration for other operators
        try:
            # IPEX may raise an error on the second iteration.
            # OverflowError: cannot convert float infinity to integer
            if q_func is not None:
                q_func(q_model)
            else:
                iterations = tune_cfg.get('calib_iteration', 1)
                self.model_calibration(q_model, dataloader, iterations, None,
                                    tune_cfg.get('calib_sampling_size', 1))
        except:
            logger.warning("The calibration failed when calibrating with ipex, "+\
                           "using scale info from SmoothQuant for Linear and " +\
                           "one iter calibration for other ops.")

        # update ipex_config.json with smoothquant_scale_info
        q_model.save_qconf_summary(qconf_summary=self.ipex_config_path)
        update_sq_scale(self.ipex_config_path, smoothquant_scale_info)
        q_model.load_qconf_summary(qconf_summary=self.ipex_config_path)

        if self.use_bf16 and (CpuInfo().bf16 or os.getenv('FORCE_BF16') == '1') and \
            (self.version.release >= Version("1.11.0").release):
            logger.warning("SmoothQuant folding=False with bf16 may cause accuracy=0! " +\
                            "Please consider setting excluded_precisions=['bf16'] in your config.")
            with torch.no_grad():
                with torch.cpu.amp.autocast():
                    q_model = ipex.quantization.convert(q_model, inplace=True)
                    # inference once after convert for SmoothQuant
                    self._simple_inference(q_model, dataloader, iterations=1)
                    try:
                        if isinstance(self.example_inputs, dict):
                            q_model = torch.jit.trace(q_model, example_kwarg_inputs=self.example_inputs)
                        else:
                            q_model = torch.jit.trace(q_model, self.example_inputs)
                        q_model = torch.jit.freeze(q_model.eval())
                    except:
                        if isinstance(self.example_inputs, dict):
                            q_model = torch.jit.trace(q_model, example_kwarg_inputs=self.example_inputs, strict=False)
                        else:
                            q_model = torch.jit.trace(q_model, self.example_inputs, strict=False)
                        q_model = torch.jit.freeze(q_model.eval())
        else:
            q_model = ipex.quantization.convert(q_model, inplace=True)
            # inference once after convert for SmoothQuant
            self._simple_inference(q_model, dataloader, iterations=1)
            with torch.no_grad():
                try:
                    if isinstance(self.example_inputs, dict):
                        q_model = torch.jit.trace(q_model, example_kwarg_inputs=self.example_inputs)
                    else:
                        q_model = torch.jit.trace(q_model, self.example_inputs)
                    q_model = torch.jit.freeze(q_model.eval())
                except:
                    if isinstance(self.example_inputs, dict):
                        q_model = torch.jit.trace(q_model, example_kwarg_inputs=self.example_inputs, strict=False)
                    else:
                        q_model = torch.jit.trace(q_model, self.example_inputs, strict=False)
                    q_model = torch.jit.freeze(q_model.eval())
        # After freezing, run 1 time to warm up the profiling graph executor to insert prim::profile
        # At the 2nd run, the llga pass will be triggered and the model is turned into
        # an int8 model: prim::profile will be removed and will have LlgaFusionGroup in the graph
        self._simple_inference(q_model, dataloader, iterations=2)
        self.tmp_model._model = q_model

        with open(self.ipex_config_path, 'r') as f:
            self.tmp_model.tune_cfg = json.load(f)
        self.tmp_model.ipex_config_path = self.ipex_config_path
        self._dump_model_op_stats(tune_cfg)
        return self.tmp_model

    @dump_elapsed_time("Pass save quantized model")
    def save(self, model, path=None):
        """The function is used by tune strategy class for set best configure in Neural Compressor model.

           Args:
               model (object): The Neural Compressor model which is best results.
               path (string): No used.

        Returns:
            None
        """

        pass

    def inspect_tensor(self,
                       model,
                       dataloader,
                       op_list=None,
                       iteration_list=None,
                       inspect_type='activation',
                       save_to_disk=False):
        assert False, "Inspect_tensor didn't support IPEX backend now!"

    def _simple_inference(self, q_model, dataloader, iterations=1):
        """The function is used for ipex warm-up inference."""
        if self.example_inputs is not None:
            for _ in range(iterations):
                if isinstance(self.example_inputs, tuple):
                    q_model(*self.example_inputs)
                elif isinstance(self.example_inputs, dict):
                    q_model(**self.example_inputs)
                else:
                    q_model(self.example_inputs)
        else:
            self.calib_func(q_model, dataloader, iterations)


@adaptor_registry
class PyTorch_FXAdaptor(TemplateAdaptor):
    """Adaptor of PyTorch framework with FX graph mode, all PyTorch API is in this class.

    Args:
        framework_specific_info (dict): dictionary of tuning configure from yaml file.
    """
    def __init__(self, framework_specific_info):
        super(PyTorch_FXAdaptor, self).__init__(framework_specific_info)
        assert self.version.release >= Version("1.8.0").release, \
                      "Please use PyTroch 1.8 or higher version with pytorch_fx backend!"
        if self.approach == 'post_training_dynamic_quant':
            assert self.version.release >= Version("1.9.0").release, \
                        "Please use PyTroch 1.9 or higher version for dynamic " \
                        "quantization with pytorch_fx backend!"
        import torch.quantization as tq
        """
        # Map for swapping float module to quantized ones,
        # and this dictionary will change with different PoTorch versions
        DEFAULT_MODULE_MAPPING = {
            nn.Linear: nnq.Linear,
            nn.ReLU: nnq.ReLU,
            nn.ReLU6: nnq.ReLU6,
            nn.Conv2d: nnq.Conv2d,
            nn.Conv3d: nnq.Conv3d,
            QuantStub: nnq.Quantize,
            DeQuantStub: nnq.DeQuantize,
            # Wrapper Modules:
            nnq.FloatFunctional: nnq.QFunctional,
            # Intrinsic modules:
            nni.ConvReLU2d: nniq.ConvReLU2d,
            nni.ConvReLU3d: nniq.ConvReLU3d,
            nni.LinearReLU: nniq.LinearReLU,
            nniqat.ConvReLU2d: nniq.ConvReLU2d,
            nniqat.LinearReLU: nniq.LinearReLU,
            nniqat.ConvBn2d: nnq.Conv2d,
            nniqat.ConvBnReLU2d: nniq.ConvReLU2d,
            # QAT modules:
            nnqat.Linear: nnq.Linear,
            nnqat.Conv2d: nnq.Conv2d,
        }
        """

        self.tune_cfg = None
        if self.device == "cpu":
            query_config_file = "pytorch_cpu.yaml"
        else:  # pragma: no cover
            assert False, "Unsupport this device {}".format(self.device)
        self.query_handler = PyTorchQuery(
            local_config_file=os.path.join(os.path.dirname(__file__), query_config_file))

        if self.approach == 'post_training_dynamic_quant':
            self.white_list = \
                tq.quantization_mappings.get_default_dynamic_quant_module_mappings()
        elif self.approach == 'post_training_static_quant':
            self.white_list = tq.quantization_mappings.get_default_static_quant_module_mappings()
        else:
            self.white_list = tq.quantization_mappings.get_default_qconfig_propagation_list()

    @dump_elapsed_time("Pass quantize model")
    def quantize(self, tune_cfg, model, dataloader, q_func=None):
        """Execute the quantize process on the specified model.

        Args:
            tune_cfg (dict): quantization config.
            model (object): model need to do quantization.
            dataloader (object): calibration dataset.
            q_func (objext, optional): training function for quantization aware training mode.

        Returns:
            (object): quantized model
        """

        assert isinstance(model._model, torch.nn.Module), \
               "The model passed in is not the instance of torch.nn.Module"
        if self.performance_only:
            q_model = model
        else:
            try:
                q_model = copy.deepcopy(model)
                q_model.fp32_model = model.fp32_model
            except Exception as e:  # pragma: no cover
                logger.warning("Fail to deep copy the model due to {}, inplace is used now.".format(
                    repr(e)))
                q_model = model
        q_model._model.eval()

        # For smoothquant optimized model
        recipe_cfgs = tune_cfg.get('recipe_cfgs', None)
        if recipe_cfgs and recipe_cfgs.get('smooth_quant', False) \
          and not recipe_cfgs['smooth_quant_args']['folding'] \
          and self.approach != 'post_training_dynamic_quant':
                return self.qdq_quantize(q_model, tune_cfg)

        self.tune_cfg = tune_cfg
        self.tune_cfg["approach"] = self.approach
        self.tune_cfg["reduce_range"] = REDUCE_RANGE
        self.tune_cfg["framework"] = "pytorch_fx"

        # PyTorch 1.13 and above version, need example_inputs for fx trace, but it not realy used,
        # so set it to None.
        self.example_inputs = None
        if self.default_qconfig is not None:
            default_qconfig = copy.deepcopy(self.default_qconfig)
            default_qconfig['activation']['dtype'] = \
                self.default_qconfig['activation']['dtype'][0]
            default_qconfig['weight']['dtype'] = self.default_qconfig['weight']['dtype'][0]
            self.tune_cfg["op"][("default_qconfig", "")] = default_qconfig
        op_cfgs = _cfg_to_qconfig(self.tune_cfg, self.approach)
        self.tune_cfg['bf16_ops_list'] = op_cfgs['bf16_ops_list']
        del op_cfgs['bf16_ops_list']
        gc.collect()

        from torch.quantization.quantize_fx import prepare_fx, convert_fx, prepare_qat_fx
        if q_model.kwargs is not None:
            self.prepare_custom_config_dict = q_model.kwargs.get('prepare_custom_config_dict',
                                                                 None)
            self.convert_custom_config_dict = q_model.kwargs.get('convert_custom_config_dict',
                                                                 None)
        else:
            self.prepare_custom_config_dict, self.convert_custom_config_dict = None, None
        self.fx_op_cfgs = _cfgs_to_fx_cfgs(op_cfgs, self.approach)
        self.tune_cfg['fx_sub_module_list'] = self.sub_module_list
        if self.approach == 'quant_aware_training':
            q_model._model.train()
            if self.sub_module_list is None:
                tmp_model = q_model._model
                if self.version > Version("1.12.1"):  # pragma: no cover
                    # pylint: disable=E1123
                    q_model._model = prepare_qat_fx(
                        q_model._model,
                        self.fx_op_cfgs,
                        example_inputs=self.example_inputs,
                        prepare_custom_config=self.prepare_custom_config_dict
                    )
                else:
                    q_model._model = prepare_qat_fx(
                        q_model._model,
                        self.fx_op_cfgs,
                        prepare_custom_config_dict=self.prepare_custom_config_dict
                    )
            else:
                logger.info('Fx trace of the entire model failed. ' + \
                            'We will conduct auto quantization')
                PyTorch_FXAdaptor.prepare_sub_graph(
                    self.sub_module_list,
                    self.fx_op_cfgs,
                    q_model._model,
                    prefix='',
                    is_qat=True,
                    example_inputs=self.example_inputs,
                    custom_config=self.prepare_custom_config_dict
                )
            # q_func can be created by neural_compressor internal or passed by user. It's critical to
            # distinguish how q_func is passed since neural_compressor built-in functions accept
            # neural_compressor model and user defined func should accept framework model.
            # For export API
            hook_list = torch_utils.util._set_input_scale_hook(q_model._model, op_cfgs)
            q_model._model = q_func(
                q_model if getattr(q_func, 'builtin', None) else q_model._model)
            assert q_model._model is not None, "Please return a trained model in train function!"
            q_model._model.eval()
        else:
            if self.sub_module_list is None:
                tmp_model = q_model._model
                if self.version.release >= Version("1.13.0").release:  # pragma: no cover
                    # pylint: disable=E1123
                    q_model._model = prepare_fx(
                        q_model._model,
                        self.fx_op_cfgs,
                        example_inputs=self.example_inputs,
                        prepare_custom_config=self.prepare_custom_config_dict
                    )
                else:
                    q_model._model = prepare_fx(
                        q_model._model,
                        self.fx_op_cfgs,
                        prepare_custom_config_dict=self.prepare_custom_config_dict
                    )
            else:
                logger.info('Fx trace of the entire model failed, ' + \
                            'We will conduct auto quantization')
                PyTorch_FXAdaptor.prepare_sub_graph(
                    self.sub_module_list,
                    self.fx_op_cfgs,
                    q_model._model,
                    prefix='',
                    example_inputs=self.example_inputs,
                    custom_config=self.prepare_custom_config_dict
                )
            if self.approach in ['post_training_static_quant', 'post_training_auto_quant']:
                # For export API
                hook_list = torch_utils.util._set_input_scale_hook(q_model._model, op_cfgs)
                iterations = tune_cfg.get('calib_iteration', 1)
                if q_func is not None:
                    q_func(q_model._model)
                else:
                    self.model_calibration(
                        q_model._model,
                        dataloader,
                        iterations,
                        calib_sampling_size=tune_cfg.get('calib_sampling_size', 1)
                    )

        if self.approach != 'post_training_dynamic_quant':
            # For export API
            scale_info = torch_utils.util._get_input_scale(q_model._model, hook_list)

        if self.sub_module_list is None:
            if self.version.release >= Version("1.13.0").release:  # pragma: no cover
                # pylint: disable=E1123
                q_model._model = convert_fx(
                    q_model._model,
                    convert_custom_config=self.convert_custom_config_dict
                )
            else:
                q_model._model = convert_fx(
                    q_model._model, 
                    convert_custom_config_dict=self.convert_custom_config_dict
                )
            torch_utils.util.append_attr(q_model._model, tmp_model)
            del tmp_model
            gc.collect()
        else:
            PyTorch_FXAdaptor.convert_sub_graph(
                self.sub_module_list,
                q_model._model,
                prefix='',
                custom_config=self.prepare_custom_config_dict
            )

        if len(self.tune_cfg['bf16_ops_list']) > 0 and \
            self.version.release >= Version("1.11.0").release and self.use_bf16 and \
            (CpuInfo().bf16 or os.getenv('FORCE_BF16') == '1'): # pragma: no cover
            q_model._model = torch_utils.bf16_convert.Convert(q_model._model, self.tune_cfg)

        q_model.q_config = copy.deepcopy(self.tune_cfg)
        if self.approach != 'post_training_dynamic_quant':
            self._get_scale_zeropoint(q_model._model, q_model.q_config)
            q_model.q_config['scale_info'] = scale_info

        self._dump_model_op_stats(q_model._model, q_model.q_config, self.approach)
        torch_utils.util.get_embedding_contiguous(q_model._model)
        return q_model

    def evaluate(self,
                 model,
                 dataloader,
                 postprocess=None,
                 metrics=None,
                 measurer=None,
                 iteration=-1,
                 tensorboard=False,
                 fp32_baseline=False):
        """Execute the evaluate process on the specified model.

        Args:
            model (object): model to run evaluation.
            dataloader (object): evaluation dataset.
            postprocess (object, optional): process function after evaluation.
            metric (object, optional): metric function.
            measurer (object, optional): measurer function.
            iteration (int, optional): number of iterations to evaluate.
            tensorboard (bool, optional): dump output tensor to tensorboard summary files.
            fp32_baseline (boolen, optional): only for compare_label=False pipeline

        Returns:
            (object): accuracy
        """
        if tensorboard:  # pragma: no cover
            assert False, "PyTorch FX mode didn't support tensorboard flag now!"
        self.is_baseline = fp32_baseline

        model_ = model._model
        assert isinstance(
            model_, torch.nn.Module), "The model passed in is not the instance of torch.nn.Module"
        model_.eval()
        model_.to(self.device)

        if metrics:
            self.fp32_preds_as_label = any([hasattr(metric, "compare_label") and \
                not metric.compare_label for metric in metrics])

        return self.model_eval(model_, dataloader, postprocess, metrics, measurer, iteration)

    def _pre_hook_for_qat(self, dataloader=None):
        q_cfgs = torch.quantization.QConfig(
                            activation=torch.quantization.FakeQuantize.with_args(
                                    dtype=torch.quint8,
                                    qscheme=torch.per_tensor_affine,
                                    reduce_range=REDUCE_RANGE,
                                    observer=torch.quantization.MovingAverageMinMaxObserver),
                            weight=torch.quantization.default_weight_fake_quant) \
                        if self.version.release < Version("1.10.0").release else \
                          torch.quantization.QConfig(
                            activation=torch.quantization.FusedMovingAvgObsFakeQuantize.with_args(
                                       dtype=torch.quint8,
                                       qscheme=torch.per_tensor_affine,
                                       reduce_range=REDUCE_RANGE),
                            weight=torch.quantization.default_fused_per_channel_wt_fake_quant)
        quantizable_ops = []
        tmp_model = self.fuse_fx_model(self.model, is_qat=True)
        self._get_quantizable_ops_recursively(tmp_model, '', quantizable_ops)
        self._remove_fallback_ops_for_qat(quantizable_ops)
        bf16_ops = []
        if self.version.release >= Version("1.11.0").release and self.use_bf16 and \
            (CpuInfo().bf16 or os.getenv('FORCE_BF16') == '1'): # pragma: no cover
            self.bf16_ops = self.query_handler.get_op_types_by_precision("bf16")
            self._get_bf16_ops_recursively(tmp_model, '', bf16_ops)
        bf16_ops_list = [(op) for op in bf16_ops if op not in quantizable_ops]
        quantized_ops = OrderedDict()
        for op in quantizable_ops:
            if op[1] in [
                    'Embedding', 'EmbeddingBag', 'LSTM', 'GRU', 'LSTMCell', 'GRUCell', 'RNNCell'
            ]:
                quantized_ops[op[0]] = torch.quantization.default_dynamic_qconfig
            else:
                quantized_ops[op[0]] = q_cfgs
        # build op_config_dict to save module scale and zeropoint
        op_config_dict = {}
        for op in quantizable_ops:
            op_config_dict[op] = {'weight': {'dtype': 'int8'}, 'activation': {'dtype': 'uint8'}}

        if self.version.release < Version("1.11.0").release: # pragma: no cover
            quantized_ops["default_qconfig"] = None
        else:
            from torch.ao.quantization import default_embedding_qat_qconfig
            for op in quantizable_ops:
                if op[1] in ['Embedding', 'EmbeddingBag']:
                    quantized_ops[op[0]] = default_embedding_qat_qconfig
        from torch.quantization.quantize_fx import prepare_qat_fx
        fx_op_cfgs = _cfgs_to_fx_cfgs(quantized_ops, 'quant_aware_training')
        self.model._model.train()

        # PyTorch 1.13 and above version, need example_inputs for fx trace, but it not realy used,
        # so set it to None.
        self.example_inputs = None

        # For export API, deepcopy fp32_model
        try:
            self.model.fp32_model = copy.deepcopy(self.model.fp32_model)
        except Exception as e:  # pragma: no cover
            logger.warning("Fail to deep copy the model due to {}, inplace is used now.".format(
                repr(e)))

        if self.sub_module_list is None:
            if self.version.release >= Version("1.13.0").release:  # pragma: no cover
                # pylint: disable=E1123
                self.model._model = prepare_qat_fx(
                    self.model._model,
                    fx_op_cfgs,
                    example_inputs=self.example_inputs,
                    prepare_custom_config=self.model.kwargs.get(
                        'prepare_custom_config_dict', None) if self.model.kwargs is not None else None)
            else:
                self.model._model = prepare_qat_fx(
                    self.model._model,
                    fx_op_cfgs,
                    prepare_custom_config_dict=self.model.kwargs.get(
                        'prepare_custom_config_dict', None) if self.model.kwargs is not None else None)
        else:
            logger.info('Fx trace of the entire model failed. ' + \
                        'We will conduct auto quantization')
            PyTorch_FXAdaptor.prepare_sub_graph(self.sub_module_list,
                                                fx_op_cfgs,
                                                self.model._model,
                                                prefix='',
                                                is_qat=True,
                                                example_inputs=self.example_inputs)
        # This is a flag for reloading
        self.model.q_config = {
            'calib_sampling_size': 100, # tmp arg for export API
            'is_oneshot': True,
            'framework': 'pytorch_fx',
            'reduce_range': REDUCE_RANGE,
            'quantizable_ops': quantizable_ops,
            'bf16_ops_list': bf16_ops_list,
            'op': op_config_dict,
            'sub_module_list': self.sub_module_list,
            'approach': 'quant_aware_training'
        }
        # For export API
        global hook_list
        hook_list = torch_utils.util._set_input_scale_hook(self.model._model, quantized_ops)

    def _post_hook_for_qat(self):
        # For export API
        scale_info = torch_utils.util._get_input_scale(self.model._model, hook_list)
        self.model.q_config['scale_info'] = scale_info
        from torch.quantization.quantize_fx import convert_fx
        if self.sub_module_list is None:
            if self.version > Version("1.12.1"):  # pragma: no cover
                # pylint: disable=E1123
                self.model._model = convert_fx(
                    self.model._model,
                    convert_custom_config=self.model.kwargs.get(
                        'convert_custom_config_dict', None) if self.model.kwargs is not None else None)
            else:
                self.model._model = convert_fx(
                    self.model._model,
                    convert_custom_config_dict=self.model.kwargs.get(
                        'convert_custom_config_dict', None) if self.model.kwargs is not None else None)
        else:
            PyTorch_FXAdaptor.convert_sub_graph(self.sub_module_list, \
                                                self.model._model, prefix='')

        if self.approach != 'post_training_dynamic_quant':
            self._get_scale_zeropoint(self.model._model, self.model.q_config)
        if len(self.model.q_config['bf16_ops_list']) > 0 and \
            self.version.release >= Version("1.11.0").release and self.use_bf16 and \
            (CpuInfo().bf16 or os.getenv('FORCE_BF16') == '1'): # pragma: no cover
            self.model._model = torch_utils.bf16_convert.Convert(self.model._model, self.model.q_config)
        self._dump_model_op_stats(self.model._model, self.model.q_config, self.approach)
        torch_utils.util.get_embedding_contiguous(self.model._model)

    def _get_fallback_ops_for_qat(self):
        # get fallback ops for quant aware training approach
        fallback_ops = {'op_wise': [], 'optype_wise': []}
        if self.qat_optype_wise is not None: # pragma: no cover
            for optype, optype_config in self.qat_optype_wise.items():
                if 'weight' in optype_config and optype_config['weight']['dtype'] == ['fp32']:
                    fallback_ops['optype_wise'].append(optype)
        if self.qat_op_wise is not None: # pragma: no cover
            for op, op_config in self.qat_op_wise.items():
                if 'weight' in op_config and op_config['weight']['dtype'] == ['fp32']:
                    fallback_ops['op_wise'].append(op)
        return fallback_ops
    
    def _remove_fallback_ops_for_qat(self, quantizable_ops):
        # remove fallback ops from quantizable_ops for quant aware training approach
        fallback_ops = self._get_fallback_ops_for_qat()
        remove_ops = []
        for (op_name, op_type) in quantizable_ops:
            if op_name in fallback_ops['op_wise'] or op_type in fallback_ops['optype_wise']:
                remove_ops.append((op_name, op_type))
        for (op_name, op_type) in remove_ops:
            quantizable_ops.remove((op_name, op_type))

    def train(self, model, dataloader, optimizer_tuple, criterion_tuple, hooks, **kwargs):
        """Execute the train process on the specified model.

        Args:
            model (object): model to run evaluation.
            dataloader (object): training dataset.
            optimizer (tuple): It is a tuple of (cls, parameters) for optimizer.
            criterion (tuple): It is a tuple of (cls, parameters) for criterion.
            kwargs (dict, optional): other parameters.

        Returns:
            None
        """
        device = "cuda:0" if self.device != "GPU" and torch.cuda.is_available() else self.device
        self.model = model
        optimizer = optimizer_tuple[0](model._model.parameters(), **optimizer_tuple[1])
        criterion = criterion_tuple[0](**criterion_tuple[1])
        # prepare hooks first to ensure model will be converted correctly
        if hooks is not None:  # pragma: no cover
            on_train_begin = hooks['on_train_begin']
            on_train_end = hooks['on_train_end']
            on_epoch_begin = hooks['on_epoch_begin']
            on_epoch_end = hooks['on_epoch_end']
            on_step_begin = hooks['on_step_begin']
            on_step_end = hooks['on_step_end']
            on_after_compute_loss = hooks['on_after_compute_loss']
            on_before_optimizer_step = hooks['on_before_optimizer_step']
        model._model.train()
        if hooks is not None:
            on_train_begin(dataloader)
        start_epochs = kwargs['kwargs']['start_epoch']
        end_epochs = kwargs['kwargs']['end_epoch']
        iters = kwargs['kwargs']['iteration']
        model._model.to(device)
        for nepoch in range(start_epochs, end_epochs):
            cnt = 0
            if hooks is not None:
                on_epoch_begin(nepoch)
            for input, target in dataloader:
                target = target.to(device)
                if hooks is not None:
                    on_step_begin(cnt)
                print('.', end='', flush=True)
                cnt += 1
                output = pytorch_forward_wrapper(model._model, input, device=device)
                loss = criterion(output, target)
                if hooks is not None:
                    loss = on_after_compute_loss(input, output, loss)
                optimizer.zero_grad()
                loss.backward()
                if hooks is not None:
                    loss = on_before_optimizer_step()
                optimizer.step()
                if hooks is not None:
                    on_step_end()
                if cnt >= iters:
                    break
            if hooks is not None:
                on_epoch_end()

        if device != self.device:  # pragma: no cover
            model._model.to(self.device)

        if hooks is not None:
            on_train_end()

        return model._model

    def _get_module_op_stats(self, model, tune_cfg, approach):
        """This is a function to get quantizable ops of model to user.
        Args:
            model (object): input model
            tune_cfg (dict): quantization config
            approach (str): quantization approach
        Returns:
            None
        """
        modules = dict(model.named_modules())
        res = dict()

        if approach == 'post_training_dynamic_quant':
            # fetch int8 and fp32 ops set by Neural Compressor from tune_cfg
            for key in tune_cfg['op']:
                op_type = key[1]
                #build initial dict
                if op_type not in res.keys(): # pragma: no cover
                    res[op_type] = {'INT8': 0, 'BF16': 0, 'FP32': 0}
                value = tune_cfg['op'][key]
                # Special cases: QuantStub, Embedding
                if ('weight' in value and value['weight']['dtype'] == 'fp32') or \
                  ('weight' not in value and value['activation']['dtype'] == 'fp32'):
                    res[op_type]['FP32'] += 1
                elif value['activation']['dtype'] == 'bf16':  # pragma: no cover
                    res[op_type]['BF16'] += 1
                else:
                    res[op_type]['INT8'] += 1
        else:
            quantized_mode = False
            for node in model.graph.nodes:
                if node.op == 'call_module':
                    if node.target not in modules:  # pragma: no cover
                        continue
                    op_class = type(modules[node.target])
                    op_type = str(op_class.__name__)
                    if 'quantized' in str(op_class) \
                      or (quantized_mode and 'pooling' in str(op_class)):
                        if op_type not in res.keys():
                            res[op_type] = {'INT8': 0, 'BF16': 0, 'FP32': 0}
                        res[op_type]['INT8'] += 1
                    elif op_class in self.white_list:
                        if op_type not in res.keys():
                            res[op_type] = {'INT8': 0, 'BF16': 0, 'FP32': 0}
                        res[op_type]['FP32'] += 1
                    continue
                elif node.op == 'call_function':
                    op_type = str(node.target.__name__)
                else:
                    op_type = node.target
                # skip input and output
                if not "quantize_per" in op_type and not quantized_mode:
                    continue
                # skip zero_pioint and scale
                if "zero_point" in op_type or "scale" in op_type:
                    continue
                #build initial dict
                if op_type not in res.keys():
                    res[op_type] = {'INT8': 0, 'BF16': 0, 'FP32': 0}

                if "quantize_per" in op_type and not quantized_mode:
                    quantized_mode = True
                elif "dequantize" in op_type and quantized_mode:
                    quantized_mode = False
                res[op_type]['INT8'] += 1
        return res

    def _get_sub_module_op_stats(self, model, tune_cfg, approach, res, prefix=''):
        """This is a function to get quantizable ops of sub modules to user recursively.
        Args:
            model (object): input model
            tune_cfg (dict): quantization config
            approach (str): quantization approach
            res (dict) : contains result of quantizable ops
            prefix (string): prefix of op name
        Returns:
            None
        """
        for name, module in model.named_children():
            op_name = prefix + '.' + name if prefix != '' else name
            if op_name in self.sub_module_list:
                module_res = self._get_module_op_stats(module, tune_cfg, approach)
                for key, value in module_res.items():
                    if key in res:
                        res[key] = {k: res[key][k] + v for k, v in value.items()}
                    else:
                        res[key] = value
            else:
                self._get_sub_module_op_stats(module, tune_cfg, approach, res, op_name)

    def _dump_model_op_stats(self, model, tune_cfg, approach):
        """This is a function to dump quantizable ops of model to user.
        Args:
            model (object): input model
            tune_cfg (dict): quantization config
            approach (str): quantization approach
        Returns:
            None
        """
        if self.sub_module_list is None or \
          self.approach == 'post_training_dynamic_quant':
            res = self._get_module_op_stats(model, tune_cfg, approach)
        else:
            res = dict()
            self._get_sub_module_op_stats(model, tune_cfg, approach, res)

        if self.use_bf16 and (self.version.release >= Version("1.11.0").release) and \
            (CpuInfo().bf16 or os.getenv('FORCE_BF16') == '1'): # pragma: no cover
            bf16_ops_list = tune_cfg['bf16_ops_list']
            if len(bf16_ops_list) > 0:
                for bf16_op in bf16_ops_list:
                    op_type = bf16_op[1]
                    if op_type in res.keys():
                        res[op_type]['BF16'] += 1
                        if res[op_type]['FP32'] > 0:
                            res[op_type]['FP32'] -= 1
                    else:
                        res[op_type] = {'INT8': 0, 'BF16': 1, 'FP32': 0}


        output_data = [[
            op_type,
            sum(res[op_type].values()), res[op_type]['INT8'], res[op_type]['BF16'],
            res[op_type]['FP32']
        ] for op_type in res.keys()]

        Statistics(output_data,
                   header='Mixed Precision Statistics',
                   field_names=["Op Type", "Total", "INT8", "BF16", "FP32"]).print_stat()

    def _get_quantizable_ops_recursively(self, model, prefix, quantizable_ops):
        """This is a helper function for `query_fw_capability`,
           and it will get all quantizable ops from model.

        Args:
            model (object): input model
            prefix (string): prefix of op name
            quantizable_ops (list): list of quantizable ops from model include op name and type.

        Returns:
            None
        """
        from .torch_utils.pattern_detector import TransformerBasedModelBlockPatternDetector
        from .torch_utils.util import get_op_type_by_name
        detector = TransformerBasedModelBlockPatternDetector(model)
        detect_result = detector.detect_block()
        attention_block = detect_result.get("attention_blocks", None)
        ffn_blocks = detect_result.get("ffn_blocks", None) 
        logger.info(f"Attention Blocks: {len(attention_block)}")
        logger.info(f"FFN Blocks: {len(ffn_blocks)}")
        module_dict = dict(model.named_modules())
        for op_name, child in model.named_modules():
            if self.is_fused_module(child):
                for name, _ in child.named_children():
                    module_prefix = op_name + '.' + name
                    if module_prefix in module_dict:
                        module_dict.pop(module_prefix)  # remove sub-modules of fused modules
        q_ops_set = set()
        for op_name, child in module_dict.items():
            if type(child) in self.white_list \
               and type(child) != torch.nn.Sequential \
               and type(child) != torch.quantization.stubs.DeQuantStub:
                quantizable_ops.append(
                    (op_name, unify_op_type_mapping[str(child.__class__.__name__)]
                     if str(child.__class__.__name__) in unify_op_type_mapping else str(
                         child.__class__.__name__)))
                q_ops_set.add(op_name)
        block_wise = [[(name, get_op_type_by_name(name, quantizable_ops)) for name in block] for block in ffn_blocks]
        self.block_wise = block_wise

    def _get_module_scale_zeropoint(self, model, tune_cfg, prefix=''):
        """get activation scale and zero_point for converted module.

        Args:
            model (dir): Int8 model converted from fp32 model.
                         scale and zero_point is set with calibration for each module
            tune_cfg (object): This file saves scale and zero_point of 
                               output activation of each quantized module.
            prefix (string): prefix of op name

        Returns:
            None
        """
        # get scale and zero_point of modules.
        modules = dict(model.named_modules())
        for key in tune_cfg['op']:
            if prefix:
                sub_name = key[0].replace(prefix + '.', '', 1)
            else:
                sub_name = key[0]
            if sub_name in modules:
                value = tune_cfg['op'][key]
                assert isinstance(value, dict)
                if hasattr(modules[sub_name], 'scale'):
                    value['activation']['scale'] = float(modules[sub_name].scale)
                if hasattr(modules[sub_name], 'zero_point'):
                    value['activation']['zero_point'] = int(modules[sub_name].zero_point)
        # get scale and zero_point of getattr ops (like quantize ops).
        for node in model.graph.nodes:
            if node.op == 'get_attr':
                if prefix:
                    sub_name = prefix + '--' + node.target
                else:
                    sub_name = node.target
                if not hasattr(model, node.target):
                    continue
                if 'scale' in node.target:
                    tune_cfg['get_attr'][sub_name] = float(getattr(model, node.target))
                elif 'zero_point' in node.target:
                    tune_cfg['get_attr'][sub_name] = int(getattr(model, node.target))
                else:
                    pass

    def _get_sub_module_scale_zeropoint(self, model, tune_cfg, prefix=''):
        """get activation scale and zero_point for converted sub modules recursively.

        Args:
            model (dir): Int8 model converted from fp32 model.
                        scale and zero_point is set with calibration for each module
            tune_cfg (object): This file saves scale and zero_point of \
                            output activation of each quantized module.
            prefix (string): prefix of op name

        Returns:
            None
        """
        for name, module in model.named_children():
            op_name = prefix + '.' + name if prefix != '' else name
            if op_name in self.sub_module_list:
                self._get_module_scale_zeropoint(module, tune_cfg, op_name)
            else:
                self._get_sub_module_scale_zeropoint(module, tune_cfg, op_name)

    def _get_scale_zeropoint(self, model, tune_cfg):
        """get activation scale and zero_point for converted model.

        Args:
            model (dir): Int8 model converted from fp32 model.
                        scale and zero_point is set with calibration for each module
            tune_cfg (object): This file saves scale and zero_point of \
                            output activation of each quantized module.

        Returns:
            None
        """
        tune_cfg['get_attr'] = {}
        if self.sub_module_list is None:
            self._get_module_scale_zeropoint(model, tune_cfg)
        else:
            self._get_sub_module_scale_zeropoint(model, tune_cfg)

    @staticmethod
    def prepare_sub_graph(sub_module_list,
                          fx_op_cfgs,
                          model,
                          prefix,
                          is_qat=False,
                          example_inputs=None,
                          custom_config=None):
        """Static method to prepare sub modules recursively.

        Args:
            sub_module_list (list): contains the name of traceable sub modules
            fx_op_cfgs (dict, QConfigMapping): the configuration for prepare_fx quantization.
            model (dir): input model which is PyTorch model.
            prefix (string): prefix of op name
            is_qat (bool): whether it is a qat quantization
            example_inputs (tensor / tupe of tensor): example inputs
            custom_config (dict): custom non traceable module dict

        Returns:
            model (dir): output model which is a prepared PyTorch model.
        """
        from torch.quantization.quantize_fx import prepare_fx, prepare_qat_fx
        import torch.quantization.quantization_mappings as tqqm
        version = get_torch_version()
        fx_white_list = tqqm.get_default_qconfig_propagation_list()
        for name, module in model.named_children():
            op_name = prefix + '.' + name if prefix != '' else name
            # skip custom non traceable module in fine-grained FX
            if custom_config:
                if ('non_traceable_module_name' in custom_config \
                  and op_name in custom_config['non_traceable_module_name']) \
                  or ('non_traceable_module_class' in custom_config \
                  and isinstance(module, tuple(custom_config['non_traceable_module_class']))):
                    continue
            if op_name in sub_module_list:
                # remove prefix in fx_op_cfgs
                version = get_torch_version()
                if version > Version("1.12.1"):  # pragma: no cover
                    from torch.ao.quantization import QConfigMapping
                    fx_sub_op_cfgs = QConfigMapping()
                    fx_sub_op_cfgs.set_global(None)
                    fx_op_cfgs_dict = fx_op_cfgs.to_dict()
                else:
                    fx_sub_op_cfgs = dict()
                    fx_sub_op_cfgs[''] = None
                    fx_sub_op_cfgs['module_name'] = []
                    fx_op_cfgs_dict = fx_op_cfgs

                for k, v in fx_op_cfgs_dict['module_name']:
                    if op_name in k:
                        sub_name = k.replace(op_name + '.', '', 1)
                        if version > Version("1.12.1"):  # pragma: no cover
                            # pylint: disable=no-member
                            fx_sub_op_cfgs.set_module_name(sub_name, v)
                        else:
                            fx_sub_op_cfgs['module_name'].append((sub_name, v))

                if type(module) in fx_white_list and type(module) != torch.nn.Sequential:
                    # Don't really need a quant/dequant, just move nn.Embedding \
                    # to lower level for fx detection.
                    tmp_module = torch.quantization.QuantWrapper(module)
                else:
                    tmp_module = module
                # pylint: disable=E1123
                # pragma: no cover
                if is_qat:
                    module_pre = prepare_qat_fx(
                        tmp_module,
                        fx_sub_op_cfgs) if version <= Version("1.12.1") else prepare_qat_fx(
                            tmp_module, fx_sub_op_cfgs, example_inputs=example_inputs)
                # pylint: disable=E1123
                # pragma: no cover
                else:
                    module_pre = prepare_fx(
                        tmp_module,
                        fx_sub_op_cfgs) if version <= Version("1.12.1") else prepare_fx(
                            tmp_module, fx_sub_op_cfgs, example_inputs=example_inputs)
                torch_utils.util.append_attr(module_pre, module, fx_white_list)
                setattr(model, name, module_pre)
            else:
                PyTorch_FXAdaptor.prepare_sub_graph(sub_module_list,
                                                    fx_op_cfgs,
                                                    module,
                                                    op_name,
                                                    is_qat,
                                                    example_inputs=example_inputs)

    @staticmethod
    def convert_sub_graph(sub_module_list, model, prefix, custom_config=None):
        """Static method to convert sub modules recursively.

        Args:
            sub_module_list (list): contains the name of traceable sub modules
            model (dir): input model which is prepared PyTorch model.
            prefix (string): prefix of op name
            custom_config (dict): custom non traceable module dict

        Returns:
            model (dir): output model which is a converted PyTorch int8 model.
        """
        from torch.quantization.quantize_fx import convert_fx
        for name, module in model.named_children():
            op_name = prefix + '.' + name if prefix != '' else name
            # skip custom non traceable module in fine-grained FX
            if custom_config:
                if ('non_traceable_module_name' in custom_config \
                  and op_name in custom_config['non_traceable_module_name']) \
                  or ('non_traceable_module_class' in custom_config \
                  and isinstance(module, tuple(custom_config['non_traceable_module_class']))):
                    continue
            if op_name in sub_module_list:
                module_con = convert_fx(module)
                torch_utils.util.append_attr(module_con, module)
                setattr(model, name, module_con)
            else:
                PyTorch_FXAdaptor.convert_sub_graph(sub_module_list, \
                                                    module, op_name)

    @dump_elapsed_time("Pass query framework capability")
    def query_fw_capability(self, model):
        """This is a helper function to get all quantizable ops from model.

        Args:
            model (object): input model which is Neural Compressor model

        Returns:
            q_capability (dictionary): tuning capability for each op from model.
        """
        self.pre_optimized_model = model
        tmp_model = model._model
        tmp_model = self.fuse_fx_model(model, is_qat=(self.approach == "quant_aware_training"))
        return self._get_quantizable_ops(tmp_model)

    def fuse_fx_model(self, model, is_qat):
        """This is a helper function to get fused fx model for PyTorch_FXAdaptor.

        Args:
            model (object): input model which is Neural Compressor model.
            is_qat (bool): check quantization approach is qat or not.

        Returns:
            fused_model (GraphModule): fused GraphModule model from torch.fx.
        """
        try:
            tmp_model = copy.deepcopy(model._model)
        except Exception as e: # pragma: no cover
            tmp_model = model._model
            logger.warning("Deepcopy failed: {}, inplace=True now!".format(repr(e)))

        tmp_model.train() if is_qat else tmp_model.eval()
        from torch.fx import GraphModule
        from torch.quantization.quantize_fx import _fuse_fx, QuantizationTracer
        if model.kwargs is not None:
            prepare_custom_config_dict = model.kwargs.get('prepare_custom_config_dict', {})
        else:
            prepare_custom_config_dict = {}
        skipped_module_names = prepare_custom_config_dict.get(\
                                            'non_traceable_module_name', [])
        skipped_module_classes = prepare_custom_config_dict.get(\
                                            'non_traceable_module_class', [])
        try:
            tracer = QuantizationTracer(skipped_module_names, skipped_module_classes)
            graph_module = GraphModule(tmp_model, tracer.trace(tmp_model))
            if self.version.release >= Version("1.13.0").release:  # pragma: no cover
                # pylint: disable=E1124, E1123
                fused_model = _fuse_fx(graph_module,
                                        is_qat,
                                        fuse_custom_config=prepare_custom_config_dict)
            elif self.version.release >= Version("1.11.0").release:  # pragma: no cover
                # pylint: disable=E1124
                fused_model = _fuse_fx(graph_module,
                                        is_qat,
                                        fuse_custom_config_dict=prepare_custom_config_dict)
            else:
                fused_model = _fuse_fx(graph_module, prepare_custom_config_dict)
        except:
            self.sub_module_list = []
            module_dict = dict(tmp_model.named_modules())
            self._fuse_sub_graph(tmp_model, module_dict, prefix='', is_qat=is_qat)
            fused_model = tmp_model
        return fused_model

    def _fuse_sub_graph(self, model, module_dict, prefix, is_qat):
        """This is a helper function to get fused fx sub modules recursively for PyTorch_FXAdaptor.

        Args:
            model (object): input model which is PyTorch model.
            module_dict (dict): module dict of input model.
            prefix (string): prefix of op name.
            is_qat (bool): check quantization approach is qat or not.

        Returns:
            fused_model (GraphModule): fused GraphModule model from torch.fx.
        """
        from torch.quantization.quantize_fx import _fuse_fx
        import torch.quantization.quantization_mappings as tqqm
        fx_white_list = tqqm.get_default_qconfig_propagation_list()
        for name, module in model.named_children():
            # FX QAT cannot fallback nn.Dropout from train mode to eval
            if type(module) == torch.nn.Dropout:  # pragma: no cover
                continue
            op_name = prefix + '.' + name if prefix != '' else name
            if op_name not in module_dict:
                continue
            if type(module) in fx_white_list \
              and type(module) != torch.nn.Sequential:
                module = torch.quantization.QuantWrapper(module)
            if self._check_dynamic_control(module):
                self._fuse_sub_graph(module, module_dict, op_name, is_qat=is_qat)
            else:
                try:
                    graph_module = torch.fx.symbolic_trace(module)
                    if self.version.release >= Version("1.11.0").release:  # pragma: no cover
                        fused_model = _fuse_fx(graph_module, is_qat)
                    else:
                        fused_model = _fuse_fx(graph_module)  # pylint: disable=E1120
                    setattr(model, name, fused_model)
                    self.sub_module_list.append(op_name)
                except:
                    self._fuse_sub_graph(module, module_dict, op_name, is_qat)

    @staticmethod
    def _check_dynamic_control(module):
        """This is a helper function to check dynamic control in forward function of module.

        Args:
            module (object): input module which is PyTorch Module.

        Returns:
            fused_model (GraphModule): fused GraphModule model from torch.fx.
        """
        import inspect
        try:
            lines = inspect.getsource(module.forward)
            # Proxy obj. will always be detectd as `not None`.
            # Other situations could be detected by prepare_fx function.
            pattern = "is( not)? None"
            anws = re.search(pattern, lines)
            if anws:
                return True
        except:  # pragma: no cover
            logger.info('Module has no forward function')
        return False

    def get_output_op_names(self, *args, **kwargs):
        return None

    def calculate_op_sensitivity(self, model, dataloader, tune_cfg, output_op_names,
                                 confidence_batches, fallback=True, requantize_cfgs=None):
        """This is a helper function for `query_fw_capability`,
           and it will get all quantizable ops from model.

        Args:
            model (object): INC model containing fp32 model
            dataloader (string): dataloader contains real data.
            tune_cfg (dict): dictionary of tune configure for each op.
            fallback (bool): switch method in fallback stage and re-quantize stage

        Returns:
            ops_lst (list): sorted op list by sensitivity
        """
        from .torch_utils.util import get_fallback_order
        ordered_ops = get_fallback_order(self, model.model, dataloader, tune_cfg,
                                         confidence_batches, fallback, requantize_cfgs)
        return ordered_ops


class PyTorchQuery(QueryBackendCapability):
    def __init__(self, local_config_file=None):
        super().__init__()
        self.version = get_torch_version()
        self.cfg = local_config_file
        self.cur_config = None
        self._one_shot_query()

    def _get_specified_version_cfg(self, data):
        """Get the configuration for the current runtime.
        If there's no matched configuration in the input yaml, we'll
        use the `default` field of yaml.

        Args:
            data (Yaml content): input yaml file.

        Returns:
            [dictionary]: the content for specific version.
        """
        # default_config = None
        for sub_data in data:
            if sub_data['version']['name'] == 'default':
                return sub_data
            sub_data_version = Version(sub_data['version']['name'])
            if self.version >= sub_data_version:
                return sub_data

    def _one_shot_query(self):
        with open(self.cfg) as f:
            content = yaml.safe_load(f)
            try:
                self.cur_config = self._get_specified_version_cfg(content)
            except Exception as e:  # pragma: no cover
                logger.info("Fail to parse {} due to {}".format(self.cfg, str(e)))
                self.cur_config = None
                raise ValueError("Please check if the format of {} follows "
                                 "Neural Compressor yaml scheme.".format(self.cfg))
        self._update_cfg_with_usr_definition()

    def _update_cfg_with_usr_definition(self):
        from neural_compressor.conf.pythonic_config import pytorch_config
        if pytorch_config.precisions is not None:
            self.cur_config['precisions']['names'] = ','.join(pytorch_config.precisions)

    def get_quantization_capability(self, datatype='int8'):
        """Get the supported op types' quantization capability.

        Args:
            datatype: the data type. Defaults to 'int8'.

        Returns:
            [dictionary list]: A list composed of dictionary which key is precision
            and value is a dict that describes all op types' quantization capability.
        """
        assert datatype in self.get_quant_datatypes(), \
            f"The target data type should be one of {self.get_quant_datatypes()}"
        return self.cur_config[datatype]

    def get_quant_datatypes(self):
        """Got low-precision data types for quantization.

        Collects all data types for quantization, such as int8, int4.
        """
        # TODO to handle other data types such FP8, FP8E4M3
        datatype_lst = []
        for key in self.cur_config:
            if key.startswith('int'):
                datatype_lst.append(key)
        return datatype_lst

    def get_op_types(self):
        """Get the supported op types by all precisions.
        Returns:
            [dictionary list]: A list composed of dictionary which key is precision
            and value is the op types.
        """
        return self.cur_config

    def get_op_types_by_precision(self, precision):
        """Get op types per precision
        Args:
            precision (string): precision name
        Returns:
            [string list]: A list composed of op type.
        """
        return self.cur_config[precision]<|MERGE_RESOLUTION|>--- conflicted
+++ resolved
@@ -3299,20 +3299,15 @@
                 module._recover_sq_linear()
 
         # Rebuild the config json after pre-optimize algo (SmoothQuant), model is changed.
-<<<<<<< HEAD
         x_observer = torch.ao.quantization.MinMaxObserver()
         static_qconfig = ipex.quantization.get_smooth_quant_qconfig_mapping(alpha=0.5, act_observer=x_observer)
-        q_model = ipex.quantization.prepare(q_model, static_qconfig, \
-                                example_inputs=self.example_inputs, inplace=True)
-=======
-        static_qconfig = ipex.quantization.get_smooth_quant_qconfig_mapping(alpha=0.5)
         if isinstance(self.example_inputs, dict):
             q_model = ipex.quantization.prepare(q_model, static_qconfig,
                                                 example_kwarg_inputs=self.example_inputs, inplace=True)
         else:
             q_model = ipex.quantization.prepare(q_model, static_qconfig,
                                                 example_inputs=self.example_inputs, inplace=True)
->>>>>>> 4ba2332f
+
 
         # enable fallback
         self._simple_inference(q_model, dataloader, iterations=1)   # fake calibration for save qconf
