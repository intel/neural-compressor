#!/usr/bin/env python
# -*- coding: utf-8 -*-
#
# Copyright (c) 2021 Intel Corporation
#
# Licensed under the Apache License, Version 2.0 (the "License");
# you may not use this file except in compliance with the License.
# You may obtain a copy of the License at
#
#   http://www.apache.org/licenses/LICENSE-2.0
#
# Unless required by applicable law or agreed to in writing, software
# distributed under the License is distributed on an "AS IS" BASIS,
# WITHOUT WARRANTIES OR CONDITIONS OF ANY KIND, either express or implied.
# See the License for the specific language governing permissions and
# limitations under the License.
# pylint: disable=no-member

import os
import copy
import logging
from collections import OrderedDict
from collections.abc import KeysView
import yaml
import numpy as np
from packaging.version import Version
from importlib.util import find_spec
from neural_compressor.adaptor.adaptor import adaptor_registry, Adaptor
from neural_compressor.adaptor.query import QueryBackendCapability
from neural_compressor.adaptor.ox_utils.util import PROVIDERS, ONNXRT_BACKENDS
from neural_compressor.utils.utility import LazyImport, dump_elapsed_time, \
                                            GLOBAL_STATE, MODE
from neural_compressor.utils.utility import Statistics
from neural_compressor.experimental.data.dataloaders.base_dataloader import BaseDataLoader
from neural_compressor.conf.dotdict import deep_get
from neural_compressor.utils.utility import CpuInfo
import math
import sys
import re

onnx = LazyImport("onnx")
ort = LazyImport("onnxruntime")
ONNXRT152_VERSION = Version("1.5.2")
ONNXRT170_VERSION = Version("1.7.0")
ONNXRT112_VERSION = Version("1.12.0")

logger = logging.getLogger("neural_compressor")

@adaptor_registry
class ONNXRUNTIMEAdaptor(Adaptor):
    """The ONNXRT adaptor layer, do onnx-rt quantization, calibration, inspect layer tensors.

    Args:
        framework_specific_info (dict): framework specific configuration for quantization.
    """

    def __init__(self, framework_specific_info):
        super().__init__(framework_specific_info)
        self.__config_dict = {}
        self.quantizable_ops = []
        self.device = framework_specific_info["device"]
        self.static = framework_specific_info["approach"] == "post_training_static_quant"
        self.dynamic = framework_specific_info["approach"] == "post_training_dynamic_quant"
        self.domain = framework_specific_info.get("domain", "auto")
        self.recipes = framework_specific_info.get("recipes", {})
        self.backend = PROVIDERS[framework_specific_info["backend"]]
        self.performance_only = framework_specific_info.get("performance_only", False)

        if self.backend not in ort.get_all_providers():
            logger.warning("{} backend is not supported in current environment, "
                "supported backends: {}".format(ONNXRT_BACKENDS[self.backend],
                [ONNXRT_BACKENDS[i] for i in ort.get_all_providers() if i in ONNXRT_BACKENDS]))

        # get quantization format according to framework_specific_info
        if (not self.dynamic and "format" in framework_specific_info and \
            framework_specific_info["format"].lower() == 'qdq') or \
            self.backend == 'TensorrtExecutionProvider':
            self.format = "qdq"
        else:
            if not self.dynamic:
                self.format = "qlinearops"
            else:
                self.format = "integerops"
                if "format" in framework_specific_info and \
                    framework_specific_info["format"].lower() == 'qdq':
                    logger.warning("Dynamic approach doesn't support QDQ format.")
        
        # get quantization config file according to backend
        config_file = None
        if self.backend == 'CPUExecutionProvider':
            config_file = 'onnxrt.yaml'
        elif self.backend == 'TensorrtExecutionProvider':
            config_file = 'onnxrt_trt.yaml'
        elif self.backend == 'CUDAExecutionProvider':
            config_file = 'onnxrt_cuda.yaml'
        else: # pragma: no cover
            assert False, "{} provider is not supported in current environment, " \
                "supported providers: {}".format(self.backend,
                [provider for provider in PROVIDERS.values()])

        self.query_handler_ext = None
        if framework_specific_info["approach"] == 'post_training_auto_quant' and \
            self.format != "integerops":
            # if approach is post_training_auto_quant, 
            # both static and dynamic quantization will be performed
            self.query_handler = ONNXRTQuery(
                static=True, 
                format=self.format,
                local_config_file=os.path.join(os.path.dirname(__file__), config_file))
            self.query_handler_ext = ONNXRTQuery(
                dynamic=True, 
                format=self.format,
                local_config_file=os.path.join(os.path.dirname(__file__), config_file))
        else:
            self.query_handler = ONNXRTQuery(
                dynamic=self.dynamic, 
                static=self.static, 
                format=self.format,
                local_config_file=os.path.join(os.path.dirname(__file__), config_file))
 
        self.work_space = framework_specific_info["workspace_path"]
        self.reduce_range = framework_specific_info["reduce_range"] if \
            "reduce_range" in framework_specific_info else not CpuInfo().vnni
        self.benchmark = (GLOBAL_STATE.STATE == MODE.BENCHMARK)
        os.makedirs(self.work_space, exist_ok=True)
        self.pre_optimized_model = None
        self.smooth_quant_model = None
        self.quantizable_op_types = []

        for precision in self.query_handler.get_precisions():
            if precision != 'fp32':
                if self.device == 'cpu' and precision == 'fp16':
                    continue
                self.quantizable_op_types += \
                    self.query_handler.get_op_types_by_precision(precision=precision)
 
        if self.backend == 'TensorrtExecutionProvider':
            self.recipes['add_qdq_pair_to_weight'] = True
            self.recipes['dedicated_qdq_pair'] = True
            self.recipes['graph_optimization_level'] = 'DISABLE_ALL'
            self.recipes['optypes_to_exclude_output_quant'] = ['Conv', 'Gemm', 'Add', 'MatMul']
            self.static = True
            self.dynamic = False

        self.evaluate_nums = 0

        self.fp32_results = []
        self.fp32_preds_as_label = False
        self.quantize_config = {} # adaptor should know current configs at any time
        self.quantize_params = {} # adaptor should know current params at any time
        self.min_max = None

        self.optype_statistics = None

    def smooth_quant(self, model, dataloader, iterations, tune_cfg, alpha=0.5,
                                    percentile=99.999, op_types=['MatMul', 'Linear', 'Conv'], scales_per_op=True):
        """Get augmented model with smooth quant.

        Args:
            model_wrapper: origin_model
            dataloader: dataloader
            iterations: iterations
            tune_cfg: quantization config
            alpha: smooth alpha in SmoothQuant, 1.0 will fallback to SPIQ
            percentile:Percentile of calibration to remove outliers
            op_types: The op types whose input tensor will be dumped
            scales_per_op: True, each op will have an individual scale, mainly for accuracy
                           False, ops with the same input will share a scale, mainly for performance

        Returns:
            model: A modified onnx model
        """
        if self.smooth_quant_model is not None:
            return self.smooth_quant_model
        from neural_compressor.adaptor.ox_utils.calibration import ONNXRTAugment
        from onnx import numpy_helper
        black_nodes = []
        white_nodes = []
        if tune_cfg is not None:
            quantize_config = self._cfg_to_quantize_config(tune_cfg)
            black_nodes = [node for node in quantize_config if quantize_config[node] == 'fp32']
            white_nodes = [node for node in quantize_config if quantize_config[node] != 'fp32']
        
        augment = ONNXRTAugment(self.pre_optimized_model,
                                dataloader, self.quantizable_op_types,
                                black_nodes=black_nodes, white_nodes=white_nodes,
                                iterations=list(range(0, iterations)),
                                backend=self.backend, reduce_range=self.reduce_range)

        max_vals_per_channel, shape_infos = augment.calib_smooth(percentile, op_types)

        input_tensors_2_weights = {}
        input_tensors_2_weights_nodes = {}
        for name in max_vals_per_channel.keys():
            curr_tensor_to_weight = []
            curr_tensor_to_weight_nodes = []
            nodes = self.pre_optimized_model.input_name_to_nodes[name]
            for node in nodes:
                if node.op_type not in op_types:
                    continue
                if len(node.input) >= 2:
                    input = node.input[1]  ##TODO always dump the index 1 to get the weight
                    if self.pre_optimized_model.get_initializer(input):
                        weight = numpy_helper.to_array(self.pre_optimized_model.get_initializer(input))
                        curr_tensor_to_weight.append(weight)
                        curr_tensor_to_weight_nodes.append(node)
            input_tensors_2_weights[name] = curr_tensor_to_weight
            input_tensors_2_weights_nodes[name] = curr_tensor_to_weight_nodes

        if scales_per_op:
            from neural_compressor.adaptor.ox_utils.util import get_smooth_scales_per_op, \
                insert_smooth_mul_op_per_op, adjust_weights_per_op
            scales = get_smooth_scales_per_op(max_vals_per_channel, input_tensors_2_weights,
                                                    input_tensors_2_weights_nodes, alpha)
            new_added_mul_nodes, new_init_tensors, op_nodes = insert_smooth_mul_op_per_op(scales, shape_infos,
                                                                                input_tensors_2_weights_nodes)
            adjust_weights_per_op(self.pre_optimized_model, op_nodes, scales)
        else:
            from neural_compressor.adaptor.ox_utils.util import get_smooth_scales_per_input, \
                insert_smooth_mul_op_per_input, adjust_weights_per_input
            scales = get_smooth_scales_per_input(max_vals_per_channel, input_tensors_2_weights, alpha)
            new_added_mul_nodes, new_init_tensors = insert_smooth_mul_op_per_input(scales, shape_infos,
                                                                            input_tensors_2_weights_nodes)
            adjust_weights_per_input(self.pre_optimized_model, input_tensors_2_weights_nodes, scales)

        self.pre_optimized_model.add_nodes(new_added_mul_nodes)
        self.pre_optimized_model.add_initializers(new_init_tensors)
        self.pre_optimized_model.update()
        self.pre_optimized_model.topological_sort()
        self.pre_optimized_model.remove_unused_constant()
        self.smooth_quant_model = self.pre_optimized_model
        return self.smooth_quant_model

    @dump_elapsed_time("Pass quantize model")
    def quantize(self, tune_cfg, model, data_loader, q_func=None):
        """The function is used to do calibration and quanitization in post-training
           quantization.

        Args:
            tune_cfg (dict):     quantization config.
            model (object):      model need to do quantization.
            data_loader (object): calibration dataset.
            q_func (optional):   training function for quantization aware training mode,
                                 unimplement yet for onnx.

        Returns:
            (dict): quantized model
        """
        assert q_func is None, "quantization aware training has not been supported on ONNXRUNTIME"
        if self.smooth_quant_model is not None:
            model = self.smooth_quant_model
        elif self.pre_optimized_model is not None:
            model = self.pre_optimized_model
        ort_version = Version(ort.__version__)
        if ort_version < ONNXRT152_VERSION: # pragma: no cover
            logger.warning("Quantize input needs onnxruntime 1.5.2 or newer.")
            return model
        if model.model.opset_import[0].version < 11: # pragma: no cover
            logger.warning("Quantize input needs model opset 11 or newer.")
        from neural_compressor.adaptor.ox_utils.util import QuantizationMode
        if self.format == "qlinearops":
            format = QuantizationMode.QLinearOps
        elif self.format == "qdq":
            assert ort_version >= ONNXRT170_VERSION, 'QDQ mode needs onnxruntime1.7.0 or newer'
            format = "qdq"
        else:
            format = QuantizationMode.IntegerOps

        self.quantizable_ops = self._query_quantizable_ops(model.model)
        quantize_config = self._cfg_to_quantize_config(tune_cfg)

        if self.performance_only:
            tmp_model = model
        else:
            try:
                tmp_model = copy.deepcopy(model)
            except Exception as e:  # pragma: no cover
                logger.warning("Fail to deep copy the model due to {}, inplace is used now.".format(
                    repr(e)))
                tmp_model = model
        iterations = tune_cfg.get('calib_iteration', 1)
        calib_sampling_size = tune_cfg.get('calib_sampling_size', 1)
        if not self.dynamic:
            if isinstance(data_loader, BaseDataLoader):
                batch_size = data_loader.batch_size
                try:
                    for i in range(batch_size):
                        if calib_sampling_size % (batch_size - i) == 0:
                            calib_batch_size = batch_size - i
                            if i != 0:  # pragma: no cover
                                logger.warning("Reset `calibration.dataloader.batch_size` field "
                                               "to {}".format(calib_batch_size) +
                                               " to make sure the sampling_size is "
                                               "divisible exactly by batch size")
                            break
                    tmp_iterations = int(math.ceil(calib_sampling_size / calib_batch_size))
                    data_loader.batch(calib_batch_size)
                    quantize_params = self._get_quantize_params(tmp_model, data_loader, \
                                                                quantize_config, tmp_iterations)
                except Exception as e:  # pragma: no cover
                    if 'Got invalid dimensions for input' in str(e):
                        logger.warning("Please set sampling_size to a multiple of {}".format(
                            str(e).partition('Expected: ')[2].partition('\n')[0]))
                        exit(0)
                    logger.warning(
                        "Fail to forward with batch size={}, set to {} now.".
                        format(batch_size, 1))
                    data_loader.batch(1)
                    quantize_params = self._get_quantize_params(tmp_model, data_loader, \
                                              quantize_config, calib_sampling_size)
            else:  # pragma: no cover
                if hasattr(data_loader, 'batch_size') and \
                  calib_sampling_size % data_loader.batch_size != 0:
                    logger.warning(
                        "Please note that calibration sampling size {} " \
                        "isn't divisible exactly by batch size {}. " \
                        "So the real sampling size is {}.".
                        format(calib_sampling_size, data_loader.batch_size,
                               data_loader.batch_size * iterations))
                quantize_params = self._get_quantize_params(tmp_model, data_loader, \
                                          quantize_config, iterations)
        else:
            quantize_params = None
        self.quantize_params = quantize_params
        from neural_compressor.adaptor.ox_utils.quantizer import Quantizer
        from neural_compressor import options
        quantizer = Quantizer(tmp_model,
            quantize_config,
            format,
            self.static,
            quantize_params,
            self.quantizable_op_types,
            self.query_handler.get_fallback_list(),
            self.reduce_range,
            options.onnxrt.qdq_setting.AddQDQPairToWeight if \
                not options.onnxrt.qdq_setting.AddQDQPairToWeight else \
                self.recipes.get('add_qdq_pair_to_weight', False),
            options.onnxrt.qdq_setting.OpTypesToExcludeOutputQuantizatioin if \
                options.onnxrt.qdq_setting.OpTypesToExcludeOutputQuantizatioin is not None else \
                self.recipes.get('optypes_to_exclude_output_quant', []),
            options.onnxrt.qdq_setting.DedicatedQDQPair if \
                not options.onnxrt.qdq_setting.DedicatedQDQPair else \
                self.recipes.get('dedicated_qdq_pair', False))
        quantizer.quantize_model()
        tmp_model.q_config = self._generate_qconfig(model.model, tune_cfg, quantize_params)
        tmp_model.model = quantizer.model.model
        self.quantize_config = quantize_config # update so other methods can know current configs

        self._dump_model_op_stats(tmp_model)
        tmp_model.topological_sort()
        return tmp_model

    def _generate_qconfig(self, model, tune_cfg, quantize_params):
        tune_cfg = copy.deepcopy(tune_cfg)
        for node in model.graph.node:
            if (node.name, node.op_type) not in tune_cfg['op']:
                continue
            scale_info = {}
            if quantize_params:
                for input_name in node.input:
                    if input_name in quantize_params:
                        scale_info[input_name] = quantize_params[input_name]
                for output_name in node.output:
                    if output_name in quantize_params:
                        scale_info[output_name] = quantize_params[output_name]
            tune_cfg['op'][(node.name, node.op_type)]['scale_info'] = scale_info
        fwk_info = {}
        fwk_info['approach'] = "post_training_static_quant" if self.static else \
                                                        "post_training_dynamic_quant"
        fwk_info['format'] = self.format
        fwk_info['backend'] = ONNXRT_BACKENDS[self.backend]
        fwk_info['workspace_path'] = self.work_space
        fwk_info['recipes'] = self.recipes
        fwk_info['domain'] = self.domain
        fwk_info['device'] = self.device
        tune_cfg['framework_specific_info'] = fwk_info
        return tune_cfg

    @dump_elapsed_time("Pass recover model")
    def recover(self, model, q_config):
        """Execute the recover process on the specified model.

        Args:
            model (object):  model need to do quantization.
            q_config (dict): recover configuration

        Returns:
            (dict): quantized model
        """
        self._pre_optimize(model)
        model = self.pre_optimized_model
        ort_version = Version(ort.__version__)
        if ort_version < ONNXRT152_VERSION: # pragma: no cover
            logger.warning("Quantize input needs onnxruntime 1.5.2 or newer.")
            return model
        if model.model.opset_import[0].version < 11: # pragma: no cover
            logger.warning("Quantize input needs model opset 11 or newer.")

        from neural_compressor.adaptor.ox_utils.util import QuantizationMode
        if self.format in ["qlinearops"]:
            format = QuantizationMode.QLinearOps
        elif self.format == "qdq":
            assert ort_version >= ONNXRT170_VERSION, 'QDQ mode needs onnxruntime1.7.0 or newer'
            format = self.format
        else:
            format = QuantizationMode.IntegerOps
        from neural_compressor.adaptor.ox_utils.quantizer import Quantizer
        from neural_compressor import options
        self.quantizable_ops = self._query_quantizable_ops(model.model)
        quantize_params, tune_cfg = self._parse_qconfig(q_config)
        quantize_config = self._cfg_to_quantize_config(tune_cfg)
        quantizer = Quantizer(model.model,
            quantize_config,
            format,
            self.static,
            quantize_params,
            self.quantizable_op_types,
            self.query_handler.get_fallback_list(),
            self.reduce_range,
            options.onnxrt.qdq_setting.AddQDQPairToWeight if \
                not options.onnxrt.qdq_setting.AddQDQPairToWeight else \
                self.recipes.get('add_qdq_pair_to_weight', False),
            options.onnxrt.qdq_setting.OpTypesToExcludeOutputQuantizatioin if \
                options.onnxrt.qdq_setting.OpTypesToExcludeOutputQuantizatioin is not None else \
                self.recipes.get('optypes_to_exclude_output_quant', []),
            options.onnxrt.qdq_setting.DedicatedQDQPair if \
                not options.onnxrt.qdq_setting.DedicatedQDQPair else \
                self.recipes.get('dedicated_qdq_pair', False))
 
        quantizer.quantize_model()
        model.model = quantizer.model.model
        model.topological_sort()
        return model

    def _parse_qconfig(self, q_config):
        quantize_params = {}
        tune_cfg = {}
        for k, v in q_config.items():
            if k == 'op':
                tune_cfg['op'] = {}
                for op_name_type, op_info in v.items():
                    node_dict = {}
                    for info_name, info_content in op_info.items():
                        if info_name != 'scale_info':
                            node_dict[info_name] = info_content
                        else:
                            for tensor_name, param in info_content.items():
                                quantize_params[tensor_name] = param
                    tune_cfg['op'][op_name_type] = node_dict
            else:
                tune_cfg[k] = v
        if len(quantize_params) == 0:
            quantize_params = None
        return quantize_params, tune_cfg

    def _dump_model_op_stats(self, model):
        fp32_op_list = []
        for precision in self.query_handler.get_precisions():
            if precision != 'fp32':
                fp32_op_list += self.query_handler.get_op_types_by_precision(precision=precision)
        qdq_ops = ["QuantizeLinear", "DequantizeLinear", "DynamicQuantizeLinear"]
        res = {}
        for op_type in fp32_op_list:
            res[op_type] = {'INT8':0, 'BF16': 0, 'FP16': 0, 'FP32':0}
        for op_type in qdq_ops:
            res[op_type] = {'INT8':0, 'BF16': 0, 'FP16': 0, 'FP32':0}

        for node in model.model.graph.node:
            if node.name.endswith('_quant'):
                if node.op_type.startswith('QLinear'):
                    origin_op_type = node.op_type.split('QLinear')[-1]
                else:
                    origin_op_type = node.op_type.split('Integer')[0]

                if origin_op_type in ["QAttention", "QGemm"]:
                    origin_op_type = origin_op_type[1:]
                elif origin_op_type == "DynamicQuantizeLSTM":
                    origin_op_type = "LSTM"
                elif origin_op_type == "QEmbedLayerNormalization":
                    origin_op_type = "EmbedLayerNormalization"
                res[origin_op_type]['INT8'] += 1

            elif node.op_type in qdq_ops:
                res[node.op_type]['INT8'] += 1

            elif node.op_type in fp32_op_list and node.name in self.quantize_config:
                if self.quantize_config[node.name] not in self.query_handler.get_fallback_list():
                    res[node.op_type]['FP32'] += 1
                else:
                    res[node.op_type][self.quantize_config[node.name].upper()] += 1

            elif node.op_type in res:
                res[node.op_type]['FP32'] += 1

        field_names=["Op Type", "Total", "INT8", "BF16", "FP16", "FP32"]
        output_data = [[
            op_type, sum(res[op_type].values()), 
            res[op_type]['INT8'], res[op_type]['BF16'], 
            res[op_type]['FP16'], res[op_type]['FP32']]
        for op_type in res.keys()]
        
        Statistics(output_data, 
                   header='Mixed Precision Statistics',
                   field_names=field_names).print_stat()
        self.optype_statistics = field_names, output_data

    def _get_quantize_params(self, model, data_loader, quantize_config, iterations):
        from neural_compressor.adaptor.ox_utils.calibration import ONNXRTAugment
        from neural_compressor.model.onnx_model import ONNXModel
        if not isinstance(model, ONNXModel):
            model = ONNXModel(model)
        black_nodes = [node for node in quantize_config if quantize_config[node]=='fp32']
        white_nodes = [node for node in quantize_config if quantize_config[node]!='fp32']
        augment = ONNXRTAugment(model, \
                  data_loader, self.quantizable_op_types, \
                  black_nodes=black_nodes, white_nodes=white_nodes, \
                  iterations=list(range(0, quantize_config['calib_iteration'])),
                  backend=self.backend, reduce_range=self.reduce_range)
<<<<<<< HEAD
        self.min_max = augment.dump_minmax(q_config=quantize_config)
        quantize_params = augment.dump_calibration(quantize_config, self.min_max)
=======
        self.min_max = augment.dump_minmax()
        quantize_params = augment.dump_calibration(quantize_config, min_max=self.min_max)
>>>>>>> b727dc05
        return quantize_params

    def inspect_tensor(self, model, dataloader, op_list=[],
                       iteration_list=[],
                       inspect_type='activation',
                       save_to_disk=False,
                       save_path=None,
                       quantization_cfg=None):
        '''The function is used by tune strategy class for dumping tensor info.
        '''
        from neural_compressor.adaptor.ox_utils.calibration import ONNXRTAugment
        from neural_compressor.model.onnx_model import ONNXModel
        from neural_compressor.utils.utility import dump_data_to_local
        if not isinstance(model, ONNXModel):
            model = ONNXModel(model)

        if len(op_list) > 0 and isinstance(op_list, KeysView):
            op_list = [item[0] for item in op_list]
        augment = ONNXRTAugment(model, dataloader, [], \
                  iterations=iteration_list,
                  white_nodes=op_list,
                  backend=self.backend)
        tensors = augment.dump_tensor(activation=(inspect_type!='weight'),
                                      weight=(inspect_type!='activation'))
        if save_to_disk:
            if not save_path:
                save_path = self.work_space
            dump_data_to_local(tensors, save_path, 'inspect_result.pkl')
        return tensors

    def set_tensor(self, model, tensor_dict):
        from onnx import numpy_helper
        from neural_compressor.model.onnx_model import ONNXModel
        from neural_compressor.adaptor.ox_utils.util import quantize_data_with_scale_zero
        from neural_compressor.adaptor.ox_utils.util import quantize_data_per_channel
        if not isinstance(model, ONNXModel):
            model = ONNXModel(model)
        assert "QuantizeLinear" in [node.op_type for node in model.model.graph.node], \
                                           'adaptor.set_tensor only accept int8 model'
        input_name_to_nodes = model.input_name_to_nodes
        for tensor_name, tensor_value in tensor_dict.items():
            if not tensor_name.endswith('_quantized'):
                tensor_name += '_quantized'
            not_filter = False
            scale_tensor, zo_tensor = model.get_scale_zero(tensor_name)
            if scale_tensor is None or zo_tensor is None:
                not_filter = True
            else:
                scale_value = numpy_helper.to_array(scale_tensor)
                zo_value = numpy_helper.to_array(zo_tensor)
            assert len(input_name_to_nodes[tensor_name]) == 1, \
                    'quantized filter weight should be input of only one node'
            node = input_name_to_nodes[tensor_name][0] #TBD only for conv bias
            node_name = node.name.replace('_quant', '')
            assert node_name in self.quantize_config
            q_type = self.quantize_config[node_name]['weight']['dtype']
            if not_filter:
                new_tensor_value = self._requantize_bias(model, tensor_name, tensor_value)
            elif self.quantize_config[node_name]['weight']['granularity'] == 'per_tensor':
                new_tensor_value = quantize_data_with_scale_zero(
                    tensor_value,
                    q_type,
                    self.quantize_config[node_name]['weight']['scheme'],
                    scale_value,
                    zo_value)
            elif (Version(ort.__version__) >= ONNXRT112_VERSION and \
                model.model.opset_import[0].version < 13) and \
                len(scale_tensor.dims) in [1, 2]:
                logger.warning("Skip setting per-channel quantized tensor {}, please " \
                    "use onnxruntime < 1.12.0 or upgrade model opset version to 13 or " \
                    "higher".format(tensor_name))
                return model
            else:
                new_tensor_value = quantize_data_per_channel(
                    tensor_value,
                    q_type,
                    self.quantize_config[node_name]['weight']['scheme'],
                    scale_value,
                    zo_value)
            model.set_initializer(tensor_name, new_tensor_value)
        return model

    def _requantize_bias(self, model, bias_name, bias_data):
        ''' helper function to requantize bias, borrowed from onnx_quantizer '''
        from onnx import numpy_helper
        node = model.input_name_to_nodes[bias_name][0]
        input_scale_name = node.input[1]
        input_scale = numpy_helper.to_array(model.get_initializer(input_scale_name))

        weight_scale_name = node.input[4]
        weight_scale = numpy_helper.to_array(model.get_initializer(weight_scale_name))

        bias_scale = input_scale * weight_scale
        new_bias_data = (bias_data / bias_scale).round().astype(np.int32)
        return new_bias_data

    def _detect_domain(self, model):
        """Automatically detect whether the model belongs to NLP domain.

        Args:
            model (ONNXModel): ONNXModel wrapped model

        Returns:
            bool: the model belongs to NLP domain or not
        """
        is_nlp = False
        # 1. according to initializer names
        initializer_names = [init.name for init in model.model.graph.initializer]
        pattern = ".*word.*embedding.*"
        for name in initializer_names:
            obj = re.findall(pattern, name)
            if len(obj) > 0:
                is_nlp = True
                break
        
        # 2. according to input
        # typically, NLP models have multiple inputs, 
        # and the dimension of each input is usually 2 (batch_size, max_seq_len)
        if not model.is_large_model:
            sess = ort.InferenceSession(model.model.SerializeToString())
        elif model.model_path is not None: # pragma: no cover
            sess = ort.InferenceSession(model.model_path)
        else: # pragma: no cover
            assert False, "Please use model path instead of onnx model object to quantize."
        input_shape_lens = [len(input.shape) for input in  sess.get_inputs()]
        if len(input_shape_lens) > 1 and all(shape_len == 2 for shape_len in input_shape_lens):
            is_nlp = True

        # 3. according to attention structure
        for node in model.model.graph.node:
            if node.op_type == 'Add':
                start_node = node
                qkv_nodes_list = [
                    # match base attention structure
                    model.match_parent_path(
                        start_node,
                        ["Add", "MatMul", "Reshape", "Transpose", "MatMul"],
                        [0, None, 0, 0, 0],),
                    model.match_parent_path(
                        start_node,
                        ["Add", "MatMul", "Reshape", "Transpose", "MatMul"],
                        [1, None, 0, 0, 0]),

                    # match gpt attention no past structure
                    model.match_parent_path(
                        start_node,
                        ["Reshape", "Gemm", "Reshape", "Reshape", "Transpose", "MatMul"],
                        [ None, 0, 0, 0, 0, 0],
                        output_name_to_node=model.output_name_to_node,
                        return_indice=[])
                    ]
                if not any(qkv_nodes_list):
                    continue
                qkv_nodes = [qkv for qkv in qkv_nodes_list if qkv is not None][-1]
                other_inputs = []
                for input in start_node.input:
                    if input not in model.output_name_to_node:
                        continue
                    if input == qkv_nodes[0].output[0]:
                        continue
                    other_inputs.append(input)
                if len(other_inputs) != 1:
                    continue
                root_input = other_inputs[0]
                input_name_to_nodes = model.input_name_to_nodes
                children = input_name_to_nodes[root_input]
                children_types = [child.op_type for child in children]
                if children_types.count("MatMul") == 3:
                    is_nlp = True
                    break

        # 4. according to LSTM/Attention optype
        op_types = [node.op_type for node in model.model.graph.node]
        if "LSTM" in op_types or 'Attention' in op_types:
            is_nlp = True

        logger.warning("The model is automatically detected as {} model. "
            "You can use 'domain' argument in 'PostTrainingQuantConfig' "
            "to overwrite it".format("an NLP" if is_nlp else "a non-NLP"))
        return is_nlp

    def _pre_optimize(self, model, level=1):
        from neural_compressor import options
        from neural_compressor.adaptor.ox_utils.util import \
            remove_init_from_model_input, split_shared_bias
        remove_init_from_model_input(model)
        sess_options = ort.SessionOptions()
        optimization_levels = {
                'DISABLE_ALL': ort.GraphOptimizationLevel.ORT_DISABLE_ALL,
                'ENABLE_BASIC': ort.GraphOptimizationLevel.ORT_ENABLE_BASIC,
                'ENABLE_EXTENDED': ort.GraphOptimizationLevel.ORT_ENABLE_EXTENDED,
                'ENABLE_ALL': ort.GraphOptimizationLevel.ORT_ENABLE_ALL}
        if not isinstance(self.query_handler.get_graph_optimization(), list):
            level = self.query_handler.get_graph_optimization()
        elif options.onnxrt.graph_optimization.level is not None:
            level = options.onnxrt.graph_optimization.level
        elif self.recipes.get('graph_optimization_level', None) is not None:
            level = self.recipes['graph_optimization_level']
        else:
            if self.domain == "auto" and self._detect_domain(model):
                self.domain = 'nlp' 
            level = 'ENABLE_EXTENDED' if self.domain == 'nlp' else 'ENABLE_BASIC'
            logger.warning("Graph optimization level is automatically set to {}. "
                "You can use 'recipe' argument in 'PostTrainingQuantConfig'" 
                "to overwrite it".format(level))
        sess_options.graph_optimization_level = optimization_levels[level]
        sess_options.optimized_model_filepath = os.path.join(self.work_space, \
            "Optimized_model.onnx")
        if sys.version_info < (3,10) and find_spec('onnxruntime_extensions'): # pragma: no cover
            from onnxruntime_extensions import get_library_path
            sess_options.register_custom_ops_library(get_library_path())
        if not model.is_large_model:
            ort.InferenceSession(model.model.SerializeToString(),
                                 sess_options,
                                 providers=[self.backend])
        elif model.model_path is not None: # pragma: no cover
            ort.InferenceSession(model.model_path,
                                 sess_options,
                                 providers=[self.backend])
        else: # pragma: no cover 
            logger.warning('Please use model path instead of onnx model object to quantize')

        tmp_model = onnx.load(sess_options.optimized_model_filepath, load_external_data=False)
        if model.is_large_model: # pragma: no cover
            from onnx.external_data_helper import load_external_data_for_model
            load_external_data_for_model(tmp_model, os.path.split(model.model_path)[0])
        model.model_path = sess_options.optimized_model_filepath
        model.model = self._replace_gemm_with_matmul(tmp_model).model if \
            options.onnxrt.graph_optimization.gemm2matmul and self.recipes.get('gemm_to_matmul', True) else \
            tmp_model
        model.model = self._rename_node(model.model)
        model = self._revert_fusedconv(model)
        if self.backend == 'TensorrtExecutionProvider':
            model = self._revert_conv_add_fusion(model)
        model = split_shared_bias(model)
        model.topological_sort()
        self.pre_optimized_model = model

    def _revert_conv_add_fusion(self, model):
        from onnx import numpy_helper
        from neural_compressor.adaptor.ox_utils.util import attribute_to_kwarg
        add_nodes = []
        remove_nodes = []
        for node in model.model.graph.node:
            if node.op_type == 'Conv' and len(node.input) == 3:
                bias_tensor = model.get_initializer(node.input[2])
                bias_array = numpy_helper.to_array(bias_tensor).reshape((-1, 1, 1))
                model.remove_initializer(bias_tensor)
                model.add_initializer(numpy_helper.from_array(bias_array, bias_tensor.name))
                kwargs = {}
                activation_params = None
                for attr in node.attribute:
                    kwargs.update(attribute_to_kwarg(attr))
                conv = onnx.helper.make_node(
                    'Conv',
                    node.input[0:2],
                    [node.name + '_revert'],
                    node.name, **kwargs)
                add = onnx.helper.make_node(
                    'Add',
                    [conv.output[0], node.input[2]],
                    node.output,
                    node.name + '_add')
                add_nodes.extend([conv, add])

        model.remove_nodes(remove_nodes)
        model.add_nodes(add_nodes)
        model.update()
        return model

    def _revert_fusedconv(self, model):
        from neural_compressor.adaptor.ox_utils.util import attribute_to_kwarg
        from onnx import onnx_pb as onnx_proto
        new_nodes = []
        remove_nodes = []
        for node in model.model.graph.node:
            if node.op_type == 'FusedConv':
                kwargs = {}
                activation_params = None
                for attr in node.attribute:
                    if attr.name == 'activation':
                        activation_type = attr.s.decode('utf-8')
                    elif attr.name == 'activation_params':
                        continue
                    else:
                        kwargs.update(attribute_to_kwarg(attr))
                if activation_type in ['Relu', 'Clip']:
                    continue
                conv = onnx.helper.make_node(
                    'Conv', node.input, [node.name], node.name.split('fused ')[-1], **kwargs)
                activation_input = conv.output

                activation = onnx.helper.make_node(activation_type,
                    conv.output, node.output, '_'.join((conv.name, activation_type)))
                new_nodes.extend([conv, activation])
                remove_nodes.append(node)
        model.model.graph.node.extend(new_nodes)
        for node in remove_nodes:
            model.model.graph.node.remove(node)
        model.update()
        return model

    def _rename_node(self, model):
        node_names = [i.name for i in model.graph.node]
        if len(set(node_names)) < len(node_names):
            logger.warning("This model has nodes with the same name, please check" \
                "renamed_model.onnx in workspace_path (default is nc_workspace)" \
                "for newly generated node name")
            for idx, node in enumerate(model.graph.node):
                if node_names.count(node.name) > 1:
                    node.name = node.op_type + '_nc_rename_' + str(idx)
            onnx.save(model, os.path.join(self.work_space, "renamed_model.onnx")) 
        return model

    @staticmethod
    def _replace_gemm_with_matmul(model):
        new_nodes = []
        from onnx import numpy_helper
        from neural_compressor.model.onnx_model import ONNXModel
        if not isinstance(model, ONNXModel):
            model = ONNXModel(model)

        for node in model.nodes():
            if node.op_type == 'Gemm':
                alpha = 1.0
                beta = 1.0
                transA = 0
                transB = 0
                for attr in node.attribute:
                    if attr.name == 'alpha':
                        alpha = onnx.helper.get_attribute_value(attr)
                    elif attr.name == 'beta':
                        beta = onnx.helper.get_attribute_value(attr)
                    elif attr.name == 'transA':
                        transA = onnx.helper.get_attribute_value(attr)
                    elif attr.name == 'transB':
                        transB = onnx.helper.get_attribute_value(attr)
                if alpha == 1.0 and beta == 1.0 and transA == 0:
                    inputB = node.input[1]
                    if transB == 1:
                        B = model.get_initializer(node.input[1])
                        if B:
                            # assume B is not used by any other node
                            B_array = numpy_helper.to_array(B)
                            B_trans = numpy_helper.from_array(B_array.T)
                            B_trans.name = B.name
                            model.remove_initializer(B)
                            model.add_initializer(B_trans)

                            #TBD this is for onnx model zoo, which are all in old IR version
                            if model.model.ir_version < 4:
                                for input in model.model.graph.input:
                                    if input.name == B_trans.name:
                                        for i, dim in enumerate(input.type.tensor_type.shape.dim):
                                            dim.dim_value = B_array.T.shape[i]

                        else:
                            inputB += '_Transposed'
                            transpose_node = onnx.helper.make_node('Transpose',
                                                                inputs=[node.input[1]],
                                                                outputs=[inputB],
                                                                name=node.name+'_Transpose')
                            new_nodes.append(transpose_node)

                    matmul_node = onnx.helper.make_node('MatMul',
                            inputs=[node.input[0], inputB],
                            outputs=[node.output[0] + ('_MatMul' if len(node.input)>2 else '')],
                            name=node.name + '_MatMul')
                    new_nodes.append(matmul_node)

                    if len(node.input) > 2:
                        add_node = onnx.helper.make_node('Add',
                            inputs=[node.output[0] + '_MatMul', node.input[2]],
                            outputs=node.output,
                            name=node.name + '_Add')
                        new_nodes.append(add_node)

                # unsupported
                else:
                    new_nodes.append(node)

            # not GEMM
            else:
                new_nodes.append(node)

        model.graph().ClearField('node')
        model.graph().node.extend(new_nodes)

        return model

    def query_fw_capability(self, model):
        """The function is used to query framework capability.
        TODO: will be replaced by framework query API

        Args:
            model: onnx model

        Returns:
            (dict): quantization capability
        """
        # optype_wise and op_wise capability
        self._pre_optimize(model)
        recipes_ops = {}
        recipes_ops['first_conv_or_matmul_quantization'] = []
        recipes_ops['last_conv_or_matmul_quantization'] = []
        recipes_ops['pre_post_process_quantization'] = []
        exclude_first_quantizable_op = True if 'first_conv_or_matmul_quantization' in \
            self.recipes and not self.recipes['first_conv_or_matmul_quantization'] \
            else False
        exclude_last_quantizable_op = True if 'last_conv_or_matmul_quantization' in \
            self.recipes and not self.recipes['last_conv_or_matmul_quantization'] \
            else False
        exclude_pre_post_process = True if 'pre_post_process_quantization' in \
            self.recipes and not self.recipes['pre_post_process_quantization'] \
            else False
 
        quantizable_optype = set([i.op_type for i in self.pre_optimized_model.nodes()])
        optype_wise = OrderedDict()
        op_wise = OrderedDict()
        for query in [self.query_handler, self.query_handler_ext]:
            if query is None:
                continue
            precisions = query.get_precisions()

            for precision in precisions:
                if precision in ['fp16', 'bf16'] and (self.device == 'cpu' or self.backend != 'CUDAExecutionProvider'):
                    continue
                elif precision == 'bf16' and 'CUDAExecutionProvider' not in ort.get_available_providers():
                    continue
                # get supported optype for target precision
                optypes = query.get_op_types_by_precision(precision) if \
                    query.get_op_types_by_precision(precision) != ['*'] else \
                    optype_wise.keys()
 
                configs = query.get_quantization_capability()[precision] if \
                    precision in query.get_quantization_capability() else \
                    {'default': {'weight': {'dtype': precision}, 'activation': {'dtype': precision}}}

                if self.backend == 'TensorrtExecutionProvider' and \
                    precision not in query.get_fallback_list():
                    optypes.append('Add')
 
                for op in optypes:
                    if op not in quantizable_optype:
                        continue
                    if op not in configs:
                        if 'default' in configs:
                            op_capability = copy.deepcopy(configs['default'])
                        else:
                            continue
                    else:
                        op_capability = copy.deepcopy(configs[op])

                    if precision in ['int8', 'uint8']:
                        if self.static:
                            op_capability['activation']['quant_mode'] = 'static'
                        elif self.dynamic:
                            op_capability['activation']['quant_mode'] = 'dynamic'
                        elif query == self.query_handler: # query static capability for auto
                            op_capability['activation']['quant_mode'] = 'static'
                        elif query == self.query_handler_ext: # query dynamic capability for auto
                            op_capability['activation']['quant_mode'] = 'dynamic'

                    if op not in optype_wise.keys():
                        optype_wise[op] = [op_capability]
                    elif op_capability not in optype_wise[op]:
                        optype_wise[op].append(op_capability)

        if self.format == "qdq":
            self._optypewise_filter_for_qdq(optype_wise)

        first_quantizable_node = []
        last_quantizable_node = []
        all_conv_matmul = []
        for _, node in enumerate(self.pre_optimized_model.nodes()):
            if node.op_type in ['Conv', 'MatMul']:
                if len(first_quantizable_node) == 0:
                    recipes_ops['first_conv_or_matmul_quantization'] = [(node.name, node.op_type)]

                # get first Conv or MatMul node
                if exclude_first_quantizable_op:
                    if len(first_quantizable_node) == 0:
                        first_quantizable_node.append(node.name)
                    
                # get last Conv or MatMul node
                if exclude_last_quantizable_op:
                    if len(last_quantizable_node) != 0:
                        last_quantizable_node.pop()
                    last_quantizable_node.append(node.name)

                if len(recipes_ops['last_conv_or_matmul_quantization']):
                    recipes_ops['last_conv_or_matmul_quantization'].pop()
                recipes_ops['last_conv_or_matmul_quantization'].append((node.name, node.op_type))

                # get first and last Conv or MatMul node
                if exclude_pre_post_process:
                    if len(first_quantizable_node) == 0:
                        first_quantizable_node.append(node.name)
                    if len(last_quantizable_node) != 0:
                        last_quantizable_node.pop()
                    last_quantizable_node.append(node.name)
                    all_conv_matmul.append(node)

        for _, node in enumerate(self.pre_optimized_model.nodes()):
            # for TRT EP, only insert Q/DQ to inputs of Add nodes followed by ReduceMean
            if node.op_type == 'Add' and self.backend == 'TensorrtExecutionProvider':
                children = self.pre_optimized_model.get_children(node)
                if 'ReduceMean' not in [i.op_type for i in children]:
                    op_wise.update({(node.name, node.op_type): 
                        [{'weight': {'dtype': 'fp32'}, 'activation': {'dtype': 'fp32'}}]})
                continue

            if node.op_type in optype_wise:
                if (exclude_first_quantizable_op and node.name in first_quantizable_node) \
                     or (exclude_last_quantizable_op and node.name in last_quantizable_node):
                    tmp_cfg = copy.deepcopy(optype_wise[node.op_type])
                    tmp_cfg = list(filter(lambda x:'quant_mode' not in x['activation'], tmp_cfg))
                    op_wise.update({(node.name, node.op_type): tmp_cfg})
                    continue
                op_wise.update(
                    {(node.name, node.op_type): copy.deepcopy(optype_wise[node.op_type])})

        # get backbone nodes
        from collections import deque
        
        # get nodes between first quantizable node and last quantizable node
        backbone_queue = deque(last_quantizable_node)
        backbone_nodes = self.pre_optimized_model.get_nodes_chain(backbone_queue, first_quantizable_node)

        # get extra Conv or MatMul nodes not between first quantizable node and last quantizable node
        backbone_queue_extra = deque()
        for conv_or_matmul in all_conv_matmul:
            if conv_or_matmul.name not in backbone_nodes:
                backbone_queue_extra.append(conv_or_matmul.name)
                backbone_nodes = self.pre_optimized_model.get_nodes_chain(backbone_queue_extra, 
                                                first_quantizable_node, backbone_nodes)
        backbone_nodes += [i for i in first_quantizable_node]
        
        for _, node in enumerate(self.pre_optimized_model.nodes()):
            if node.name not in backbone_nodes:
                recipes_ops['pre_post_process_quantization'].append((node.name, node.op_type))
        
        if exclude_pre_post_process:
            for _, node in enumerate(self.pre_optimized_model.nodes()):
                if node.op_type in optype_wise:
                    # nodes not in backbone are not quantized
                    if node.name not in backbone_nodes:
                        tmp_cfg = copy.deepcopy(optype_wise[node.op_type])
                        tmp_cfg = list(filter(lambda x:'quant_mode' not in x['activation'], tmp_cfg))
                        op_wise.update({(node.name, node.op_type): tmp_cfg})
                        continue
                    if (node.name, node.op_type) in op_wise:
                        op_wise.update(
                            {(node.name, node.op_type): copy.deepcopy(op_wise[(node.name, node.op_type)])})
                    else: # pragma: no cover
                        op_wise.update(
                            {(node.name, node.op_type): copy.deepcopy(optype_wise[node.op_type])})
        
        return {'optypewise': optype_wise, 'opwise': op_wise, 'recipes_ops': recipes_ops}

    def _optypewise_filter_for_qdq(self, optype_wise):
        """Filter optypes that don't support per_channel in QDQ format.

        Args:
            optype_wise (dict): optype and quantization config
        Returns:
            dict: filtered optype and quantization config
        """
        supported_perchannel_optypes = {
            '1.6.0': ['Conv', 'Gather'],
            '1.7.0': ['Conv', 'Gather'],
            '1.8.0': ['Conv', 'Gather'],
            '1.9.0': ['Conv', 'Gather'],
            '1.10.0': ['Conv', 'Gather', 'MatMul'],
            '1.11.0': ['Conv', 'Gather', 'MatMul', 'Gemm'],
            '1.12.0': ['Conv', 'Gather', 'MatMul', 'Gemm']}
        specific_cfg_version = self.query_handler.get_specific_cfg_version()
        for optype, caps in optype_wise.items():
            if optype not in supported_perchannel_optypes[specific_cfg_version]:
                for cap in caps:
                    if 'mode' in cap and \
                        cap['mode'] == 'QDQ' and \
                        'per_channel' in cap['weight']['granularity']:
                        cap['weight']['granularity'].remove('per_channel')
        return optype_wise

    def _cfg_to_quantize_config(self, tune_cfg):
        quantize_config = {}
        quantize_config['calib_iteration'] = tune_cfg['calib_iteration']
        granularity = 'per_tensor'
        algorithm = 'minmax'

        from onnx import onnx_pb as onnx_proto
        for _, op in enumerate(self.quantizable_ops):
            if (op.name, op.op_type) not in tune_cfg['op']:
                continue
            if tune_cfg['op'][(op.name, op.op_type)]['activation']['dtype'] in \
                self.query_handler.get_fallback_list():
                quantize_config[op.name] = \
                    tune_cfg['op'][(op.name, op.op_type)]['activation']['dtype']
            else:
                node_config = copy.deepcopy(tune_cfg['op'][(op.name, op.op_type)])
                for tensor, config in tune_cfg['op'][(op.name, op.op_type)].items():
                    if 'granularity' not in config:
                        node_config[tensor]['granularity'] = granularity
                    if 'algorithm' not in config:
                        node_config[tensor]['algorithm'] = algorithm
                    if config['dtype'] == "int8":
                        node_config[tensor]['dtype'] = onnx_proto.TensorProto.INT8
                        if 'scheme' not in config:
                            node_config[tensor]['scheme'] = 'sym'
                    else:
                        node_config[tensor]['dtype'] = onnx_proto.TensorProto.UINT8
                        if 'scheme' not in config:
                            node_config[tensor]['scheme'] = 'asym'
                quantize_config[op.name] = node_config

        return quantize_config

    def _query_quantizable_ops(self, model):
        for node in model.graph.node:
            if node.op_type in self.quantizable_op_types and node not in self.quantizable_ops:
                self.quantizable_ops.append(node)

        return self.quantizable_ops

    def _query_quantizable_op_types(self):
        quantizable_op_types = self.query_handler.get_op_types_by_precision(precision='int8')
        return quantizable_op_types

    def evaluate(self, input_graph, dataloader, postprocess=None,
                 metrics=None, measurer=None, iteration=-1,
                 tensorboard=False, fp32_baseline=False):
        """The function is for evaluation if no given eval func

        Args:
            input_graph      : onnx model for evaluation
            dataloader       : dataloader for evaluation. neural_compressor.data.dataloader.ONNXDataLoader
            postprocess      : post-process for evalution. neural_compressor.data.transform.ONNXTransforms
            metrics:         : metrics for evaluation. neural_compressor.metric.ONNXMetrics
            measurer         : neural_compressor.objective.Measurer
            iteration(int)   : max iterations of evaluaton.
            tensorboard(bool): whether to use tensorboard for visualizaton
            fp32_baseline (boolen, optional): only for compare_label=False pipeline

        Returns:
            (float) evaluation results. acc, f1 e.g.
        """
        if input_graph.is_large_model: # pragma: no cover
            onnx.save_model(input_graph.model,
                            self.work_space + 'eval.onnx',
                            save_as_external_data=True,
                            all_tensors_to_one_file=True,
                            location="weights.pb",
                            convert_attribute=False)
        sess_options = ort.SessionOptions()
        if self.backend == 'TensorrtExecutionProvider':
            from neural_compressor.adaptor.ox_utils.util import trt_env_setup
            trt_env_setup(input_graph.model)
            sess_options.graph_optimization_level = ort.GraphOptimizationLevel.ORT_DISABLE_ALL 
        if measurer:
            # https://github.com/microsoft/onnxruntime/issues/7347
            cores_per_instance = int(os.environ.get('CORES_PER_INSTANCE'))
            assert cores_per_instance > 0, "benchmark cores_per_instance should greater than 0"
            sess_options.intra_op_num_threads = cores_per_instance
        if sys.version_info < (3,10) and find_spec('onnxruntime_extensions'): # pragma: no cover
            from onnxruntime_extensions import get_library_path
            sess_options.register_custom_ops_library(get_library_path())
        session = ort.InferenceSession(self.work_space + 'eval.onnx',
                                       sess_options,
                                       providers=[self.backend]) if input_graph.is_large_model else \
                  ort.InferenceSession(input_graph.model.SerializeToString(),
                                       sess_options,
                                       providers=[self.backend])
        results = []
        if metrics:
            for metric in metrics:
                metric.reset()
            self.fp32_preds_as_label = any([hasattr(metric, "compare_label") and \
                not metric.compare_label for metric in metrics]) 

        ort_inputs = {}
        len_inputs = len(session.get_inputs())
        inputs_names = [session.get_inputs()[i].name for i in range(len_inputs)]

        def eval_func(dataloader):
            for idx, (inputs, labels) in enumerate(dataloader):
                if not isinstance(labels, list):
                    labels = [labels]
                if len_inputs == 1:
                    ort_inputs.update(
                        inputs if isinstance(inputs, dict) else {inputs_names[0]: inputs}
                    )
                else:
                    assert len_inputs == len(inputs), \
                        'number of input tensors must align with graph inputs'

                    if isinstance(inputs, dict):  # pragma: no cover
                        ort_inputs.update(inputs)
                    else:
                        for i in range(len_inputs):
                            # in case dataloader contains non-array input
                            if not isinstance(inputs[i], np.ndarray):
                                ort_inputs.update({inputs_names[i]: np.array(inputs[i])})
                            else:
                                ort_inputs.update({inputs_names[i]: inputs[i]})
                if measurer is not None:
                    measurer.start()
                    predictions = session.run(None, ort_inputs)
                    measurer.end()
                else:
                    predictions = session.run(None, ort_inputs)

                if self.fp32_preds_as_label:
                    self.fp32_results.append(predictions) if fp32_baseline else \
                        results.append(predictions)

                if postprocess is not None:
                    predictions, labels = postprocess((predictions, labels))
                if metrics:
                    for metric in metrics:
                        if not hasattr(metric, "compare_label") or \
                            (hasattr(metric, "compare_label") and metric.compare_label):
                            metric.update(predictions, labels)
                if idx + 1 == iteration:
                    break

        if isinstance(dataloader, BaseDataLoader) and not self.benchmark:
            try:
                eval_func(dataloader)
            except Exception:  # pragma: no cover
                logger.warning(
                    "Fail to forward with batch size={}, set to {} now.".
                    format(dataloader.batch_size, 1))
                dataloader.batch(1)
                eval_func(dataloader)
        else:  # pragma: no cover
            eval_func(dataloader)

        if self.fp32_preds_as_label:
            from neural_compressor.adaptor.ox_utils.util import collate_preds
            if fp32_baseline:
                results = collate_preds(self.fp32_results)
                reference = results
            else:
                reference = collate_preds(self.fp32_results)
                results = collate_preds(results)
            for metric in metrics:
                if hasattr(metric, "compare_label") and not metric.compare_label:
                    metric.update(results, reference)

        acc = 0 if metrics is None else [metric.result() for metric in metrics]
        return acc if not isinstance(acc, list) or len(acc) > 1 else acc[0]

    def diagnosis_helper(self, fp32_model, int8_model, tune_cfg=None, save_path=None):
        from neural_compressor.utils.utility import dump_data_to_local
        from neural_compressor.adaptor.ox_utils.util import find_by_name
        if self.format == "qlinearops":
            supported_optype = ['Conv', 'MatMul', 'Concat', 'Attention', 'FusedConv',
                'Add', 'Mul', 'LeakyRelu', 'Sigmoid', 'GlobalAveragePool', 'AveragePool']
        elif self.format == "qdq":
            supported_optype = ['Conv', 'MatMul', 'Concat', 'Attention', 'FusedConv',
                'LeakyRelu', 'Sigmoid', 'GlobalAveragePool', 'AveragePool']
        else:
            supported_optype = ['Conv', 'MatMul', 'Attention', 'LSTM']
        inspect_node_list = []
        int8_node_names = [i.name for i in int8_model.nodes()]
        for node in fp32_model.nodes():
            if node.op_type in supported_optype and node.name + '_quant' in int8_node_names:
                inspect_node_list.append(node.name)

        filtered_params = {}
        if self.min_max:
            for node_name in inspect_node_list:
                node = find_by_name(node_name, fp32_model.nodes())
                filtered_params[node_name] = {
                    'min': np.array(self.min_max[node.output[0]][0], dtype=np.float32),
                    'max': np.array(self.min_max[node.output[0]][1], dtype=np.float32)}
        if save_path:
            dump_data_to_local(filtered_params, save_path, 'dequan_min_max.pkl')
            dump_data_to_local(tune_cfg, save_path, 'cfg.pkl')
        return inspect_node_list, tune_cfg

    def save(self, model, path):
        """ save model

        Args:
            model (ModelProto): model to save
            path (str): save path
        """
        model.save(os.path.join(path, "best_model.onnx"))


@adaptor_registry
class ONNXRT_QLinearOpsAdaptor(ONNXRUNTIMEAdaptor):
    """The ONNXRT adaptor layer, do onnx-rt quantization, calibration, inspect layer tensors.

    Args:
        framework_specific_info (dict): framework specific configuration for quantization.
    """

    def __init__(self, framework_specific_info):
        super().__init__(framework_specific_info)

@adaptor_registry
class ONNXRT_IntegerOpsAdaptor(ONNXRUNTIMEAdaptor):
    """The ONNXRT adaptor layer, do onnx-rt quantization, calibration, inspect layer tensors.

    Args:
        framework_specific_info (dict): framework specific configuration for quantization.
    """

    def __init__(self, framework_specific_info):
        super().__init__(framework_specific_info)

@adaptor_registry
class ONNXRT_QDQAdaptor(ONNXRUNTIMEAdaptor):
    """The ONNXRT adaptor layer, do onnx-rt quantization, calibration, inspect layer tensors.

    Args:
        framework_specific_info (dict): framework specific configuration for quantization.
    """

    def __init__(self, framework_specific_info):
        super().__init__(framework_specific_info)

class ONNXRTQuery(QueryBackendCapability):

    def __init__(self, dynamic=False, static=False, format=None, local_config_file=None):
        super().__init__()
        self.version = ort.__version__
        self.config_version = '1.6.0'
        self.dynamic = dynamic
        self.static = static
        self.format = format
        self.cfg = local_config_file
        self.cur_config = None
        self._one_shot_query()

    def _one_shot_query(self):
        with open(self.cfg) as f:
            content = yaml.safe_load(f)
            try:
                self.cur_config = self._get_specified_version_cfg(content)
            except Exception as e: # pragma: no cover
                logger.info("Fail to parse {} due to {}.".format(self.cfg, str(e)))
                self.cur_config = None
                raise ValueError("Please check if the format of {} follows Neural Compressor yaml schema.".
                                 format(self.cfg))
        self._update_cfg_with_usr_definition()

    def _update_cfg_with_usr_definition(self):
        from neural_compressor.conf.pythonic_config import onnxruntime_config
        if onnxruntime_config.graph_optimization_level is not None:
            self.cur_config['graph_optimization']['level'] = \
                                                onnxruntime_config.graph_optimization_level
        if onnxruntime_config.precisions is not None:
            self.cur_config['precisions']['names'] = ','.join(onnxruntime_config.precisions)

    def _get_specified_version_cfg(self, data): # pragma: no cover
        """Get the configuration for the current runtime.
        If there's no matched configuration in the input yaml, we'll
        use the `default` field of yaml.

        Args:
            data (Yaml content): input yaml file.

        Returns:
            [dictionary]: the content for specific version.
        """
        from functools import cmp_to_key
        version_config = None

        def _compare(version1, version2):
            if Version(version1[0]) == Version(version2[0]):
                return 0
            elif Version(version1[0]) < Version(version2[0]):
                return -1
            else:
                return 1

        extended_cfgs = []
        for sub_data in data:
            if 'default' in sub_data['version']['name']:
                assert version_config == None, "Only one default config " \
                    "is allowed in framework yaml file."
                version_config = sub_data
            versions = sub_data['version']['name'] if \
                isinstance(sub_data['version']['name'], list) else \
                [sub_data['version']['name']]
            for version in versions:
                if version != 'default':
                    extended_cfgs.append((version, sub_data))

        extended_cfgs = sorted(extended_cfgs, key=cmp_to_key(_compare), reverse=True)
        for k, v in extended_cfgs:
            if Version(self.version) >= Version(k):
                version_config = v
                self.config_version = k
                break

        # generate specified version config according to quantization approach and format
        config = {}
        for k, v in version_config.items():
            if k == 'version':
                config['version'] = v
            elif k == 'recipes':
                config['graph_optimization'] = v['graph_optimization']
            else:
                if self.static and 'static' in v:
                    config['capabilities'] = {k: {node_op: node_config 
                    for node_op, node_config in v['static'].items() 
                    if 'mode' in node_config and \
                    self.format.split('ops')[0].lower() in \
                    [mode.lower() for mode in node_config['mode']]}}
                elif self.dynamic and 'dynamic' in v:
                    config['capabilities'] = {k: v['dynamic']}
        if 'capabilities' not in config:
            config['capabilities'] = {} 

        # generate other config content including precisions and ops 
        precisions = list(version_config.keys() - {'version', 'recipes'})
        if 'fp32' not in precisions:
            precisions.append('fp32')
        config['precisions'] = {'names': ','.join(precisions)}

        op_types = {}
        for precision in precisions:
            if precision in config['capabilities']:
                op_types[precision] = [op_type for op_type in config['capabilities'][precision].keys()]
            elif precision in version_config:
                op_types[precision] = version_config[precision]
        for precision, precision_config in config['capabilities'].items():
            op_types[precision] = [op_type for op_type in precision_config.keys()]
        if 'fp32' not in op_types:
            op_types['fp32'] = ['*']
        config['ops'] = op_types

        return config

    def get_version(self): # pragma: no cover
        """Get the current backend version infomation.

        Returns:
            [string]: version string.
        """
        return self.cur_config['version']['name']

    def get_precisions(self): # pragma: no cover
        """Get supported precisions for current backend.

        Returns:
            [string list]: the precisions' name.
        """
        return [i.strip() for i in self.cur_config['precisions']['names'].split(',')]

    def get_op_types(self): # pragma: no cover
        """Get the supported op types by all precisions.

        Returns:
            [dictionary list]: A list composed of dictionary which key is precision
            and value is the op types.
        """
        return self.cur_config['ops']

    def get_quantization_capability(self):
        """Get the supported op types' quantization capability.

        Returns:
            [dictionary list]: A list composed of dictionary which key is precision
            and value is a dict that describes all op types' quantization capability.
        """
        return self.cur_config['capabilities']

    def get_op_types_by_precision(self, precision):
        """Get op types per precision

        Args:
            precision (string): precision name

        Returns:
            [string list]: A list composed of op type.
        """
        #assert precision in list(self.cur_config['ops'].keys())
        if precision in list(self.cur_config['ops'].keys()):
            return self.cur_config['ops'][precision]
        else:
            return []

    def get_graph_optimization(self):
        """ Get onnxruntime graph optimization level"""
        level = self.cur_config['graph_optimization']['level']
        return level

    def get_fallback_list(self):
        """Get fallback list."""
        return list(self.cur_config['ops'].keys() - self.cur_config['capabilities'].keys())

    def get_specific_cfg_version(self):
        """Get version of the specific config."""
        return self.config_version<|MERGE_RESOLUTION|>--- conflicted
+++ resolved
@@ -516,13 +516,8 @@
                   black_nodes=black_nodes, white_nodes=white_nodes, \
                   iterations=list(range(0, quantize_config['calib_iteration'])),
                   backend=self.backend, reduce_range=self.reduce_range)
-<<<<<<< HEAD
-        self.min_max = augment.dump_minmax(q_config=quantize_config)
-        quantize_params = augment.dump_calibration(quantize_config, self.min_max)
-=======
         self.min_max = augment.dump_minmax()
         quantize_params = augment.dump_calibration(quantize_config, min_max=self.min_max)
->>>>>>> b727dc05
         return quantize_params
 
     def inspect_tensor(self, model, dataloader, op_list=[],
