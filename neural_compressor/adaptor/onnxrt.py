#!/usr/bin/env python
# -*- coding: utf-8 -*-
#
# Copyright (c) 2021 Intel Corporation
#
# Licensed under the Apache License, Version 2.0 (the "License");
# you may not use this file except in compliance with the License.
# You may obtain a copy of the License at
#
#   http://www.apache.org/licenses/LICENSE-2.0
#
# Unless required by applicable law or agreed to in writing, software
# distributed under the License is distributed on an "AS IS" BASIS,
# WITHOUT WARRANTIES OR CONDITIONS OF ANY KIND, either express or implied.
# See the License for the specific language governing permissions and
# limitations under the License.
# pylint: disable=no-member

import os
import copy
import logging
from collections import OrderedDict
from collections.abc import KeysView
import yaml
import numpy as np
from packaging.version import Version
from importlib.util import find_spec
from neural_compressor.adaptor.adaptor import adaptor_registry, Adaptor
from neural_compressor.adaptor.query import QueryBackendCapability
from neural_compressor.adaptor.ox_utils.util import PROVIDERS, ONNXRT_BACKENDS
from neural_compressor.utils.utility import LazyImport, dump_elapsed_time, \
                                            GLOBAL_STATE, MODE
from neural_compressor.utils.utility import Statistics
from neural_compressor.experimental.data.dataloaders.base_dataloader import BaseDataLoader
from neural_compressor.conf.dotdict import deep_get
from neural_compressor.utils.utility import CpuInfo
import math
import sys
import re

onnx = LazyImport("onnx")
ort = LazyImport("onnxruntime")
ONNXRT152_VERSION = Version("1.5.2")
ONNXRT170_VERSION = Version("1.7.0")
ONNXRT112_VERSION = Version("1.12.0")

logger = logging.getLogger("neural_compressor")

@adaptor_registry
class ONNXRUNTIMEAdaptor(Adaptor):
    """The ONNXRT adaptor layer, do onnx-rt quantization, calibration, inspect layer tensors.

    Args:
        framework_specific_info (dict): framework specific configuration for quantization.
    """

    def __init__(self, framework_specific_info):
        super().__init__(framework_specific_info)
        self.__config_dict = {}
        self.quantizable_ops = []
        self.device = framework_specific_info["device"]
        self.static = framework_specific_info["approach"] == "post_training_static_quant"
        self.dynamic = framework_specific_info["approach"] == "post_training_dynamic_quant"
        self.domain = framework_specific_info.get("domain", "auto")
        self.recipes = framework_specific_info.get("recipes", {})
        self.backend = PROVIDERS[framework_specific_info["backend"]]
        self.performance_only = framework_specific_info.get("performance_only", False)

        if self.backend not in ort.get_all_providers():
            logger.warning("{} backend is not supported in current environment, "
                "supported backends: {}".format(ONNXRT_BACKENDS[self.backend],
                [ONNXRT_BACKENDS[i] for i in ort.get_all_providers() if i in ONNXRT_BACKENDS]))

        # get quantization format according to framework_specific_info
        if (not self.dynamic and "format" in framework_specific_info and \
            framework_specific_info["format"].lower() == 'qdq') or \
            self.backend == 'TensorrtExecutionProvider':
            self.format = "qdq"
        else:
            if not self.dynamic:
                self.format = "qlinearops"
            else:
                self.format = "integerops"
                if "format" in framework_specific_info and \
                    framework_specific_info["format"].lower() == 'qdq':
                    logger.warning("Dynamic approach doesn't support QDQ format.")
        
        # get quantization config file according to backend
        config_file = None
        if self.backend == 'CPUExecutionProvider':
            config_file = 'onnxrt.yaml'
        elif self.backend == 'TensorrtExecutionProvider':
            config_file = 'onnxrt_trt.yaml'
        elif self.backend == 'CUDAExecutionProvider':
            config_file = 'onnxrt_cuda.yaml'
        else: # pragma: no cover
            assert False, "{} provider is not supported in current environment, " \
                "supported providers: {}".format(self.backend,
                [provider for provider in PROVIDERS.values()])

        self.query_handler_ext = None
        if framework_specific_info["approach"] == 'post_training_auto_quant' and \
            self.format != "integerops":
            # if approach is post_training_auto_quant, 
            # both static and dynamic quantization will be performed
            self.query_handler = ONNXRTQuery(
                static=True, 
                format=self.format,
                local_config_file=os.path.join(os.path.dirname(__file__), config_file))
            self.query_handler_ext = ONNXRTQuery(
                dynamic=True, 
                format=self.format,
                local_config_file=os.path.join(os.path.dirname(__file__), config_file))
        else:
            self.query_handler = ONNXRTQuery(
                dynamic=self.dynamic, 
                static=self.static, 
                format=self.format,
                local_config_file=os.path.join(os.path.dirname(__file__), config_file))
 
        self.work_space = framework_specific_info["workspace_path"]
        self.reduce_range = framework_specific_info["reduce_range"] if \
            "reduce_range" in framework_specific_info else not CpuInfo().vnni
        self.benchmark = (GLOBAL_STATE.STATE == MODE.BENCHMARK)
        os.makedirs(self.work_space, exist_ok=True)
        self.pre_optimized_model = None
        self.smooth_quant_model = None
        self.quantizable_op_types = []

        for precision in self.query_handler.get_precisions():
            if precision != 'fp32':
                if self.device == 'cpu' and precision == 'fp16':
                    continue
                self.quantizable_op_types += \
                    self.query_handler.get_op_types_by_precision(precision=precision)
 
        if self.backend == 'TensorrtExecutionProvider':
            self.recipes['add_qdq_pair_to_weight'] = True
            self.recipes['dedicated_qdq_pair'] = True
            self.recipes['graph_optimization_level'] = 'DISABLE_ALL'
            self.recipes['optypes_to_exclude_output_quant'] = ['Conv', 'Gemm', 'Add', 'MatMul']
            self.static = True
            self.dynamic = False

        self.evaluate_nums = 0

        self.fp32_results = []
        self.fp32_preds_as_label = False
        self.quantize_config = {} # adaptor should know current configs at any time
        self.quantize_params = {} # adaptor should know current params at any time
        self.min_max = None

        self.optype_statistics = None

    def smooth_quant(self, model, dataloader, iterations, tune_cfg, alpha=0.5,
                                    percentile=99.999, op_types=['MatMul', 'Linear', 'Conv'], scales_per_op=True):
        """Get augmented model with smooth quant.

        Args:
            model_wrapper: origin_model
            dataloader: dataloader
            iterations: iterations
            tune_cfg: quantization config
            alpha: smooth alpha in SmoothQuant, 1.0 will fallback to SPIQ
            percentile:Percentile of calibration to remove outliers
            op_types: The op types whose input tensor will be dumped
            scales_per_op: True, each op will have an individual scale, mainly for accuracy
                           False, ops with the same input will share a scale, mainly for performance

        Returns:
            model: A modified onnx model
        """
        if self.smooth_quant_model is not None:
            return self.smooth_quant_model
        from neural_compressor.adaptor.ox_utils.calibration import ONNXRTAugment
        from onnx import numpy_helper
        if isinstance(alpha, str):
            logger.warning(f"onnx backend only support float alpha, reset alpha to 0.5 ")
            alpha = 0.5
        black_nodes = []
        white_nodes = []
        if tune_cfg is not None:
            quantize_config = self._cfg_to_quantize_config(tune_cfg)
            black_nodes = [node for node in quantize_config if quantize_config[node] == 'fp32']
            white_nodes = [node for node in quantize_config if quantize_config[node] != 'fp32']
        
        augment = ONNXRTAugment(self.pre_optimized_model,
                                dataloader, self.quantizable_op_types,
                                black_nodes=black_nodes, white_nodes=white_nodes,
                                iterations=list(range(0, iterations)),
                                backend=self.backend, reduce_range=self.reduce_range)

        max_vals_per_channel, shape_infos = augment.calib_smooth(percentile, op_types)

        input_tensors_2_weights = {}
        input_tensors_2_weights_nodes = {}
        for name in max_vals_per_channel.keys():
            curr_tensor_to_weight = []
            curr_tensor_to_weight_nodes = []
            nodes = self.pre_optimized_model.input_name_to_nodes[name]
            for node in nodes:
                if node.op_type not in op_types:
                    continue
                if len(node.input) >= 2:
                    input = node.input[1]  ##TODO always dump the index 1 to get the weight
                    if self.pre_optimized_model.get_initializer(input):
                        weight = numpy_helper.to_array(self.pre_optimized_model.get_initializer(input))
                        curr_tensor_to_weight.append(weight)
                        curr_tensor_to_weight_nodes.append(node)
            input_tensors_2_weights[name] = curr_tensor_to_weight
            input_tensors_2_weights_nodes[name] = curr_tensor_to_weight_nodes

        if scales_per_op:
            from neural_compressor.adaptor.ox_utils.util import get_smooth_scales_per_op, \
                insert_smooth_mul_op_per_op, adjust_weights_per_op
            scales = get_smooth_scales_per_op(max_vals_per_channel, input_tensors_2_weights,
                                                    input_tensors_2_weights_nodes, alpha)
            new_added_mul_nodes, new_init_tensors, op_nodes = insert_smooth_mul_op_per_op(scales, shape_infos,
                                                                                input_tensors_2_weights_nodes)
            adjust_weights_per_op(self.pre_optimized_model, op_nodes, scales)
        else:
            from neural_compressor.adaptor.ox_utils.util import get_smooth_scales_per_input, \
                insert_smooth_mul_op_per_input, adjust_weights_per_input
            scales = get_smooth_scales_per_input(max_vals_per_channel, input_tensors_2_weights, alpha)
            new_added_mul_nodes, new_init_tensors = insert_smooth_mul_op_per_input(scales, shape_infos,
                                                                            input_tensors_2_weights_nodes)
            adjust_weights_per_input(self.pre_optimized_model, input_tensors_2_weights_nodes, scales)

        self.pre_optimized_model.add_nodes(new_added_mul_nodes)
        self.pre_optimized_model.add_initializers(new_init_tensors)
        self.pre_optimized_model.update()
        self.pre_optimized_model.topological_sort()
        self.pre_optimized_model.remove_unused_constant()
        self.smooth_quant_model = self.pre_optimized_model
        return self.smooth_quant_model

    @dump_elapsed_time("Pass quantize model")
    def quantize(self, tune_cfg, model, data_loader, q_func=None):
        """The function is used to do calibration and quanitization in post-training
           quantization.

        Args:
            tune_cfg (dict):     quantization config.
            model (object):      model need to do quantization.
            data_loader (object): calibration dataset.
            q_func (optional):   training function for quantization aware training mode,
                                 unimplement yet for onnx.

        Returns:
            (dict): quantized model
        """
        assert q_func is None, "quantization aware training has not been supported on ONNXRUNTIME"
        if self.smooth_quant_model is not None:
            model = self.smooth_quant_model
        elif self.pre_optimized_model is not None:
            model = self.pre_optimized_model
        ort_version = Version(ort.__version__)
        if ort_version < ONNXRT152_VERSION: # pragma: no cover
            logger.warning("Quantize input needs onnxruntime 1.5.2 or newer.")
            return model
        if model.model.opset_import[0].version < 11: # pragma: no cover
            logger.warning("Quantize input needs model opset 11 or newer.")
        from neural_compressor.adaptor.ox_utils.util import QuantizationMode
        if self.format == "qlinearops":
            format = QuantizationMode.QLinearOps
        elif self.format == "qdq":
            assert ort_version >= ONNXRT170_VERSION, 'QDQ mode needs onnxruntime1.7.0 or newer'
            format = "qdq"
        else:
            format = QuantizationMode.IntegerOps

        self.quantizable_ops = self._query_quantizable_ops(model.model)
        quantize_config = self._cfg_to_quantize_config(tune_cfg)

        if self.performance_only:
            tmp_model = model
        else:
            try:
                tmp_model = copy.deepcopy(model)
            except Exception as e:  # pragma: no cover
                logger.warning("Fail to deep copy the model due to {}, inplace is used now.".format(
                    repr(e)))
                tmp_model = model
        iterations = tune_cfg.get('calib_iteration', 1)
        calib_sampling_size = tune_cfg.get('calib_sampling_size', 1)
        if not self.dynamic:
            if isinstance(data_loader, BaseDataLoader):
                batch_size = data_loader.batch_size
                try:
                    for i in range(batch_size):
                        if calib_sampling_size % (batch_size - i) == 0:
                            calib_batch_size = batch_size - i
                            if i != 0:  # pragma: no cover
                                logger.warning("Reset `calibration.dataloader.batch_size` field "
                                               "to {}".format(calib_batch_size) +
                                               " to make sure the sampling_size is "
                                               "divisible exactly by batch size")
                            break
                    tmp_iterations = int(math.ceil(calib_sampling_size / calib_batch_size))
                    data_loader.batch(calib_batch_size)
                    quantize_params = self._get_quantize_params(tmp_model, data_loader, \
                                                                quantize_config, tmp_iterations)
                except Exception as e:  # pragma: no cover
                    if 'Got invalid dimensions for input' in str(e):
                        logger.warning("Please set sampling_size to a multiple of {}".format(
                            str(e).partition('Expected: ')[2].partition('\n')[0]))
                        exit(0)
                    logger.warning(
                        "Fail to forward with batch size={}, set to {} now.".
                        format(batch_size, 1))
                    data_loader.batch(1)
                    quantize_params = self._get_quantize_params(tmp_model, data_loader, \
                                              quantize_config, calib_sampling_size)
            else:  # pragma: no cover
                if hasattr(data_loader, 'batch_size') and \
                  calib_sampling_size % data_loader.batch_size != 0:
                    logger.warning(
                        "Please note that calibration sampling size {} " \
                        "isn't divisible exactly by batch size {}. " \
                        "So the real sampling size is {}.".
                        format(calib_sampling_size, data_loader.batch_size,
                               data_loader.batch_size * iterations))
                quantize_params = self._get_quantize_params(tmp_model, data_loader, \
                                          quantize_config, iterations)
        else:
            quantize_params = None
        self.quantize_params = quantize_params
        from neural_compressor.adaptor.ox_utils.quantizer import Quantizer
        from neural_compressor import options
        quantizer = Quantizer(tmp_model,
            quantize_config,
            format,
            self.static,
            quantize_params,
            self.quantizable_op_types,
            self.query_handler.get_fallback_list(),
            self.reduce_range,
            options.onnxrt.qdq_setting.AddQDQPairToWeight if \
                not options.onnxrt.qdq_setting.AddQDQPairToWeight else \
                self.recipes.get('add_qdq_pair_to_weight', False),
            options.onnxrt.qdq_setting.OpTypesToExcludeOutputQuantizatioin if \
                options.onnxrt.qdq_setting.OpTypesToExcludeOutputQuantizatioin is not None else \
                self.recipes.get('optypes_to_exclude_output_quant', []),
            options.onnxrt.qdq_setting.DedicatedQDQPair if \
                not options.onnxrt.qdq_setting.DedicatedQDQPair else \
                self.recipes.get('dedicated_qdq_pair', False))
        quantizer.quantize_model()
        tmp_model.q_config = self._generate_qconfig(model.model, tune_cfg, quantize_params)
        tmp_model.model = quantizer.model.model
        self.quantize_config = quantize_config # update so other methods can know current configs

        self._dump_model_op_stats(tmp_model)
        tmp_model.topological_sort()
        return tmp_model

    def _generate_qconfig(self, model, tune_cfg, quantize_params):
        tune_cfg = copy.deepcopy(tune_cfg)
        for node in model.graph.node:
            if (node.name, node.op_type) not in tune_cfg['op']:
                continue
            scale_info = {}
            if quantize_params:
                for input_name in node.input:
                    if input_name in quantize_params:
                        scale_info[input_name] = quantize_params[input_name]
                for output_name in node.output:
                    if output_name in quantize_params:
                        scale_info[output_name] = quantize_params[output_name]
            tune_cfg['op'][(node.name, node.op_type)]['scale_info'] = scale_info
        fwk_info = {}
        fwk_info['approach'] = "post_training_static_quant" if self.static else \
                                                        "post_training_dynamic_quant"
        fwk_info['format'] = self.format
        fwk_info['backend'] = ONNXRT_BACKENDS[self.backend]
        fwk_info['workspace_path'] = self.work_space
        fwk_info['recipes'] = self.recipes
        fwk_info['domain'] = self.domain
        fwk_info['device'] = self.device
        tune_cfg['framework_specific_info'] = fwk_info
        return tune_cfg

    @dump_elapsed_time("Pass recover model")
    def recover(self, model, q_config):
        """Execute the recover process on the specified model.

        Args:
            model (object):  model need to do quantization.
            q_config (dict): recover configuration

        Returns:
            (dict): quantized model
        """
        self._pre_optimize(model)
        model = self.pre_optimized_model
        ort_version = Version(ort.__version__)
        if ort_version < ONNXRT152_VERSION: # pragma: no cover
            logger.warning("Quantize input needs onnxruntime 1.5.2 or newer.")
            return model
        if model.model.opset_import[0].version < 11: # pragma: no cover
            logger.warning("Quantize input needs model opset 11 or newer.")

        from neural_compressor.adaptor.ox_utils.util import QuantizationMode
        if self.format in ["qlinearops"]:
            format = QuantizationMode.QLinearOps
        elif self.format == "qdq":
            assert ort_version >= ONNXRT170_VERSION, 'QDQ mode needs onnxruntime1.7.0 or newer'
            format = self.format
        else:
            format = QuantizationMode.IntegerOps
        from neural_compressor.adaptor.ox_utils.quantizer import Quantizer
        from neural_compressor import options
        self.quantizable_ops = self._query_quantizable_ops(model.model)
        quantize_params, tune_cfg = self._parse_qconfig(q_config)
        quantize_config = self._cfg_to_quantize_config(tune_cfg)
        quantizer = Quantizer(model.model,
            quantize_config,
            format,
            self.static,
            quantize_params,
            self.quantizable_op_types,
            self.query_handler.get_fallback_list(),
            self.reduce_range,
            options.onnxrt.qdq_setting.AddQDQPairToWeight if \
                not options.onnxrt.qdq_setting.AddQDQPairToWeight else \
                self.recipes.get('add_qdq_pair_to_weight', False),
            options.onnxrt.qdq_setting.OpTypesToExcludeOutputQuantizatioin if \
                options.onnxrt.qdq_setting.OpTypesToExcludeOutputQuantizatioin is not None else \
                self.recipes.get('optypes_to_exclude_output_quant', []),
            options.onnxrt.qdq_setting.DedicatedQDQPair if \
                not options.onnxrt.qdq_setting.DedicatedQDQPair else \
                self.recipes.get('dedicated_qdq_pair', False))
 
        quantizer.quantize_model()
        model.model = quantizer.model.model
        model.topological_sort()
        return model

    def _parse_qconfig(self, q_config):
        quantize_params = {}
        tune_cfg = {}
        for k, v in q_config.items():
            if k == 'op':
                tune_cfg['op'] = {}
                for op_name_type, op_info in v.items():
                    node_dict = {}
                    for info_name, info_content in op_info.items():
                        if info_name != 'scale_info':
                            node_dict[info_name] = info_content
                        else:
                            for tensor_name, param in info_content.items():
                                quantize_params[tensor_name] = param
                    tune_cfg['op'][op_name_type] = node_dict
            else:
                tune_cfg[k] = v
        if len(quantize_params) == 0:
            quantize_params = None
        return quantize_params, tune_cfg

    def _dump_model_op_stats(self, model):
        fp32_op_list = []
        for precision in self.query_handler.get_precisions():
            if precision != 'fp32':
                fp32_op_list += self.query_handler.get_op_types_by_precision(precision=precision)
        qdq_ops = ["QuantizeLinear", "DequantizeLinear", "DynamicQuantizeLinear"]
        res = {}
        for op_type in fp32_op_list:
            res[op_type] = {'INT8':0, 'BF16': 0, 'FP16': 0, 'FP32':0}
        for op_type in qdq_ops:
            res[op_type] = {'INT8':0, 'BF16': 0, 'FP16': 0, 'FP32':0}

        for node in model.model.graph.node:
            if node.name.endswith('_quant'):
                if node.op_type.startswith('QLinear'):
                    origin_op_type = node.op_type.split('QLinear')[-1]
                else:
                    origin_op_type = node.op_type.split('Integer')[0]

                if origin_op_type in ["QAttention", "QGemm"]:
                    origin_op_type = origin_op_type[1:]
                elif origin_op_type == "DynamicQuantizeLSTM":
                    origin_op_type = "LSTM"
                elif origin_op_type == "QEmbedLayerNormalization":
                    origin_op_type = "EmbedLayerNormalization"
                res[origin_op_type]['INT8'] += 1

            elif node.op_type in qdq_ops:
                res[node.op_type]['INT8'] += 1

            elif node.op_type in fp32_op_list and node.name in self.quantize_config:
                if self.quantize_config[node.name] not in self.query_handler.get_fallback_list():
                    res[node.op_type]['FP32'] += 1
                else:
                    res[node.op_type][self.quantize_config[node.name].upper()] += 1

            elif node.op_type in res:
                res[node.op_type]['FP32'] += 1

        field_names=["Op Type", "Total", "INT8", "BF16", "FP16", "FP32"]
        output_data = [[
            op_type, sum(res[op_type].values()), 
            res[op_type]['INT8'], res[op_type]['BF16'], 
            res[op_type]['FP16'], res[op_type]['FP32']]
        for op_type in res.keys()]
        
        Statistics(output_data, 
                   header='Mixed Precision Statistics',
                   field_names=field_names).print_stat()
        self.optype_statistics = field_names, output_data

    def _get_quantize_params(self, model, data_loader, quantize_config, iterations):
        from neural_compressor.adaptor.ox_utils.calibration import ONNXRTAugment
        from neural_compressor.model.onnx_model import ONNXModel
        if not isinstance(model, ONNXModel):
            model = ONNXModel(model)
        black_nodes = [node for node in quantize_config if quantize_config[node]=='fp32']
        white_nodes = [node for node in quantize_config if quantize_config[node]!='fp32']
        augment = ONNXRTAugment(model, \
                  data_loader, self.quantizable_op_types, \
                  black_nodes=black_nodes, white_nodes=white_nodes, \
                  iterations=list(range(0, quantize_config['calib_iteration'])),
                  backend=self.backend, reduce_range=self.reduce_range)
        self.min_max = augment.dump_minmax()
        quantize_params = augment.dump_calibration(quantize_config, min_max=self.min_max)
        return quantize_params

    def inspect_tensor(self, model, dataloader, op_list=[],
                       iteration_list=[],
                       inspect_type='activation',
                       save_to_disk=False,
                       save_path=None,
                       quantization_cfg=None):
        '''The function is used by tune strategy class for dumping tensor info.
        '''
        from neural_compressor.adaptor.ox_utils.calibration import ONNXRTAugment
        from neural_compressor.model.onnx_model import ONNXModel
        from neural_compressor.utils.utility import dump_data_to_local
        if not isinstance(model, ONNXModel):
            model = ONNXModel(model)

        if len(op_list) > 0 and isinstance(op_list, KeysView):
            op_list = [item[0] for item in op_list]
        augment = ONNXRTAugment(model, dataloader, [], \
                  iterations=iteration_list,
                  white_nodes=op_list,
                  backend=self.backend)
        tensors = augment.dump_tensor(activation=(inspect_type!='weight'),
                                      weight=(inspect_type!='activation'))
        if save_to_disk:
            if not save_path:
                save_path = self.work_space
            dump_data_to_local(tensors, save_path, 'inspect_result.pkl')
        return tensors

    def set_tensor(self, model, tensor_dict):
        from onnx import numpy_helper
        from neural_compressor.model.onnx_model import ONNXModel
        from neural_compressor.adaptor.ox_utils.util import quantize_data_with_scale_zero
        from neural_compressor.adaptor.ox_utils.util import quantize_data_per_channel
        if not isinstance(model, ONNXModel):
            model = ONNXModel(model)
        assert "QuantizeLinear" in [node.op_type for node in model.model.graph.node], \
                                           'adaptor.set_tensor only accept int8 model'
        input_name_to_nodes = model.input_name_to_nodes
        for tensor_name, tensor_value in tensor_dict.items():
            if not tensor_name.endswith('_quantized'):
                tensor_name += '_quantized'
            not_filter = False
            scale_tensor, zo_tensor = model.get_scale_zero(tensor_name)
            if scale_tensor is None or zo_tensor is None:
                not_filter = True
            else:
                scale_value = numpy_helper.to_array(scale_tensor)
                zo_value = numpy_helper.to_array(zo_tensor)
            assert len(input_name_to_nodes[tensor_name]) == 1, \
                    'quantized filter weight should be input of only one node'
            node = input_name_to_nodes[tensor_name][0] #TBD only for conv bias
            node_name = node.name.replace('_quant', '')
            assert node_name in self.quantize_config
            q_type = self.quantize_config[node_name]['weight']['dtype']
            if not_filter:
                new_tensor_value = self._requantize_bias(model, tensor_name, tensor_value)
            elif self.quantize_config[node_name]['weight']['granularity'] == 'per_tensor':
                new_tensor_value = quantize_data_with_scale_zero(
                    tensor_value,
                    q_type,
                    self.quantize_config[node_name]['weight']['scheme'],
                    scale_value,
                    zo_value)
            elif (Version(ort.__version__) >= ONNXRT112_VERSION and \
                model.model.opset_import[0].version < 13) and \
                len(scale_tensor.dims) in [1, 2]:
                logger.warning("Skip setting per-channel quantized tensor {}, please " \
                    "use onnxruntime < 1.12.0 or upgrade model opset version to 13 or " \
                    "higher".format(tensor_name))
                return model
            else:
                new_tensor_value = quantize_data_per_channel(
                    tensor_value,
                    q_type,
                    self.quantize_config[node_name]['weight']['scheme'],
                    scale_value,
                    zo_value)
            model.set_initializer(tensor_name, new_tensor_value)
        return model

    def _requantize_bias(self, model, bias_name, bias_data):
        ''' helper function to requantize bias, borrowed from onnx_quantizer '''
        from onnx import numpy_helper
        node = model.input_name_to_nodes[bias_name][0]
        input_scale_name = node.input[1]
        input_scale = numpy_helper.to_array(model.get_initializer(input_scale_name))

        weight_scale_name = node.input[4]
        weight_scale = numpy_helper.to_array(model.get_initializer(weight_scale_name))

        bias_scale = input_scale * weight_scale
        new_bias_data = (bias_data / bias_scale).round().astype(np.int32)
        return new_bias_data

    def _detect_domain(self, model):
        """Automatically detect whether the model belongs to NLP domain.

        Args:
            model (ONNXModel): ONNXModel wrapped model

        Returns:
            bool: the model belongs to NLP domain or not
        """
        is_nlp = False
        # 1. according to initializer names
        initializer_names = [init.name for init in model.model.graph.initializer]
        pattern = ".*word.*embedding.*"
        for name in initializer_names:
            obj = re.findall(pattern, name)
            if len(obj) > 0:
                is_nlp = True
                break
        
        # 2. according to input
        # typically, NLP models have multiple inputs, 
        # and the dimension of each input is usually 2 (batch_size, max_seq_len)
        if not model.is_large_model:
            sess = ort.InferenceSession(model.model.SerializeToString())
        elif model.model_path is not None: # pragma: no cover
            sess = ort.InferenceSession(model.model_path)
        else: # pragma: no cover
            assert False, "Please use model path instead of onnx model object to quantize."
        input_shape_lens = [len(input.shape) for input in  sess.get_inputs()]
        if len(input_shape_lens) > 1 and all(shape_len == 2 for shape_len in input_shape_lens):
            is_nlp = True

        # 3. according to attention structure
        qkv = model.find_qkv_in_attention()
        if len(qkv) != 0:
            is_nlp = True

        # 4. according to LSTM/Attention optype
        op_types = [node.op_type for node in model.model.graph.node]
        if "LSTM" in op_types or 'Attention' in op_types:
            is_nlp = True

        logger.warning("The model is automatically detected as {} model. "
            "You can use 'domain' argument in 'PostTrainingQuantConfig' "
            "to overwrite it".format("an NLP" if is_nlp else "a non-NLP"))
        return is_nlp

    def _pre_optimize(self, model, level=1):
        from neural_compressor import options
        from neural_compressor.adaptor.ox_utils.util import \
            remove_init_from_model_input, split_shared_bias
        remove_init_from_model_input(model)
        sess_options = ort.SessionOptions()
        optimization_levels = {
                'DISABLE_ALL': ort.GraphOptimizationLevel.ORT_DISABLE_ALL,
                'ENABLE_BASIC': ort.GraphOptimizationLevel.ORT_ENABLE_BASIC,
                'ENABLE_EXTENDED': ort.GraphOptimizationLevel.ORT_ENABLE_EXTENDED,
                'ENABLE_ALL': ort.GraphOptimizationLevel.ORT_ENABLE_ALL}
        if not isinstance(self.query_handler.get_graph_optimization(), list):
            level = self.query_handler.get_graph_optimization()
        elif options.onnxrt.graph_optimization.level is not None:
            level = options.onnxrt.graph_optimization.level
        elif self.recipes.get('graph_optimization_level', None) is not None:
            level = self.recipes['graph_optimization_level']
        else:
            if self.domain == "auto" and self._detect_domain(model):
                self.domain = 'nlp' 
            level = 'ENABLE_EXTENDED' if self.domain == 'nlp' else 'ENABLE_BASIC'
            logger.warning("Graph optimization level is automatically set to {}. "
                "You can use 'recipe' argument in 'PostTrainingQuantConfig'" 
                "to overwrite it".format(level))
        sess_options.graph_optimization_level = optimization_levels[level]
        sess_options.optimized_model_filepath = os.path.join(self.work_space, \
            "Optimized_model.onnx")
        if sys.version_info < (3,10) and find_spec('onnxruntime_extensions'): # pragma: no cover
            from onnxruntime_extensions import get_library_path
            sess_options.register_custom_ops_library(get_library_path())
        if not model.is_large_model:
            ort.InferenceSession(model.model.SerializeToString(),
                                 sess_options,
                                 providers=[self.backend])
        elif model.model_path is not None: # pragma: no cover
            ort.InferenceSession(model.model_path,
                                 sess_options,
                                 providers=[self.backend])
        else: # pragma: no cover 
            logger.warning('Please use model path instead of onnx model object to quantize')

        tmp_model = onnx.load(sess_options.optimized_model_filepath, load_external_data=False)
        if model.is_large_model: # pragma: no cover
            from onnx.external_data_helper import load_external_data_for_model
            load_external_data_for_model(tmp_model, os.path.split(model.model_path)[0])
        model.model_path = sess_options.optimized_model_filepath
        model.model = self._replace_gemm_with_matmul(tmp_model).model if \
            options.onnxrt.graph_optimization.gemm2matmul and self.recipes.get('gemm_to_matmul', True) else \
            tmp_model
        model.model = self._rename_node(model.model)
        model = self._revert_fusedconv(model)
        if self.backend == 'TensorrtExecutionProvider':
            model = self._revert_conv_add_fusion(model)
        model = split_shared_bias(model)
        model.topological_sort()
        self.pre_optimized_model = model

    def _revert_conv_add_fusion(self, model):
        from onnx import numpy_helper
        from neural_compressor.adaptor.ox_utils.util import attribute_to_kwarg
        add_nodes = []
        remove_nodes = []
        for node in model.model.graph.node:
            if node.op_type == 'Conv' and len(node.input) == 3:
                bias_tensor = model.get_initializer(node.input[2])
                bias_array = numpy_helper.to_array(bias_tensor).reshape((-1, 1, 1))
                model.remove_initializer(bias_tensor)
                model.add_initializer(numpy_helper.from_array(bias_array, bias_tensor.name))
                kwargs = {}
                activation_params = None
                for attr in node.attribute:
                    kwargs.update(attribute_to_kwarg(attr))
                conv = onnx.helper.make_node(
                    'Conv',
                    node.input[0:2],
                    [node.name + '_revert'],
                    node.name, **kwargs)
                add = onnx.helper.make_node(
                    'Add',
                    [conv.output[0], node.input[2]],
                    node.output,
                    node.name + '_add')
                add_nodes.extend([conv, add])

        model.remove_nodes(remove_nodes)
        model.add_nodes(add_nodes)
        model.update()
        return model

    def _revert_fusedconv(self, model):
        from neural_compressor.adaptor.ox_utils.util import attribute_to_kwarg
        from onnx import onnx_pb as onnx_proto
        new_nodes = []
        remove_nodes = []
        for node in model.model.graph.node:
            if node.op_type == 'FusedConv':
                kwargs = {}
                activation_params = None
                for attr in node.attribute:
                    if attr.name == 'activation':
                        activation_type = attr.s.decode('utf-8')
                    elif attr.name == 'activation_params':
                        continue
                    else:
                        kwargs.update(attribute_to_kwarg(attr))
                if activation_type in ['Relu', 'Clip']:
                    continue
                conv = onnx.helper.make_node(
                    'Conv', node.input, [node.name], node.name.split('fused ')[-1], **kwargs)
                activation_input = conv.output

                activation = onnx.helper.make_node(activation_type,
                    conv.output, node.output, '_'.join((conv.name, activation_type)))
                new_nodes.extend([conv, activation])
                remove_nodes.append(node)
        model.model.graph.node.extend(new_nodes)
        for node in remove_nodes:
            model.model.graph.node.remove(node)
        model.update()
        return model

    def _rename_node(self, model):
        node_names = [i.name for i in model.graph.node]
        if len(set(node_names)) < len(node_names):
            logger.warning("This model has nodes with the same name, please check" \
                "renamed_model.onnx in workspace_path (default is nc_workspace)" \
                "for newly generated node name")
            for idx, node in enumerate(model.graph.node):
                if node_names.count(node.name) > 1:
                    node.name = node.op_type + '_nc_rename_' + str(idx)
            onnx.save(model, os.path.join(self.work_space, "renamed_model.onnx")) 
        return model

    @staticmethod
    def _replace_gemm_with_matmul(model):
        new_nodes = []
        from onnx import numpy_helper
        from neural_compressor.model.onnx_model import ONNXModel
        if not isinstance(model, ONNXModel):
            model = ONNXModel(model)

        for node in model.nodes():
            if node.op_type == 'Gemm':
                alpha = 1.0
                beta = 1.0
                transA = 0
                transB = 0
                for attr in node.attribute:
                    if attr.name == 'alpha':
                        alpha = onnx.helper.get_attribute_value(attr)
                    elif attr.name == 'beta':
                        beta = onnx.helper.get_attribute_value(attr)
                    elif attr.name == 'transA':
                        transA = onnx.helper.get_attribute_value(attr)
                    elif attr.name == 'transB':
                        transB = onnx.helper.get_attribute_value(attr)
                if alpha == 1.0 and beta == 1.0 and transA == 0:
                    inputB = node.input[1]
                    if transB == 1:
                        B = model.get_initializer(node.input[1])
                        if B:
                            # assume B is not used by any other node
                            B_array = numpy_helper.to_array(B)
                            B_trans = numpy_helper.from_array(B_array.T)
                            B_trans.name = B.name
                            model.remove_initializer(B)
                            model.add_initializer(B_trans)

                            #TBD this is for onnx model zoo, which are all in old IR version
                            if model.model.ir_version < 4:
                                for input in model.model.graph.input:
                                    if input.name == B_trans.name:
                                        for i, dim in enumerate(input.type.tensor_type.shape.dim):
                                            dim.dim_value = B_array.T.shape[i]

                        else:
                            inputB += '_Transposed'
                            transpose_node = onnx.helper.make_node('Transpose',
                                                                inputs=[node.input[1]],
                                                                outputs=[inputB],
                                                                name=node.name+'_Transpose')
                            new_nodes.append(transpose_node)

                    matmul_node = onnx.helper.make_node('MatMul',
                            inputs=[node.input[0], inputB],
                            outputs=[node.output[0] + ('_MatMul' if len(node.input)>2 else '')],
                            name=node.name + '_MatMul')
                    new_nodes.append(matmul_node)

                    if len(node.input) > 2:
                        add_node = onnx.helper.make_node('Add',
                            inputs=[node.output[0] + '_MatMul', node.input[2]],
                            outputs=node.output,
                            name=node.name + '_Add')
                        new_nodes.append(add_node)

                # unsupported
                else:
                    new_nodes.append(node)

            # not GEMM
            else:
                new_nodes.append(node)

        model.graph().ClearField('node')
        model.graph().node.extend(new_nodes)

        return model

    def query_fw_capability(self, model):
        """The function is used to query framework capability.
        TODO: will be replaced by framework query API

        Args:
            model: onnx model

        Returns:
            (dict): quantization capability
        """
        # optype_wise and op_wise capability
        self._pre_optimize(model)
        recipes_ops = {}
        recipes_ops['first_conv_or_matmul_quantization'] = []
        recipes_ops['last_conv_or_matmul_quantization'] = []
        recipes_ops['pre_post_process_quantization'] = []
        exclude_first_quantizable_op = True if 'first_conv_or_matmul_quantization' in \
            self.recipes and not self.recipes['first_conv_or_matmul_quantization'] \
            else False
        exclude_last_quantizable_op = True if 'last_conv_or_matmul_quantization' in \
            self.recipes and not self.recipes['last_conv_or_matmul_quantization'] \
            else False
        exclude_pre_post_process = True if 'pre_post_process_quantization' in \
            self.recipes and not self.recipes['pre_post_process_quantization'] \
            else False
 
        quantizable_optype = set([i.op_type for i in self.pre_optimized_model.nodes()])
        optype_wise = OrderedDict()
        op_wise = OrderedDict()
        for query in [self.query_handler, self.query_handler_ext]:
            if query is None:
                continue
            precisions = query.get_precisions()

            for precision in precisions:
                if precision in ['fp16', 'bf16'] and (self.device == 'cpu' or self.backend != 'CUDAExecutionProvider'):
                    continue
                elif precision == 'bf16' and 'CUDAExecutionProvider' not in ort.get_available_providers():
                    continue
                # get supported optype for target precision
                optypes = query.get_op_types_by_precision(precision) if \
                    query.get_op_types_by_precision(precision) != ['*'] else \
                    optype_wise.keys()
 
                configs = query.get_quantization_capability()[precision] if \
                    precision in query.get_quantization_capability() else \
                    {'default': {'weight': {'dtype': precision}, 'activation': {'dtype': precision}}}

                if self.backend == 'TensorrtExecutionProvider' and \
                    precision not in query.get_fallback_list():
                    optypes.append('Add')
 
                for op in optypes:
                    if op not in quantizable_optype:
                        continue
                    if op not in configs:
                        if 'default' in configs:
                            op_capability = copy.deepcopy(configs['default'])
                        else:
                            continue
                    else:
                        op_capability = copy.deepcopy(configs[op])

                    if precision in ['int8', 'uint8']:
                        if self.static:
                            op_capability['activation']['quant_mode'] = 'static'
                        elif self.dynamic:
                            op_capability['activation']['quant_mode'] = 'dynamic'
                        elif query == self.query_handler: # query static capability for auto
                            op_capability['activation']['quant_mode'] = 'static'
                        elif query == self.query_handler_ext: # query dynamic capability for auto
                            op_capability['activation']['quant_mode'] = 'dynamic'

                    if op not in optype_wise.keys():
                        optype_wise[op] = [op_capability]
                    elif op_capability not in optype_wise[op]:
                        optype_wise[op].append(op_capability)

        if self.format == "qdq":
            self._optypewise_filter_for_qdq(optype_wise)

        first_quantizable_node = []
        last_quantizable_node = []
        all_conv_matmul = []
        attention_matmul = []
        for _, node in enumerate(self.pre_optimized_model.nodes()):
<<<<<<< HEAD
            if node.op_type in ['Conv', 'MatMul', 'Attention']:
                # get first Conv or MatMul node
                if len(first_quantizable_node) == 0:
                    first_quantizable_node.append(node)

=======
            if node.op_type in ['Conv', 'MatMul']:
                # get first Conv or MatMul node
                if len(first_quantizable_node) == 0:
                    first_quantizable_node.append(node)
                
>>>>>>> 2d48f0ac
                # get last Conv or MatMul node
                if len(last_quantizable_node) != 0:
                    last_quantizable_node.pop()
                last_quantizable_node.append(node)

                all_conv_matmul.append(node)
<<<<<<< HEAD
                if node.op_type != 'Conv':
                    attention_matmul.append(node)
        
=======

>>>>>>> 2d48f0ac
        if len(first_quantizable_node) != 0:
            recipes_ops['first_conv_or_matmul_quantization'] = [(first_quantizable_node[0].name, 
                                                                first_quantizable_node[0].op_type)]
        if len(last_quantizable_node) != 0:
            recipes_ops['last_conv_or_matmul_quantization'] = [(last_quantizable_node[0].name, 
                                                                last_quantizable_node[0].op_type)]
<<<<<<< HEAD
        
        
        ffn_matmul = []
        attention_matmul_optype = [node.op_type for node in attention_matmul]
        if len(attention_matmul) > 0 and 'Attention' in attention_matmul_optype:
            first_attention_index = attention_matmul_optype.index('Attention')
            attention_matmul_optype = attention_matmul_optype[first_attention_index:]
            attention_matmul = attention_matmul[first_attention_index:]
            attention_index = list(np.where(np.array(attention_matmul_optype) == 'Attention')[0])
            for index in attention_index:
                # to find matmul in ffn
                # (TODO) index + 2 and index + 3 may not be ffn matmul in all transformer based nlp model
                if index + 2 < len(attention_matmul) and index + 3 < len(attention_matmul):
                    ffn_matmul.append([attention_matmul[index + 2], attention_matmul[index + 3]])
        block_info = []
        for block in ffn_matmul:
            node_info = []
            for node in block:
                node_info.append((node.name, node.op_type))
            if len(node_info) != 0:
                block_info.append(node_info)
=======
>>>>>>> 2d48f0ac

        for _, node in enumerate(self.pre_optimized_model.nodes()):
            # for TRT EP, only insert Q/DQ to inputs of Add nodes followed by ReduceMean
            if node.op_type == 'Add' and self.backend == 'TensorrtExecutionProvider':
                children = self.pre_optimized_model.get_children(node)
                if 'ReduceMean' not in [i.op_type for i in children]:
                    op_wise.update({(node.name, node.op_type): 
                        [{'weight': {'dtype': 'fp32'}, 'activation': {'dtype': 'fp32'}}]})
                continue

            if node.op_type in optype_wise:
                if (exclude_first_quantizable_op and node in first_quantizable_node) \
                     or (exclude_last_quantizable_op and node in last_quantizable_node):
                    tmp_cfg = copy.deepcopy(optype_wise[node.op_type])
                    tmp_cfg = list(filter(lambda x:'quant_mode' not in x['activation'], tmp_cfg))
                    op_wise.update({(node.name, node.op_type): tmp_cfg})
                    continue
                op_wise.update(
                    {(node.name, node.op_type): copy.deepcopy(optype_wise[node.op_type])})

        # only when first and last quantizable nodes are found and they are not the same,
        # fallback pre/postprocess ops
        if len(first_quantizable_node) != 0 and \
           len(last_quantizable_node) != 0 and \
           first_quantizable_node[0].name != last_quantizable_node[0].name:
            # get backbone nodes
            from collections import deque
            
            # get nodes between first quantizable node and last quantizable node
            backbone_queue = deque(last_quantizable_node)
            backbone_nodes = self.pre_optimized_model.get_nodes_chain(backbone_queue, first_quantizable_node)

            # get extra Conv or MatMul nodes not between first quantizable node and last quantizable node
            backbone_queue_extra = deque()
            for conv_or_matmul in all_conv_matmul:
                if conv_or_matmul.name not in backbone_nodes:
                    backbone_queue_extra.append(conv_or_matmul)
                    backbone_nodes = self.pre_optimized_model.get_nodes_chain(backbone_queue_extra, 
                                                    first_quantizable_node, backbone_nodes)
            backbone_nodes += [i.name for i in first_quantizable_node]
            
            for _, node in enumerate(self.pre_optimized_model.nodes()):
                if node.name not in backbone_nodes and node.op_type in optype_wise:
                    recipes_ops['pre_post_process_quantization'].append((node.name, node.op_type))
<<<<<<< HEAD
            
=======

>>>>>>> 2d48f0ac
            if exclude_pre_post_process:
                for _, node in enumerate(self.pre_optimized_model.nodes()):
                    if node.op_type in optype_wise:
                        # nodes not in backbone are not quantized
                        if node.name not in backbone_nodes:
                            tmp_cfg = copy.deepcopy(optype_wise[node.op_type])
                            tmp_cfg = list(filter(lambda x:'quant_mode' not in x['activation'], tmp_cfg))
                            op_wise.update({(node.name, node.op_type): tmp_cfg})
                            continue
                        if (node.name, node.op_type) in op_wise:
                            op_wise.update(
                                {(node.name, node.op_type): copy.deepcopy(op_wise[(node.name, node.op_type)])})
                        else: # pragma: no cover
                            op_wise.update(
                                {(node.name, node.op_type): copy.deepcopy(optype_wise[node.op_type])})
        
        return {'optypewise': optype_wise, 'opwise': op_wise, 'recipes_ops': recipes_ops, 'block_info': block_info}

    def _optypewise_filter_for_qdq(self, optype_wise):
        """Filter optypes that don't support per_channel in QDQ format.

        Args:
            optype_wise (dict): optype and quantization config
        Returns:
            dict: filtered optype and quantization config
        """
        supported_perchannel_optypes = {
            '1.6.0': ['Conv', 'Gather'],
            '1.7.0': ['Conv', 'Gather'],
            '1.8.0': ['Conv', 'Gather'],
            '1.9.0': ['Conv', 'Gather'],
            '1.10.0': ['Conv', 'Gather', 'MatMul'],
            '1.11.0': ['Conv', 'Gather', 'MatMul', 'Gemm'],
            '1.12.0': ['Conv', 'Gather', 'MatMul', 'Gemm']}
        specific_cfg_version = self.query_handler.get_specific_cfg_version()
        for optype, caps in optype_wise.items():
            if optype not in supported_perchannel_optypes[specific_cfg_version]:
                for cap in caps:
                    if 'mode' in cap and \
                        cap['mode'] == 'QDQ' and \
                        'per_channel' in cap['weight']['granularity']:
                        cap['weight']['granularity'].remove('per_channel')
        return optype_wise

    def _cfg_to_quantize_config(self, tune_cfg):
        quantize_config = {}
        quantize_config['calib_iteration'] = tune_cfg['calib_iteration']
        granularity = 'per_tensor'
        algorithm = 'minmax'

        from onnx import onnx_pb as onnx_proto
        for _, op in enumerate(self.quantizable_ops):
            if (op.name, op.op_type) not in tune_cfg['op']:
                continue
            if tune_cfg['op'][(op.name, op.op_type)]['activation']['dtype'] in \
                self.query_handler.get_fallback_list():
                quantize_config[op.name] = \
                    tune_cfg['op'][(op.name, op.op_type)]['activation']['dtype']
            else:
                node_config = copy.deepcopy(tune_cfg['op'][(op.name, op.op_type)])
                for tensor, config in tune_cfg['op'][(op.name, op.op_type)].items():
                    if 'granularity' not in config:
                        node_config[tensor]['granularity'] = granularity
                    if 'algorithm' not in config:
                        node_config[tensor]['algorithm'] = algorithm
                    if config['dtype'] == "int8":
                        node_config[tensor]['dtype'] = onnx_proto.TensorProto.INT8
                        if 'scheme' not in config:
                            node_config[tensor]['scheme'] = 'sym'
                    else:
                        node_config[tensor]['dtype'] = onnx_proto.TensorProto.UINT8
                        if 'scheme' not in config:
                            node_config[tensor]['scheme'] = 'asym'
                quantize_config[op.name] = node_config

        return quantize_config

    def _query_quantizable_ops(self, model):
        for node in model.graph.node:
            if node.op_type in self.quantizable_op_types and node not in self.quantizable_ops:
                self.quantizable_ops.append(node)

        return self.quantizable_ops

    def _query_quantizable_op_types(self):
        quantizable_op_types = self.query_handler.get_op_types_by_precision(precision='int8')
        return quantizable_op_types

    def evaluate(self, input_graph, dataloader, postprocess=None,
                 metrics=None, measurer=None, iteration=-1,
                 tensorboard=False, fp32_baseline=False):
        """The function is for evaluation if no given eval func

        Args:
            input_graph      : onnx model for evaluation
            dataloader       : dataloader for evaluation. neural_compressor.data.dataloader.ONNXDataLoader
            postprocess      : post-process for evalution. neural_compressor.data.transform.ONNXTransforms
            metrics:         : metrics for evaluation. neural_compressor.metric.ONNXMetrics
            measurer         : neural_compressor.objective.Measurer
            iteration(int)   : max iterations of evaluaton.
            tensorboard(bool): whether to use tensorboard for visualizaton
            fp32_baseline (boolen, optional): only for compare_label=False pipeline

        Returns:
            (float) evaluation results. acc, f1 e.g.
        """
        if input_graph.is_large_model: # pragma: no cover
            onnx.save_model(input_graph.model,
                            self.work_space + 'eval.onnx',
                            save_as_external_data=True,
                            all_tensors_to_one_file=True,
                            location="weights.pb",
                            convert_attribute=False)
        sess_options = ort.SessionOptions()
        if self.backend == 'TensorrtExecutionProvider':
            from neural_compressor.adaptor.ox_utils.util import trt_env_setup
            trt_env_setup(input_graph.model)
            sess_options.graph_optimization_level = ort.GraphOptimizationLevel.ORT_DISABLE_ALL 
        if measurer:
            # https://github.com/microsoft/onnxruntime/issues/7347
            cores_per_instance = int(os.environ.get('CORES_PER_INSTANCE'))
            assert cores_per_instance > 0, "benchmark cores_per_instance should greater than 0"
            sess_options.intra_op_num_threads = cores_per_instance
        if sys.version_info < (3,10) and find_spec('onnxruntime_extensions'): # pragma: no cover
            from onnxruntime_extensions import get_library_path
            sess_options.register_custom_ops_library(get_library_path())
        session = ort.InferenceSession(self.work_space + 'eval.onnx',
                                       sess_options,
                                       providers=[self.backend]) if input_graph.is_large_model else \
                  ort.InferenceSession(input_graph.model.SerializeToString(),
                                       sess_options,
                                       providers=[self.backend])
        results = []
        if metrics:
            for metric in metrics:
                metric.reset()
            self.fp32_preds_as_label = any([hasattr(metric, "compare_label") and \
                not metric.compare_label for metric in metrics]) 

        ort_inputs = {}
        len_inputs = len(session.get_inputs())
        inputs_names = [session.get_inputs()[i].name for i in range(len_inputs)]

        def eval_func(dataloader):
            for idx, (inputs, labels) in enumerate(dataloader):
                if not isinstance(labels, list):
                    labels = [labels]
                if len_inputs == 1:
                    ort_inputs.update(
                        inputs if isinstance(inputs, dict) else {inputs_names[0]: inputs}
                    )
                else:
                    assert len_inputs == len(inputs), \
                        'number of input tensors must align with graph inputs'

                    if isinstance(inputs, dict):  # pragma: no cover
                        ort_inputs.update(inputs)
                    else:
                        for i in range(len_inputs):
                            # in case dataloader contains non-array input
                            if not isinstance(inputs[i], np.ndarray):
                                ort_inputs.update({inputs_names[i]: np.array(inputs[i])})
                            else:
                                ort_inputs.update({inputs_names[i]: inputs[i]})

                if measurer is not None:
                    measurer.start()
                    predictions = session.run(None, ort_inputs)
                    measurer.end()
                else:
                    predictions = session.run(None, ort_inputs)

                if self.fp32_preds_as_label:
                    self.fp32_results.append(predictions) if fp32_baseline else \
                        results.append(predictions)

                if postprocess is not None:
                    predictions, labels = postprocess((predictions, labels))
                if metrics:
                    for metric in metrics:
                        if not hasattr(metric, "compare_label") or \
                            (hasattr(metric, "compare_label") and metric.compare_label):
                            metric.update(predictions, labels)
                if idx + 1 == iteration:
                    break

        if isinstance(dataloader, BaseDataLoader) and not self.benchmark:
            try:
                eval_func(dataloader)
            except Exception:  # pragma: no cover
                logger.warning(
                    "Fail to forward with batch size={}, set to {} now.".
                    format(dataloader.batch_size, 1))
                dataloader.batch(1)
                eval_func(dataloader)
        else:  # pragma: no cover
            eval_func(dataloader)

        if self.fp32_preds_as_label:
            from neural_compressor.adaptor.ox_utils.util import collate_preds
            if fp32_baseline:
                results = collate_preds(self.fp32_results)
                reference = results
            else:
                reference = collate_preds(self.fp32_results)
                results = collate_preds(results)
            for metric in metrics:
                if hasattr(metric, "compare_label") and not metric.compare_label:
                    metric.update(results, reference)

        acc = 0 if metrics is None else [metric.result() for metric in metrics]
        return acc if not isinstance(acc, list) or len(acc) > 1 else acc[0]

    def diagnosis_helper(self, fp32_model, int8_model, tune_cfg=None, save_path=None):
        from neural_compressor.utils.utility import dump_data_to_local
        from neural_compressor.adaptor.ox_utils.util import find_by_name
        if self.format == "qlinearops":
            supported_optype = ['Conv', 'MatMul', 'Concat', 'Attention', 'FusedConv',
                'Add', 'Mul', 'LeakyRelu', 'Sigmoid', 'GlobalAveragePool', 'AveragePool']
        elif self.format == "qdq":
            supported_optype = ['Conv', 'MatMul', 'Concat', 'Attention', 'FusedConv',
                'LeakyRelu', 'Sigmoid', 'GlobalAveragePool', 'AveragePool']
        else:
            supported_optype = ['Conv', 'MatMul', 'Attention', 'LSTM']
        inspect_node_list = []
        int8_node_names = [i.name for i in int8_model.nodes()]
        for node in fp32_model.nodes():
            if node.op_type in supported_optype and node.name + '_quant' in int8_node_names:
                inspect_node_list.append(node.name)

        filtered_params = {}
        if self.min_max:
            for node_name in inspect_node_list:
                node = find_by_name(node_name, fp32_model.nodes())
                filtered_params[node_name] = {
                    'min': np.array(self.min_max[node.output[0]][0], dtype=np.float32),
                    'max': np.array(self.min_max[node.output[0]][1], dtype=np.float32)}
        if save_path:
            dump_data_to_local(filtered_params, save_path, 'dequan_min_max.pkl')
            dump_data_to_local(tune_cfg, save_path, 'cfg.pkl')
        return inspect_node_list, tune_cfg

    def save(self, model, path):
        """ save model

        Args:
            model (ModelProto): model to save
            path (str): save path
        """
        model.save(os.path.join(path, "best_model.onnx"))


@adaptor_registry
class ONNXRT_QLinearOpsAdaptor(ONNXRUNTIMEAdaptor):
    """The ONNXRT adaptor layer, do onnx-rt quantization, calibration, inspect layer tensors.

    Args:
        framework_specific_info (dict): framework specific configuration for quantization.
    """

    def __init__(self, framework_specific_info):
        super().__init__(framework_specific_info)

@adaptor_registry
class ONNXRT_IntegerOpsAdaptor(ONNXRUNTIMEAdaptor):
    """The ONNXRT adaptor layer, do onnx-rt quantization, calibration, inspect layer tensors.

    Args:
        framework_specific_info (dict): framework specific configuration for quantization.
    """

    def __init__(self, framework_specific_info):
        super().__init__(framework_specific_info)

@adaptor_registry
class ONNXRT_QDQAdaptor(ONNXRUNTIMEAdaptor):
    """The ONNXRT adaptor layer, do onnx-rt quantization, calibration, inspect layer tensors.

    Args:
        framework_specific_info (dict): framework specific configuration for quantization.
    """

    def __init__(self, framework_specific_info):
        super().__init__(framework_specific_info)

class ONNXRTQuery(QueryBackendCapability):

    def __init__(self, dynamic=False, static=False, format=None, local_config_file=None):
        super().__init__()
        self.version = ort.__version__
        self.config_version = '1.6.0'
        self.dynamic = dynamic
        self.static = static
        self.format = format
        self.cfg = local_config_file
        self.cur_config = None
        self._one_shot_query()

    def _one_shot_query(self):
        with open(self.cfg) as f:
            content = yaml.safe_load(f)
            try:
                self.cur_config = self._get_specified_version_cfg(content)
            except Exception as e: # pragma: no cover
                logger.info("Fail to parse {} due to {}.".format(self.cfg, str(e)))
                self.cur_config = None
                raise ValueError("Please check if the format of {} follows Neural Compressor yaml schema.".
                                 format(self.cfg))
        self._update_cfg_with_usr_definition()

    def _update_cfg_with_usr_definition(self):
        from neural_compressor.conf.pythonic_config import onnxruntime_config
        if onnxruntime_config.graph_optimization_level is not None:
            self.cur_config['graph_optimization']['level'] = \
                                                onnxruntime_config.graph_optimization_level
        if onnxruntime_config.precisions is not None:
            self.cur_config['precisions']['names'] = ','.join(onnxruntime_config.precisions)

    def _get_specified_version_cfg(self, data): # pragma: no cover
        """Get the configuration for the current runtime.
        If there's no matched configuration in the input yaml, we'll
        use the `default` field of yaml.

        Args:
            data (Yaml content): input yaml file.

        Returns:
            [dictionary]: the content for specific version.
        """
        from functools import cmp_to_key
        version_config = None

        def _compare(version1, version2):
            if Version(version1[0]) == Version(version2[0]):
                return 0
            elif Version(version1[0]) < Version(version2[0]):
                return -1
            else:
                return 1

        extended_cfgs = []
        for sub_data in data:
            if 'default' in sub_data['version']['name']:
                assert version_config == None, "Only one default config " \
                    "is allowed in framework yaml file."
                version_config = sub_data
            versions = sub_data['version']['name'] if \
                isinstance(sub_data['version']['name'], list) else \
                [sub_data['version']['name']]
            for version in versions:
                if version != 'default':
                    extended_cfgs.append((version, sub_data))

        extended_cfgs = sorted(extended_cfgs, key=cmp_to_key(_compare), reverse=True)
        for k, v in extended_cfgs:
            if Version(self.version) >= Version(k):
                version_config = v
                self.config_version = k
                break

        # generate specified version config according to quantization approach and format
        config = {}
        for k, v in version_config.items():
            if k == 'version':
                config['version'] = v
            elif k == 'recipes':
                config['graph_optimization'] = v['graph_optimization']
            else:
                if self.static and 'static' in v:
                    config['capabilities'] = {k: {node_op: node_config 
                    for node_op, node_config in v['static'].items() 
                    if 'mode' in node_config and \
                    self.format.split('ops')[0].lower() in \
                    [mode.lower() for mode in node_config['mode']]}}
                elif self.dynamic and 'dynamic' in v:
                    config['capabilities'] = {k: v['dynamic']}
        if 'capabilities' not in config:
            config['capabilities'] = {} 

        # generate other config content including precisions and ops 
        precisions = list(version_config.keys() - {'version', 'recipes'})
        if 'fp32' not in precisions:
            precisions.append('fp32')
        config['precisions'] = {'names': ','.join(precisions)}

        op_types = {}
        for precision in precisions:
            if precision in config['capabilities']:
                op_types[precision] = [op_type for op_type in config['capabilities'][precision].keys()]
            elif precision in version_config:
                op_types[precision] = version_config[precision]
        for precision, precision_config in config['capabilities'].items():
            op_types[precision] = [op_type for op_type in precision_config.keys()]
        if 'fp32' not in op_types:
            op_types['fp32'] = ['*']
        config['ops'] = op_types

        return config

    def get_version(self): # pragma: no cover
        """Get the current backend version infomation.

        Returns:
            [string]: version string.
        """
        return self.cur_config['version']['name']

    def get_precisions(self): # pragma: no cover
        """Get supported precisions for current backend.

        Returns:
            [string list]: the precisions' name.
        """
        return [i.strip() for i in self.cur_config['precisions']['names'].split(',')]

    def get_op_types(self): # pragma: no cover
        """Get the supported op types by all precisions.

        Returns:
            [dictionary list]: A list composed of dictionary which key is precision
            and value is the op types.
        """
        return self.cur_config['ops']

    def get_quantization_capability(self):
        """Get the supported op types' quantization capability.

        Returns:
            [dictionary list]: A list composed of dictionary which key is precision
            and value is a dict that describes all op types' quantization capability.
        """
        return self.cur_config['capabilities']

    def get_op_types_by_precision(self, precision):
        """Get op types per precision

        Args:
            precision (string): precision name

        Returns:
            [string list]: A list composed of op type.
        """
        #assert precision in list(self.cur_config['ops'].keys())
        if precision in list(self.cur_config['ops'].keys()):
            return self.cur_config['ops'][precision]
        else:
            return []

    def get_graph_optimization(self):
        """ Get onnxruntime graph optimization level"""
        level = self.cur_config['graph_optimization']['level']
        return level

    def get_fallback_list(self):
        """Get fallback list."""
        return list(self.cur_config['ops'].keys() - self.cur_config['capabilities'].keys())

    def get_specific_cfg_version(self):
        """Get version of the specific config."""
        return self.config_version<|MERGE_RESOLUTION|>--- conflicted
+++ resolved
@@ -959,39 +959,26 @@
         all_conv_matmul = []
         attention_matmul = []
         for _, node in enumerate(self.pre_optimized_model.nodes()):
-<<<<<<< HEAD
             if node.op_type in ['Conv', 'MatMul', 'Attention']:
                 # get first Conv or MatMul node
                 if len(first_quantizable_node) == 0:
                     first_quantizable_node.append(node)
 
-=======
-            if node.op_type in ['Conv', 'MatMul']:
-                # get first Conv or MatMul node
-                if len(first_quantizable_node) == 0:
-                    first_quantizable_node.append(node)
-                
->>>>>>> 2d48f0ac
                 # get last Conv or MatMul node
                 if len(last_quantizable_node) != 0:
                     last_quantizable_node.pop()
                 last_quantizable_node.append(node)
 
                 all_conv_matmul.append(node)
-<<<<<<< HEAD
                 if node.op_type != 'Conv':
                     attention_matmul.append(node)
         
-=======
-
->>>>>>> 2d48f0ac
         if len(first_quantizable_node) != 0:
             recipes_ops['first_conv_or_matmul_quantization'] = [(first_quantizable_node[0].name, 
                                                                 first_quantizable_node[0].op_type)]
         if len(last_quantizable_node) != 0:
             recipes_ops['last_conv_or_matmul_quantization'] = [(last_quantizable_node[0].name, 
                                                                 last_quantizable_node[0].op_type)]
-<<<<<<< HEAD
         
         
         ffn_matmul = []
@@ -1013,8 +1000,6 @@
                 node_info.append((node.name, node.op_type))
             if len(node_info) != 0:
                 block_info.append(node_info)
-=======
->>>>>>> 2d48f0ac
 
         for _, node in enumerate(self.pre_optimized_model.nodes()):
             # for TRT EP, only insert Q/DQ to inputs of Add nodes followed by ReduceMean
@@ -1059,11 +1044,6 @@
             for _, node in enumerate(self.pre_optimized_model.nodes()):
                 if node.name not in backbone_nodes and node.op_type in optype_wise:
                     recipes_ops['pre_post_process_quantization'].append((node.name, node.op_type))
-<<<<<<< HEAD
-            
-=======
-
->>>>>>> 2d48f0ac
             if exclude_pre_post_process:
                 for _, node in enumerate(self.pre_optimized_model.nodes()):
                     if node.op_type in optype_wise:
