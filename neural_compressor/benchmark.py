--- conflicted
+++ resolved
@@ -241,7 +241,6 @@
     else:
         return ''
 
-<<<<<<< HEAD
 
 def call_one(cmd, log_file):
     """Execute one command for one instance in one thread and dump the log (for Windows)."""
@@ -279,73 +278,6 @@
         if sys.platform in ['linux'] and get_architecture() == 'x86_64':
             core_list_idx = np.arange(0, cores_per_instance) + i * cores_per_instance
             core_list = np.array(bounded_threads)[core_list_idx]
-=======
-    def __init__(self, conf):
-        """Init a Benchmark object."""
-        self.framework = None
-        self._model = None
-        self._b_dataloader = None
-        self._b_func = None
-        self._results = {}
-        assert isinstance(conf, BenchmarkConfig), \
-            "The config object should be config.BenchmarkConfig, not {}".format(type(conf))
-        self.conf = conf
-        if self.conf.framework is not None:
-            self.framework = self.conf.framework.lower()
-
-    def __call__(self, raw_cmd=None):
-        """Directly call a Benchmark object.
-
-        Args:
-            raw_cmd: raw command used for benchmark
-        """
-        cfg = self.conf
-        assert sys.platform in ['linux', 'win32'], 'only support platform windows and linux...'
-        # disable multi-instance for running bechmark on GPU device
-        set_all_env_var(cfg)
-        if cfg.device == 'gpu':
-            set_env_var('NC_ENV_CONF', True, overwrite_existing=True)
-
-        logger.info("Start to run Benchmark.")
-        if os.environ.get('NC_ENV_CONF') == 'True':
-            return self.run_instance()
-        if raw_cmd is None:
-            raw_cmd = sys.executable + ' ' + ' '.join(sys.argv)
-        self.config_instance(raw_cmd)
-        self.summary_benchmark()
-        return None
-
-    fit = __call__
-
-    def summary_benchmark(self):
-        """Get the summary of the benchmark."""
-        if sys.platform in ['linux']:
-            num_of_instance = int(os.environ.get('NUM_OF_INSTANCE'))
-            cores_per_instance = int(os.environ.get('CORES_PER_INSTANCE'))
-            latency_l = []
-            throughput_l = []
-            for i in range(0, num_of_instance):
-                log = '{}_{}_{}.log'.format(num_of_instance, cores_per_instance, i)
-                with open(log, "r") as f:
-                    for line in f:
-                        latency = re.search(r"[L,l]atency:\s+(\d+(\.\d+)?)", line)
-                        latency_l.append(float(latency.group(1))) if latency and latency.group(1) else None
-                        throughput = re.search(r"[T,t]hroughput:\s+(\d+(\.\d+)?)", line)
-                        throughput_l.append(float(throughput.group(1))) if throughput and throughput.group(1) else None
-            if throughput_l and latency_l:
-                assert len(latency_l)==len(throughput_l)==num_of_instance, \
-                    "Multiple instance benchmark failed with some instance!"
-
-                output_data = [
-                    ["Latency average [second/sample]", "{:.6f}".format((sum(latency_l)/len(latency_l))/1000)],
-                    ["Throughput sum [samples/second]", "{:.3f}".format(sum(throughput_l))]
-                ]
-                logger.info("********************************************")
-                Statistics(
-                    output_data,
-                    header='Multiple Instance Benchmark Summary',
-                    field_names=["Items", "Result"]).print_stat()
->>>>>>> dfbb071a
         else:
             core_list = np.arange(0, cores_per_instance) + i * cores_per_instance
         # bind cores only allowed in linux/mac os with numactl enabled
@@ -407,7 +339,7 @@
                 "Multiple instance benchmark failed with some instance!"
 
             output_data = [
-                ["Latency average [second/sample]", "{:.3f}".format(sum(latency_l)/len(latency_l))],
+                ["Latency average [second/sample]", "{:.6f}".format((sum(latency_l)/len(latency_l))/1000)],
                 ["Throughput sum [samples/second]", "{:.3f}".format(sum(throughput_l))]
             ]
             logger.info("********************************************")
