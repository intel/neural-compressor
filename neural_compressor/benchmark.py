--- conflicted
+++ resolved
@@ -26,11 +26,7 @@
 from threading import Thread
 from .adaptor import FRAMEWORKS
 from .objective import MultiObjective
-<<<<<<< HEAD
-from .config import Config, BenchmarkConfig
-=======
 from .config import BenchmarkConfig, options
->>>>>>> e5667218
 from .utils import logger
 from .utils import OPTIONS
 from .utils.utility import GLOBAL_STATE, MODE
@@ -58,19 +54,6 @@
     Neural Compressor only uses physical cores
     """
     cpu_counts = psutil.cpu_count(logical=False)
-<<<<<<< HEAD
-    assert isinstance(conf, Config), \
-        'input has to be a Config object'
-
-    if conf.benchmark.cores_per_instance is not None:
-        assert conf.benchmark.cores_per_instance * conf.benchmark.num_of_instance <= cpu_counts, \
-            'num_of_instance * cores_per_instance should <= cpu physical cores'
-    else:
-        assert conf.benchmark.num_of_instance <= cpu_counts, \
-            'num_of_instance should <= cpu counts'
-        conf.benchmark.cores_per_instance = int(cpu_counts / conf.benchmark.num_of_instance)
-    for var, value in dict(conf.benchmark).items():
-=======
     assert isinstance(conf, BenchmarkConfig), \
         'input has to be a Config object'
 
@@ -82,7 +65,6 @@
             'num_of_instance should <= cpu counts'
         conf.cores_per_instance = int(cpu_counts / conf.num_of_instance)
     for var, value in dict(conf).items():
->>>>>>> e5667218
         set_env_var(var.upper(), value, overwrite_existing)
 
 
@@ -171,15 +153,9 @@
         self._results = {}
         assert isinstance(conf, BenchmarkConfig), \
             "The config object should be config.BenchmarkConfig, not {}".format(type(conf))
-<<<<<<< HEAD
-        self.conf = Config(quantization=None, benchmark=conf, pruning=None, distillation=None, nas=None)
-        if self.conf.benchmark.framework is not None:
-            self.framework = self.conf.benchmark.framework.lower()
-=======
         self.conf = conf
         if self.conf.framework is not None:
             self.framework = self.conf.framework.lower()
->>>>>>> e5667218
 
     def __call__(self, raw_cmd=None):
         """Directly call a Benchmark object.
@@ -191,11 +167,7 @@
         assert sys.platform in ['linux', 'win32'], 'only support platform windows and linux...'
         # disable multi-instance for running bechmark on GPU device
         set_all_env_var(cfg)
-<<<<<<< HEAD
-        if cfg.benchmark.device == 'gpu':
-=======
         if cfg.device == 'gpu':
->>>>>>> e5667218
             set_env_var('NC_ENV_CONF', True, overwrite_existing=True)
 
         logger.info("Start to run Benchmark.")
@@ -350,22 +322,6 @@
         if self._b_func is None:
             cfg = self.conf
             GLOBAL_STATE.STATE = MODE.BENCHMARK
-<<<<<<< HEAD
-            framework_specific_info = {'device': cfg.benchmark.device, \
-                                       'approach': None, \
-                                       'random_seed': cfg.options.random_seed,
-                                       'backend': cfg.benchmark.backend \
-                                        if cfg.benchmark.backend is not None else 'default',
-                                       'format': None}
-            framework = cfg.benchmark.framework.lower()
-            if 'tensorflow' in framework:
-                framework_specific_info.update({"inputs": cfg.benchmark.inputs, \
-                                                "outputs": cfg.benchmark.outputs, \
-                                                "recipes": None, \
-                                                'workspace_path': cfg.options.workspace})
-            if framework == 'keras':
-                framework_specific_info.update({'workspace_path': cfg.options.workspace})
-=======
             framework_specific_info = {'device': cfg.device, \
                                        'approach': None, \
                                        'random_seed': options.random_seed,
@@ -380,22 +336,14 @@
                                                 'workspace_path': options.workspace})
             if framework == 'keras':
                 framework_specific_info.update({'workspace_path': options.workspace})
->>>>>>> e5667218
             if framework == 'mxnet':
                 framework_specific_info.update({"b_dataloader": self._b_dataloader})
             if 'onnx' in framework:
                 framework_specific_info.update(
-<<<<<<< HEAD
-                                     {'workspace_path': cfg.options.workspace, \
-                                     'graph_optimization': OPTIONS[framework].graph_optimization})
-            if framework == 'pytorch_ipex' or framework == 'pytorch' or framework == 'pytorch_fx':
-                framework_specific_info.update({"workspace_path": cfg.options.workspace,
-=======
                                      {'workspace_path': options.workspace, \
                                      'graph_optimization': OPTIONS[framework].graph_optimization})
             if framework == 'pytorch_ipex' or framework == 'pytorch' or framework == 'pytorch_fx':
                 framework_specific_info.update({"workspace_path": options.workspace,
->>>>>>> e5667218
                                                 "q_dataloader": None})
 
             assert isinstance(self._model, BaseModel), 'need set neural_compressor Model for quantization....'
@@ -419,11 +367,7 @@
             # also measurer have result list among steps
             acc, _ = val
             batch_size = self._b_dataloader.batch_size
-<<<<<<< HEAD
-            warmup = cfg.benchmark.warmup
-=======
             warmup = cfg.warmup
->>>>>>> e5667218
             if len(self.objectives.objectives[0].result_list()) < warmup:
                 if len(self.objectives.objectives[0].result_list()) > 1 and warmup != 0:
                     warmup = 1
@@ -528,27 +472,12 @@
                        make sure the name is in the supported slim model list.
         """
         cfg = self.conf
-<<<<<<< HEAD
-        if cfg.benchmark.framework is None:
-=======
         if cfg.framework is None:
->>>>>>> e5667218
             assert not isinstance(user_model, BaseModel), \
                 "Please pass an original framework model but not neural compressor model!"
             self.framework = get_model_fwk_name(user_model)
             if self.framework == "tensorflow":
                 from .model.tensorflow_model import get_model_type
-<<<<<<< HEAD
-                if get_model_type(user_model) == 'keras' and cfg.benchmark.backend == 'itex':
-                    self.framework = 'keras'
-            if self.framework == "pytorch":
-                if cfg.benchmark.backend == "default":
-                    self.framework = "pytorch_fx"
-                elif cfg.benchmark.backend == "ipex":
-                    self.framework = "pytorch_ipex"
-                    import intel_extension_for_pytorch
-            cfg.benchmark.framework = self.framework
-=======
                 if get_model_type(user_model) == 'keras' and cfg.backend == 'itex':
                     self.framework = 'keras'
             if self.framework == "pytorch":
@@ -558,42 +487,27 @@
                     self.framework = "pytorch_ipex"
                     import intel_extension_for_pytorch
             cfg.framework = self.framework
->>>>>>> e5667218
 
         if not isinstance(user_model, BaseModel):
             logger.warning("Force convert framework model to neural_compressor model.")
             if "tensorflow" in self.framework or self.framework == "keras":
-                self._model = NCModel(user_model, backend=self.framework, device=cfg.benchmark.device)
+                self._model = NCModel(user_model, backend=self.framework, device=cfg.device)
             else:
                 self._model = NCModel(user_model, backend=self.framework)
         else:
             # It is config of neural_compressor version < 2.0, no need in 2.0
-<<<<<<< HEAD
-            if cfg.benchmark.framework == "pytorch_ipex":
-                from neural_compressor.model.torch_model import IPEXModel
-                if not isinstance(user_model, IPEXModel):
-                    self._model = NCModel(user_model.model, framework=cfg.benchmark.framework)
-=======
             if cfg.framework == "pytorch_ipex":
                 from neural_compressor.model.torch_model import IPEXModel
                 if not isinstance(user_model, IPEXModel):
                     self._model = NCModel(user_model.model, framework=cfg.framework)
->>>>>>> e5667218
                     return
             self._model = user_model
 
         if 'tensorflow' in self.framework:
-<<<<<<< HEAD
-            self._model.name = cfg.benchmark.model_name
-            self._model.output_tensor_names = cfg.benchmark.outputs
-            self._model.input_tensor_names = cfg.benchmark.inputs
-            self._model.workspace_path = cfg.options.workspace
-=======
             self._model.name = cfg.model_name
             self._model.output_tensor_names = cfg.outputs
             self._model.input_tensor_names = cfg.inputs
             self._model.workspace_path = options.workspace
->>>>>>> e5667218
 
     def __repr__(self):
         """Get the object representation in string format."""
