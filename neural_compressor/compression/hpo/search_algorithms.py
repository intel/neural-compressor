#!/usr/bin/env python
# -*- coding: utf-8 -*-
#
# Copyright (c) 2021 Intel Corporation
#
# Licensed under the Apache License, Version 2.0 (the "License");
# you may not use this file except in compliance with the License.
# You may obtain a copy of the License at
#
#   http://www.apache.org/licenses/LICENSE-2.0
#
# Unless required by applicable law or agreed to in writing, software
# distributed under the License is distributed on an "AS IS" BASIS,
# WITHOUT WARRANTIES OR CONDITIONS OF ANY KIND, either express or implied.
# See the License for the specific language governing permissions and
# limitations under the License.

import numpy as np
import xgboost as xgb

from neural_compressor.strategy.bayesian import BayesianOptimization

from ...config import HPOConfig
from .sa_optimizer import SimulatedAnnealingOptimizer
from .search_space import BaseSearchSpace, ContinuousSearchSpace, DiscreteSearchSpace

try:
    from neural_compressor.utils import logger
except:  # pragma: no cover
    import logging

    logger = logging.getLogger(__name__)


SEARCHERS = {}


def prepare_hpo(config):
    assert isinstance(config, HPOConfig), f"config should be {HPOConfig.__name__}"
    assert config.searcher in SEARCHERS.keys(), f"current only support search algorithms: {SEARCHERS.keys()}"
    if config.searcher == "xgb":
        return SEARCHERS[config.searcher](
            config.search_space,
            higher_is_better=config.higher_is_better,
            loss_type=config.loss_type,
            min_train_samples=config.min_train_samples,
            seed=config.seed,
        )
    else:
        return SEARCHERS[config.searcher](config.search_space)


def register_searcher(name):
    """Class decorator to register a Searcher subclass to the registry.

    Decorator function used before a Pattern subclass.
    Make sure that the Searcher class decorated by this function can be registered in SEARCHERS.

    Args:
        cls (class): The subclass of register.
        name: A string. Define the searcher type.

    Returns:
        cls: The class of register.
    """

    def register(searcher):
        SEARCHERS[name] = searcher
        return searcher

    return register


class Searcher(object):
    """Base class for defining the common methods of different search algorithms.

    Args:
        search_space (dict): A dictionary for defining the search space.
    """

    def __init__(self, search_space):
        assert isinstance(search_space, dict) and search_space, "Expect search_space to be a dict."
        self.search_space = search_space
        self.search_space_keys = sorted(search_space.keys())
        self.search_space_pool = self._create_search_space_pool()
        self.best = None
        for k in self.search_space_keys:
            assert isinstance(
                self.search_space[k], (list, tuple, BaseSearchSpace)
            ), "Value of key '{}' must be a list, tuple,\
                      CountinuousSearchSpace or DiscreteSearchSpace to specify choices".format(
                k
            )

    def _create_search_space_pool(self):
        """Build the search space pool."""
        search_space_pool = []
        for key in self.search_space_keys:
            if isinstance(self.search_space[key], (list, tuple)):
                space = DiscreteSearchSpace(value=self.search_space[key])
            else:  # pragma: no cover
                space = self.search_space[key]
            search_space_pool.append(space)
        return search_space_pool

    def suggest(self):
        """Suggest the model hyperparameter."""
        raise NotImplementedError("Depends on specific search algorithm.")  # pragma: no cover

    def get_feedback(self, metric):
        """Get metric feedback for the search algorithm."""
        pass

    def params_vec2params_dict(self, para_vec):
        """Convert the parameters vector to parameters dictionary.

        Where parameters vector and parameters dictionary both define the model hyperparameter.

        Returns:
            Parameters dictionary defining the model hyperparameter.
        """
        assert len(para_vec) == len(
            self.search_space_keys
        ), "Length of para_vec and search_space_keys should be the same."
        return {k: para_vec[i] for i, k in enumerate(self.search_space_keys)}


@register_searcher("grid")
class GridSearcher(Searcher):
    """Grid search.

    Search the whole search space exhaustively.

    Args:
        search_space (dict): A dictionary for defining the search space.
    """

    def __init__(self, search_space):
        """Initialize the attributes."""
        super().__init__(search_space)

        for space in self.search_space_pool:
            if space.type == "continuous":
                raise TypeError("GridSearcher not support continuous datatype, please use other algorithm.")

        self.idx = [0] * len(self.search_space_pool)

    def _add_idx(self, idx=0):
        def _add():
            if self.idx[idx] + 1 >= self.search_space_pool[idx].total_num:
                return False
            else:
                self.idx[idx] += 1
                return True

        if idx + 1 == len(self.idx):
            return _add()
        if self._add_idx(idx + 1):
            return True
        else:
            return _add()

    def suggest(self):
        """Suggest the model hyperparameter.

        Returns:
            The model hyperparameter.
        """
        param = []
        for i in range(len(self.idx)):
            param.append(self.search_space_pool[i].get_value(self.idx[i]))
<<<<<<< HEAD
        if not self._add_idx():  # pragma: no cover
            logger.warning('run out of search space pool, rebuild...')
=======
        if not self._add_idx():
            logger.warning("run out of search space pool, rebuild...")
>>>>>>> f77a2c76
            self.idx = [0] * len(self.search_space_pool)
        return self.params_vec2params_dict(param)


@register_searcher("random")
class RandomSearcher(Searcher):
    """Random search.

    Search the whole search space randomly.

    Args:
        search_space (dict): A dictionary for defining the search space.
    """

    def __init__(self, search_space):
        """Initialize the attributes."""
        super().__init__(search_space)

    def suggest(self):
        """Suggest the model hyperparameter.

        Returns:
            The model hyperparameter.
        """
        param = [s.get_value() for s in self.search_space_pool]
        return self.params_vec2params_dict(param)


@register_searcher("bo")
class BayesianOptimizationSearcher(Searcher):
    """Bayesian Optimization.

    Search the search space with Bayesian Optimization.

    Args:
        search_space (dict): A dictionary for defining the search space.
    """

    def __init__(self, search_space, seed=42):
        """Initialize the attributes."""
        super().__init__(search_space)
        idx_search_space = {}
        for key, space in zip(self.search_space_keys, self.search_space_pool):
            if isinstance(space, ContinuousSearchSpace):
                idx_search_space[key] = tuple(space.bound)
            else:
                idx_search_space[key] = (0, space.total_num - 1)
        self.bo_agent = BayesianOptimization(idx_search_space, random_seed=seed)

    def suggest(self):
        """Suggest the model hyperparameter.

        Returns:
            The model hyperparameter.
        """
        param_indices = self.bo_agent.gen_next_params()
        self.last_param_indices = param_indices
        return self.params_vec2params_dict(self.indices2params_vec(param_indices))

    def get_feedback(self, metric):
        """Get metric feedback and register this metric."""
        assert self.last_param_indices is not None, (
            "Need run suggest first " + "to get parameters and the input metric is corresponding to this parameters."
        )
        try:
            self.bo_agent._space.register(self.last_param_indices, metric)
        except KeyError:  # pragma: no cover
            logger.debug("Find registered params, skip it.")
            pass
        if self.best is None or self.best[1] < metric:
            param = self.params_vec2params_dict(self.indices2params_vec(self.last_param_indices))
            self.best = (param, metric)
        self.last_param_indices = None

    def feedback(self, param, metric):
        if self.best is None or self.best[1] < metric:
            self.best = (param, metric)
        self.bo_agent._space.register(param, metric)

    def indices2params_vec(self, indices):
        """Convert indices to parameters vector."""
        res = []
        for key, ind in indices.items():
            # keep ind within the index range of self.search_space[key]
            space = self.search_space_pool[self.search_space_keys.index(key)]
            if isinstance(space, ContinuousSearchSpace):
                res.append(ind)
            else:
                ind = int(min(max(round(ind), 0), space.total_num - 1))
                res.append(space.get_value(ind))
        return res


@register_searcher("xgb")
class XgbSearcher(Searcher):
    """XGBoost searcher.

    Search the search space with XGBoost model.

    Args:
        search_space (dict): A dictionary for defining the search space.
    """

    def __init__(self, search_space, higher_is_better=True, loss_type="reg", min_train_samples=10, seed=42):
        """Initialize the attributes."""
        super().__init__(search_space)

        self.seed = seed
        self.loss_type = loss_type
        self.higher_is_better = higher_is_better
        self.min_train_samples = min_train_samples
        self.log = {}

        self.last_params = None
        self._x = []
        self._y = []
        if loss_type == "reg":
<<<<<<< HEAD
            self.model = xgb.XGBRegressor(max_depth=3,
                                          n_estimators=100,
                                          gamma=0.0001,
                                          min_child_weight=1,
                                          subsample=1.0,
                                          eta=0.3,
                                          reg_lambda=1.00,
                                          reg_alpha=0,
                                          objective='reg:squarederror')
        elif loss_type == "rank":  # pragma: no cover
            self.model = xgb.XGBRanker(max_depth=3,
                                       n_estimators=100,
                                       gamma=0.0001,
                                       min_child_weight=1,
                                       subsample=1.0,
                                       eta=0.3,
                                       reg_lambda=1.00,
                                       reg_alpha=0,
                                       objective='rank:pairwise')
=======
            self.model = xgb.XGBRegressor(
                max_depth=3,
                n_estimators=100,
                gamma=0.0001,
                min_child_weight=1,
                subsample=1.0,
                eta=0.3,
                reg_lambda=1.00,
                reg_alpha=0,
                objective="reg:squarederror",
            )
        elif loss_type == "rank":
            self.model = xgb.XGBRanker(
                max_depth=3,
                n_estimators=100,
                gamma=0.0001,
                min_child_weight=1,
                subsample=1.0,
                eta=0.3,
                reg_lambda=1.00,
                reg_alpha=0,
                objective="rank:pairwise",
            )
>>>>>>> f77a2c76
        else:  # pragma: no cover
            raise RuntimeError("Invalid loss type: {}, only surport reg and rank".format(loss_type))
        self.optimizer = SimulatedAnnealingOptimizer(
            generate_func=self._generate_new_points, T0=100, Tf=0, alpha=0.9, higher_is_better=self.higher_is_better
        )

    def _generate_new_points(self, points):
        new_points = []
        for _ in range(len(points)):
            new_points.append([s.get_value() for s in self.search_space_pool])
        return new_points

    def suggest(self):
        """Suggest the model hyperparameter.

        Returns:
            The model hyperparameter.
        """
        if len(self._y) < self.min_train_samples:
            params = [s.get_value() for s in self.search_space_pool]
        else:
            x_train, y_train = np.array(self._x), np.array(self._y)

            self.model.fit(x_train, y_train)
            params = self.optimizer.gen_next_params(self.model.predict, self._x)

        self.last_params = params
        return self.params_vec2params_dict(params)

    def get_feedback(self, metric):
        """Get metric feedback and register this metric."""
        assert self.last_params is not None, (
            "Need run suggest first " + "to get parameters and the input metric is corresponding to this parameters."
        )
        if self.best is None or self.best[1] < metric:
            self.best = (self.params_vec2params_dict(self.last_params), metric)
        self._x.append(self.last_params)
        self._y.append(metric)
        params_key = "_".join([str(x) for x in self.last_params])
        self.log[params_key] = metric
        self.last_params = None

    def feedback(self, param, metric):
        param_list = []
        for k in self.search_space_keys:
            param_list.append(param[k])
        if self.best is None or self.best[1] < metric:
            self.best = (param, metric)
        self._x.append(param_list)
        self._y.append(metric)
        params_key = "_".join([str(x) for x in param])
        self.log[params_key] = metric<|MERGE_RESOLUTION|>--- conflicted
+++ resolved
@@ -169,13 +169,8 @@
         param = []
         for i in range(len(self.idx)):
             param.append(self.search_space_pool[i].get_value(self.idx[i]))
-<<<<<<< HEAD
         if not self._add_idx():  # pragma: no cover
             logger.warning('run out of search space pool, rebuild...')
-=======
-        if not self._add_idx():
-            logger.warning("run out of search space pool, rebuild...")
->>>>>>> f77a2c76
             self.idx = [0] * len(self.search_space_pool)
         return self.params_vec2params_dict(param)
 
@@ -293,27 +288,6 @@
         self._x = []
         self._y = []
         if loss_type == "reg":
-<<<<<<< HEAD
-            self.model = xgb.XGBRegressor(max_depth=3,
-                                          n_estimators=100,
-                                          gamma=0.0001,
-                                          min_child_weight=1,
-                                          subsample=1.0,
-                                          eta=0.3,
-                                          reg_lambda=1.00,
-                                          reg_alpha=0,
-                                          objective='reg:squarederror')
-        elif loss_type == "rank":  # pragma: no cover
-            self.model = xgb.XGBRanker(max_depth=3,
-                                       n_estimators=100,
-                                       gamma=0.0001,
-                                       min_child_weight=1,
-                                       subsample=1.0,
-                                       eta=0.3,
-                                       reg_lambda=1.00,
-                                       reg_alpha=0,
-                                       objective='rank:pairwise')
-=======
             self.model = xgb.XGBRegressor(
                 max_depth=3,
                 n_estimators=100,
@@ -325,7 +299,7 @@
                 reg_alpha=0,
                 objective="reg:squarederror",
             )
-        elif loss_type == "rank":
+        elif loss_type == "rank":  # pragma: no cover
             self.model = xgb.XGBRanker(
                 max_depth=3,
                 n_estimators=100,
@@ -337,7 +311,6 @@
                 reg_alpha=0,
                 objective="rank:pairwise",
             )
->>>>>>> f77a2c76
         else:  # pragma: no cover
             raise RuntimeError("Invalid loss type: {}, only surport reg and rank".format(loss_type))
         self.optimizer = SimulatedAnnealingOptimizer(
