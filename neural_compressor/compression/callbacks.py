#!/usr/bin/env python
# -*- coding: utf-8 -*-
#
# Copyright (c) 2021 Intel Corporation
#
# Licensed under the Apache License, Version 2.0 (the "License");
# you may not use this file except in compliance with the License.
# You may obtain a copy of the License at
#
#   http://www.apache.org/licenses/LICENSE-2.0
#
# Unless required by applicable law or agreed to in writing, software
# distributed under the License is distributed on an "AS IS" BASIS,
# WITHOUT WARRANTIES OR CONDITIONS OF ANY KIND, either express or implied.
# See the License for the specific language governing permissions and
# limitations under the License.

"""This is a module for Component class.

The Component class will be inherited by the class 'QuantizationAwareTrainingCallbacks',
'PruningCallbacks' and 'DistillationCallbacks'.
"""

import numpy as np
import os
import pickle
import random
from .distillation.criterions import Criterions
from ..adaptor import FRAMEWORKS
from ..config import _Config, options
from ..utils import logger
from ..utils.utility import time_limit, LazyImport
from ..model import BaseModel, Model
from ..model.model import get_model_fwk_name
from ..strategy import STRATEGIES
from .pruner.utils import process_config, parse_to_prune, get_sparsity_ratio
from .pruner.pruners import get_pruner, PRUNERS
<<<<<<< HEAD
=======
# model auto slim related

>>>>>>> 9dfa1d33
LazyImport('torch.nn')
torch = LazyImport('torch')

class BaseCallbacks(object):
    """This is base class of Neural Compressor Callbacks.

    This class will be inherited by the class 'QuantizationAwareTrainingCallbacks',
    'PruningCallbacks' and 'DistillationCallbacks'.
    This design is mainly for pruning/distillation/quantization-aware training.
    In this class will apply all hooks for 'Quantization', 'Pruning' and 'Distillation'.
    """

    def __init__(self, conf=None, model=None):
        """Construct all the necessary attributes for the callbacks object.

        Args:
            conf: A Config object which definds the compressor behavior.
                  Just like: QuantizationAwareTrainingConfig, WeightPruningConfig \
                    and DistillationConfig.
            model: Model to be compressed in this object.
        """
        self.conf = None
        self.cfg = None
        self.framework = None
        self._model = None
        self.model = model
        self._train_func = None
        self._train_dataloader = None
        self._eval_func = None
        self._eval_dataloader = None
        self._train_distributed = False
        self._evaluation_distributed = False
        self.adaptor = None
        self._metric = None
        self.hooks = {
            'on_train_begin': self.on_train_begin,
            'on_train_end': self.on_train_end,
            'on_epoch_begin': self.on_epoch_begin,
            'on_epoch_end': self.on_epoch_end,
            'on_step_begin': self.on_step_begin,
            'on_step_end': self.on_step_end,
            'on_after_compute_loss': self.on_after_compute_loss,
            'on_before_optimizer_step': self.on_before_optimizer_step,
            'on_after_optimizer_step': self.on_after_optimizer_step,
            'on_before_eval': self.on_before_eval,
            'on_after_eval': self.on_after_eval
        }
        self.hooks_dict = {
            'on_train_begin': [],
            'on_train_end': [],
            'on_epoch_begin': [],
            'on_epoch_end': [],
            'on_step_begin': [],
            'on_step_end': [],
            'on_after_compute_loss': [],
            'on_before_optimizer_step': [],
            'on_after_optimizer_step': [],
            'on_before_eval': [],
            'on_after_eval': []
        }

    def on_train_begin(self, dataloader=None):
        """Be called before the beginning of training."""
        for on_train_begin_hook in self.hooks_dict['on_train_begin']:
            on_train_begin_hook(dataloader)

    def on_train_end(self):
        """Be called after the end of training."""
        for on_train_end_hook in self.hooks_dict['on_train_end']:
            on_train_end_hook()

    def on_epoch_begin(self, epoch):
        """Be called on the beginning of epochs."""
        for on_epoch_begin_hook in self.hooks_dict['on_epoch_begin']:
            on_epoch_begin_hook(epoch)

    def on_step_begin(self, batch_id):
        """Be called on the beginning of batches."""
        if len(self.hooks_dict['on_step_begin']) > 0:
            res_list = []
            for on_step_begin_hook in self.hooks_dict['on_step_begin']:
                res_list.append(on_step_begin_hook(batch_id))
            return res_list
        else:
            return None

    def on_after_compute_loss(self, input, student_output, \
                              student_loss, teacher_output=None):
        """Be called on the end of loss computation."""
        if len(self.hooks_dict['on_after_compute_loss']) > 0:
            loss = student_loss
            for on_after_compute_loss_hook in self.hooks_dict['on_after_compute_loss']:
                loss = on_after_compute_loss_hook(input, student_output, loss, teacher_output)
            return loss
        else:
            return None

    def on_before_optimizer_step(self):
        """Be called before optimizer step."""
        for on_before_optimizer_step_hook in self.hooks_dict['on_before_optimizer_step']:
            on_before_optimizer_step_hook()

    def on_after_optimizer_step(self):
        """Be called after optimizer step."""
        for on_after_optimizer_step_hook in self.hooks_dict['on_after_optimizer_step']:
            on_after_optimizer_step_hook()

    def on_before_eval(self):
        """Be called before evaluation."""
        for on_before_eval_hook in self.hooks_dict['on_before_eval']:
            on_before_eval_hook()

    def on_after_eval(self):
        """Be called after evaluation."""
        for on_after_eval_hook in self.hooks_dict['on_after_eval']:
            on_after_eval_hook()

    def on_step_end(self):
        """Be called on the end of batches."""
        if len(self.hooks_dict['on_step_end']) > 0:
            res_list = []
            for on_step_end_hook in self.hooks_dict['on_step_end']:
                res_list.append(on_step_end_hook())
            return res_list
        else:
            return None

    def on_epoch_end(self):
        """Be called on the end of epochs."""
        res_list = []

        for on_epoch_end_hook in self.hooks_dict['on_epoch_end']:
            res_list.append(on_epoch_end_hook())

        return res_list

    def register_hook(self, scope, hook, input_args=None, input_kwargs=None):
        """Register hook for component.

        Input_args and input_kwargs are reserved for user registered hooks.
        """
        if hook not in self.hooks_dict[scope]:
            self.hooks_dict[scope].append(hook)

    def __repr__(self):
        """Represent this class."""
        pass

    @property
    def model(self):
        """Getter of model in neural_compressor.model."""
        return self._model

    @model.setter
    def model(self, user_model):
        """Set the user model and dispatch to framework specific internal model object.

        Args:
            user_model: user are supported to set model from original framework model format
                        (eg, tensorflow frozen_pb or path to a saved model),
                        but not recommended. Best practice is to set from a initialized
                        neural_compressor.Model.
                        If tensorflow model is used, model's inputs/outputs will be
                        auto inferenced, but sometimes auto inferenced
                        inputs/outputs will not meet your requests,
                        set them manually in config yaml file.
                        Another corner case is slim model of tensorflow,
                        be careful of the name of model configured in yaml file,
                        make sure the name is in supported slim model list.

        """
        if user_model is None:
            return

        if self.framework == None:
            self.framework = get_model_fwk_name(
                user_model.model if isinstance(user_model, BaseModel) else user_model)
            if self.framework == "tensorflow":
                from ..model.tensorflow_model import get_model_type
                if not isinstance(user_model, BaseModel) and get_model_type(user_model) == 'keras'\
                     and self.conf.backend == 'itex':
                    self.framework = 'keras'
            if self.framework == "pytorch":
                try:
                    if self.conf.quantization.backend == "default":
                        self.framework = "pytorch_fx"
                    elif self.conf.quantization.backend == "ipex":
                        self.framework = "pytorch_ipex"
                    self.conf.quantization.framework = self.framework
                except Exception as e:
                    pass

        if not isinstance(user_model, BaseModel):
            logger.warning("Force convert framework model to neural_compressor model.")
            if "tensorflow" in self.framework or self.framework == "keras":
                if self.conf.quantization and self.conf.quantization.approach == "quant_aware_training":
                    self._model = Model(user_model, backend='tensorflow_qat', device=self.conf.device)
                else:
                    self._model = Model(user_model, backend=self.framework, device=self.conf.device)
            else:
                self._model = Model(user_model, backend=self.framework)
        else:
            self._model = user_model

        if 'tensorflow' in self.framework:
            try:
                self._model.name = self.conf.quantization.model_name
                self._model.output_tensor_names = self.conf.quantization.outputs
                self._model.input_tensor_names = self.conf.quantization.inputs
                self._model.workspace_path = options.workspace
            except Exception as e:
                self._model.name = None
                self._model.output_tensor_names = None
                self._model.input_tensor_names = None
                self._model.workspace_path = None

    def pre_process(self):
        """Create strategy to optimize model."""
        # Remove qat hooks if user want to tune accuracy with train function.
        if self.adaptor is not None and hasattr(self.adaptor, "_pre_hook_for_qat"):
            self.remove_hook("on_train_begin", self.adaptor._pre_hook_for_qat)
            self.remove_hook("on_train_end", self.adaptor._post_hook_for_qat)

        strategy = self.conf.quantization.tuning_criterion.strategy.lower()
        if self.conf.quantization.quant_level == 0:
            strategy = "conservative"
            logger.info(f"On the premise that the accuracy meets the conditions, improve the performance.")

        if strategy == "mse_v2":
            if not (self.conf.quantization.framework.startswith("tensorflow") \
                    or self.conf.quantization.framework == 'pytorch_fx'): # pragma: no cover
                strategy = "basic"
                logger.warning(f"MSE_v2 does not support \
                               {self.conf.quantization.framework} now, use basic instead.")
                logger.warning("Only tensorflow, pytorch_fx is supported by MSE_v2 currently.")
        assert strategy in STRATEGIES, "Tuning strategy {} is NOT supported".format(strategy)

        _resume = None
        # check if interrupted tuning procedure exists. if yes, it will resume the
        # whole auto tune process.
        self.resume_file = os.path.abspath(os.path.expanduser(options.resume_from)) \
                           if options.workspace and options.resume_from else None
        if self.resume_file:
            assert os.path.exists(self.resume_file), \
                "The specified resume file {} doesn't exist!".format(self.resume_file)
            with open(self.resume_file, 'rb') as f:
                _resume = pickle.load(f).__dict__

        self.strategy = STRATEGIES[strategy](
            model = self.model,
            conf = self.conf,
            q_dataloader=None,
            q_func=self._train_func,
            eval_func=self._eval_func,
            eval_dataloader=self._eval_dataloader,
            eval_metric=self.metric,
            resume=_resume,
            q_hooks=None)

    def execute(self):
        """Quantization Aware Training execute routinue based on strategy design."""
        try:
            with time_limit(self.conf.quantization.tuning_criterion.timeout):
                logger.debug("Dump user yaml configuration:")
                logger.debug(self.conf)
                self.strategy.traverse()
        except KeyboardInterrupt:
            pass
        except Exception as e:
            logger.error("Unexpected exception {} happened during tuning.".format(repr(e)))
            import traceback
            traceback.print_exc()
        finally:
            if self.strategy.best_qmodel:
                logger.info(
                    "Specified timeout or max trials is reached! "
                    "Found a quantized model which meet accuracy goal. Exit.")
                self.strategy.deploy_config()
            else:
                logger.error(
                    "Specified timeout or max trials is reached! "
                    "Not found any quantized model which meet accuracy goal. Exit.")

            return self.strategy.best_qmodel

    def __call__(self):
        """Execute this class.

        For derived classes, an override function is required.
        """
        self.pre_process()
        results = self.execute()
        return results

    fit = __call__

    @property
    def train_func(self):
        """Not support get train_func."""
        assert False, 'Should not try to get the value of `train_func` attribute.'
        return None

    @train_func.setter
    def train_func(self, user_train_func):
        """Training function.

        Args:
            user_train_func: This function takes "model" as input parameter
                         and executes entire training process with self
                         contained training hyper-parameters. If training_func set,
                         an evaluation process must be triggered and user should
                         set eval_dataloader with metric configured or directly eval_func
                         to make evaluation of the model executed. training_func will return
                         a trained model.
        """
        self._train_func = user_train_func

    @property
    def eval_func(self):
        """Not support get eval_func."""
        assert False, 'Should not try to get the value of `eval_func` attribute.'
        return None

    @eval_func.setter
    def eval_func(self, user_eval_func):
        """Eval function for component.

        Args:
            user_eval_func: This function takes "model" as input parameter
                         and executes entire evaluation process with self
                         contained metrics. If eval_func set,
                         an evaluation process must be triggered
                         to make evaluation of the model executed.
        """
        self._eval_func = user_eval_func

    @property
    def eval_dataloader(self):
        """Getter to eval dataloader."""
        return self._eval_dataloader

    @eval_dataloader.setter
    def eval_dataloader(self, dataloader):
        """Set Data loader for evaluation of component.

        It is iterable and the batched data should consists of yield (input, _).
        the input in the batched data will be used for model inference, so it
        should satisfy the input format of specific model.
        User only need to set eval_dataloader when eval_dataloader can not be
        configured from yaml file.

        Args:
            dataloader(generator): user are supported to set a user defined dataloader
                                   which meet the requirements that can yield tuple of
                                   (input, label)/(input, _) batched data. Another good
                                   practice is to use neural_compressor.experimental.common.DataLoader
                                   to initialize a neural_compressor dataloader object. Notice
                                   neural_compressor.experimental.common.DataLoader is just a wrapper of the
                                   information needed to build a dataloader, it can't yield
                                   batched data and only in this setter method
                                   a 'real' train_dataloader will be created,
                                   the reason is we have to know the framework info
                                   and only after the Component object created then
                                   framework information can be known.
                                   Future we will support creating iterable dataloader
                                   from neural_compressor.experimental.common.DataLoader.
        """
        assert hasattr(dataloader, '__iter__') and \
            hasattr(dataloader, 'batch_size'), \
            'dataloader must implement __iter__ method and batch_size attribute'
        self._eval_dataloader = dataloader

    @property
    def metric(self):
        """Get `metric` attribute."""
        return self._metric

    @metric.setter
    def metric(self, user_metric):
        """Set metric class or a dict of built-in metric configures,
        and neural_compressor will initialize this class when evaluation.

        1. neural_compressor have many built-in metrics,
           user can pass a metric configure dict to tell neural compressor what metric will be use.
           You can set multi-metrics to evaluate the performance of a specific model.
                Single metric:
                    {topk: 1}
                Multi-metrics:
                    {topk: 1,
                     MSE: {compare_label: False},
                     weight: [0.5, 0.5],
                     higher_is_better: [True, False]
                    }
        For the built-in metrics, please refer to below link:
        https://github.com/intel/neural-compressor/blob/master/docs/source/metric.md#supported-built-in-metric-matrix.

        2. User also can set specific metric through this api. The metric class should take the outputs of the model or
           postprocess(if have) as inputs, neural_compressor built-in metric always take(predictions, labels)
           as inputs for update, and user_metric.metric_cls should be sub_class of neural_compressor.metric.BaseMetric.

        Args:
            user_metric(neural_compressor.metric.Metric or a dict of built-in metric configures):

        """
        from ..metric import Metric as NCMetric, METRICS
        if isinstance(user_metric, dict):
            metric_cfg = user_metric
        else:
            if isinstance(user_metric, NCMetric):
                name = user_metric.name
                metric_cls = user_metric.metric_cls
                metric_cfg = {name: {**user_metric.kwargs}}
            else:
                for i in ['reset', 'update', 'result']:
                    assert hasattr(user_metric, i), 'Please realise {} function' \
                                                    'in user defined metric'.format(i)
                metric_cls = type(user_metric).__name__
                name = 'user_' + metric_cls
                metric_cfg = {name: id(user_metric)}
            metrics = METRICS(self.conf.quantization.framework)
            metrics.register(name, metric_cls)
        self._metric = metric_cfg

    def remove_hook(self, scope, hook):
        """Remove hooks if user want to tune accuracy with train_func."""
        for registed_hook in self.hooks_dict[scope]:
            if type(hook) == type(registed_hook):
                self.hooks_dict[scope].remove(registed_hook)


class QuantizationAwareTrainingCallbacks(BaseCallbacks):
    """This is the class for callbacks of quantization aware training.

    This design is mainly for Quantization-Aware Training.
    In this class will apply all hooks for Quantization-Aware Training.
    """

    def __init__(self, conf=None, model=None):
        """Construct all the necessary attributes for the callbacks object.

        Args:
            conf: A QuantizationAwareTrainingConfig object which definds the compressor behavior.
            model: Model to be quantized in this object.
        """
        super(QuantizationAwareTrainingCallbacks, self).__init__(conf=None)
        self.conf = _Config(quantization=conf, benchmark=None,pruning=None, distillation=None, nas=None)
        self.model = model

        seed = options.random_seed
        random.seed(seed)
        np.random.seed(seed)

        framework_specific_info = {'device': self.conf.quantization.device,
                                   'random_seed': options.random_seed,
                                   'workspace_path': options.workspace,
                                   'q_dataloader': None,
                                   'backend': self.conf.quantization.backend if \
                                    self.conf.quantization.backend is not None else 'default',
                                   'format': self.conf.quantization.quant_format if \
                                    self.conf.quantization.quant_format is not None else 'default'}
        if self.conf.quantization.approach is not None:
            framework_specific_info['approach'] = self.conf.quantization.approach

        if 'tensorflow' in self.framework:
            framework_specific_info.update(
                {"inputs": self.conf.quantization.inputs, \
                 "outputs": self.conf.quantization.outputs})
        self.adaptor = FRAMEWORKS[self.framework](framework_specific_info)
        self.adaptor.model = self.model
        self.register_hook('on_train_begin', self.adaptor._pre_hook_for_qat)
        self.register_hook('on_train_end', self.adaptor._post_hook_for_qat)

    def __repr__(self):
        """Represent this class."""
        return "Quantization Aware Training Callbacks"


class PruningCallbacks(BaseCallbacks):
    """This is the class for callbacks of pruning object.

    In this class will apply all hooks for Pruning.
    """

    def __init__(self, conf=None, model=None):
        """Construct all the necessary attributes for the callbacks object.

        Args:
            conf: A WeightPruningConfig object which definds the compressor behavior.
            model: Model to be Pruning in this object.
        """
        super(PruningCallbacks, self).__init__(conf=None)
        self.conf = _Config(pruning=conf, quantization=None, benchmark=None
                           , distillation=None, nas=None)
        self.cfg = self.conf.pruning
        self.model = model
        self.pruners_info = process_config(self.cfg)
        self.pruners = []
        self._generate_pruners()
        self.generate_hooks()

    def on_train_end(self):
        """Be called after the end of training."""
        for on_train_end_hook in self.hooks_dict['on_train_end']:
            on_train_end_hook()
        if isinstance(self._model.model, torch.nn.Module):
            get_sparsity_ratio(self.pruners, self._model)

    def __repr__(self):
        """Return the class's string representation."""
        return 'Pruning Callbacks'

    def generate_hooks(self):
        """Register hooks for pruning."""
        for pruner in self.pruners:
            for key in self.hooks.keys():
                if hasattr(pruner, key):
                    self.register_hook(key, getattr(pruner, key))

    def _generate_pruners(self):
        """Obtain Pruner objects."""
        if isinstance(self._model.model, torch.nn.Module):
            for info in self.pruners_info:
                modules = parse_to_prune(info, self._model.model)
                if modules == {}:
                    logger.warning("one pruner hooks no layers, please have a check")

                self.pruners.append(get_pruner(info, modules))
                info['modules'] = [key for key in modules.keys()]
                info['len_of_modules'] = len(info['modules'])
                logger.info(info)
        else:
            assert False, 'now only support {}'.format(PRUNERS.keys())


class DistillationCallbacks(BaseCallbacks):
    """Distillation class derived from Component class.

    Distillation class abstracted the pipeline of knowledge distillation,
    transfer the knowledge of the teacher model to the student model.

    Args:
        conf: Distillation_Conf containing teacher model, distillation criterion etc.
        model: Student model.

    Attributes:
        _epoch_ran: A integer indicating how much epochs ran.
        eval_frequency: The frequency for doing evaluation of the student model
            in terms of epoch.
        best_score: The best metric of the student model in the training.
        best_model: The best student model found in the training.
    """

    def __init__(self, conf=None, model=None):
        """Initialize the attributes."""
        super(DistillationCallbacks, self).__init__()
        self.conf = _Config(quantization=None, benchmark=None, pruning=None, distillation=conf, nas=None)
        self.cfg = self.conf.distillation
        self.model = model

        self._teacher_model = None
        self._criterion = None
        self._epoch_ran = 0
        self._train_cfg = None
        self.eval_frequency = 1
        self.best_score = 0
        self.best_model = None
        self.hooks_registered = False
        assert hasattr(self.cfg, "teacher_model"),\
              "Please assign teacher model in DistillationConfig."
        self.teacher_model = self.cfg.teacher_model
        self.generate_hooks()
        self.create_criterion()

    def _on_step_begin(self, batch_id):
        """Operations called on the beginning of batches."""
        if self.criterion is not None and hasattr(self.criterion, 'clear_features'):
            self.criterion.clear_features()

    def _on_after_compute_loss(self, input, student_output, student_loss, teacher_output=None):
        """Set or compute output of teacher model.

        Called after student model forward, calculate the output of the teacher model
        with the same input of the student model.

        Args:
            input (tensor or list or dict): The input of the student model.
            student_output (tensor): The output logits of the student model.
            student_loss (tensor or float): The original loss of the student model.
            teacher_output (tensor, optional): The output logits of the teacher model.
        """
        if self.criterion is None:
            self.create_criterion()
        assert self.criterion, \
            'criterion must be set in yaml config file.'
        if teacher_output is None:
            assert self.teacher_model, 'teacher_model must be set.'
            teacher_output = self.criterion.teacher_model_forward(
                input, teacher_model=self.teacher_model._model
            )
        return self.criterion.loss_cal_sloss(student_output, teacher_output, student_loss)

    def init_train_cfg(self):
        """Initialize the training configuration."""
        if self._train_cfg is None:
            # train section of distillation section in yaml file should be configured.
            self._train_cfg = self.cfg.criterion
        assert self._train_cfg, "train field of distillation section in yaml file must " \
                                "be configured for distillation if train_func is NOT set."

    def create_criterion(self):
        """Create the criterion for training."""
        self.init_train_cfg()
        if self.criterion is None:
            assert self._train_cfg.config is not None, \
                "criterion part in train field of distillation section in yaml file " \
                "must be configured for distillation if criterion is NOT set."
            criterion_cfg = self._train_cfg.config
            assert len(criterion_cfg) == 1, "There must be exactly one loss in " \
                "criterion part, instead got {} loss.".format(len(criterion_cfg))
            loss = [i for i in criterion_cfg.keys()][0]
            loss_cfg = criterion_cfg[loss]
            criterion_builder = Criterions(self.framework)[loss](loss_cfg)
            criterion_tuple = criterion_builder()
            if self.teacher_model and self.student_model:
                if self.framework == 'tensorflow':  # new, for tf
                    teacher_model = self.teacher_model._model
                    student_model = self.student_model._model
                else:  # for pytorch and other frameworks
                    teacher_model = self.teacher_model.model
                    student_model = self.student_model.model
                criterion_tuple[1]["student_model"] = student_model
                criterion_tuple[1]["teacher_model"] = teacher_model
            self.criterion = criterion_tuple[0](**criterion_tuple[1])
        else:
            logger.warning("Use user defined criterion.")

        self._train_cfg.criterion = self.criterion

    def generate_hooks(self):
        """Register hooks for distillation.

        Register necessary hooks for distillation pipeline.
        """
        if not self.hooks_registered:
            self.register_hook('on_step_begin', self._on_step_begin)
            self.register_hook('on_after_compute_loss', self._on_after_compute_loss)
            self.hooks_registered = True

    @property
    def criterion(self):
        """Getter of criterion.

        Returns:
            The criterion used in the distillation process.
        """
        return self._criterion

    @criterion.setter
    def criterion(self, user_criterion):
        """Setter of criterion used in the distillation process.

        Set the user defined criterion. When using built-in train_func, user can
         specify the customized criterion through this setter.

        Args:
            user_criterion (criterion object): User defined criterion.
        """
        self._criterion = user_criterion

    @property
    def teacher_model(self):
        """Getter of the teacher model.

        Returns:
            The teacher model used in the distillation process.
        """
        return self._teacher_model

    @teacher_model.setter
    def teacher_model(self, user_model):
        """Set the user model and dispatch to framework specific internal model object.

        Args:
           user_model: user are supported to set model from original framework model format
                       (eg, tensorflow frozen_pb or path to a saved model),
                       but not recommended. Best practice is to set from a initialized
                       neural_compressor.Model. If tensorflow model is used, model's inputs/outputs will be
                       auto inferenced, but sometimes auto inferenced
                       inputs/outputs will not meet your requests,
                       set them manually in config yaml file.
                       Another corner case is slim model of tensorflow,
                       be careful of the name of model configured in yaml file,
                       make sure the name is in supported slim model list.

        """
        if not isinstance(user_model, BaseModel):
            logger.warning("Force convert framework model to neural_compressor model.")
            self._teacher_model = Model(user_model, backend=self.framework)
        else:
            self._teacher_model = user_model

    @property
    def student_model(self):
        """Getter of the student model.

        Returns:
            The student model used in the distillation process.
        """
        return self._model

    @property
    def train_cfg(self):
        """Getter of the train configuration.

        Returns:
            The train configuration used in the distillation process.
        """
        return self._train_cfg

    def __repr__(self):
        """Class representation."""
        return 'Distillation Callbacks'<|MERGE_RESOLUTION|>--- conflicted
+++ resolved
@@ -35,11 +35,6 @@
 from ..strategy import STRATEGIES
 from .pruner.utils import process_config, parse_to_prune, get_sparsity_ratio
 from .pruner.pruners import get_pruner, PRUNERS
-<<<<<<< HEAD
-=======
-# model auto slim related
-
->>>>>>> 9dfa1d33
 LazyImport('torch.nn')
 torch = LazyImport('torch')
 
