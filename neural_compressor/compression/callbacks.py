--- conflicted
+++ resolved
@@ -189,43 +189,9 @@
             conf: A QuantizationAwareTrainingConfig object which definds the compressor behavior.
             model: Model to be quantized in this object. It should be neural compressor model.
         """
-<<<<<<< HEAD
-        super(QuantizationAwareTrainingCallbacks, self).__init__(conf=None)
-        self.conf = _Config(quantization=conf, benchmark=None,pruning=None, distillation=None, nas=None)
-        self.model = model
-
-        seed = options.random_seed
-        random.seed(seed)
-        np.random.seed(seed)
-
-        framework_specific_info = {'device': self.conf.quantization.device,
-                                   'random_seed': options.random_seed,
-                                   'workspace_path': options.workspace,
-                                   'q_dataloader': None,
-                                   'backend': self.conf.quantization.backend if \
-                                    self.conf.quantization.backend is not None else 'default',
-                                   'format': self.conf.quantization.quant_format if \
-                                    self.conf.quantization.quant_format is not None else 'default'}
-        if self.conf.quantization.approach is not None:
-            framework_specific_info['approach'] = self.conf.quantization.approach
-
-        if framework_specific_info['approach'] == 'quant_aware_training':
-            framework_specific_info['optype_wise'] = self.conf.quantization.op_type_dict
-            framework_specific_info['op_wise'] = self.conf.quantization.op_name_dict
-
-        if 'tensorflow' in self.framework:
-            framework_specific_info.update(
-                {"inputs": self.conf.quantization.inputs, \
-                 "outputs": self.conf.quantization.outputs})
-        self.adaptor = FRAMEWORKS[self.framework](framework_specific_info)
-        self.adaptor.model = self.model
-        self.register_hook('on_train_begin', self.adaptor._pre_hook_for_qat)
-        self.register_hook('on_train_end', self.adaptor._post_hook_for_qat)
-=======
         super(QuantizationAwareTrainingCallbacks, self).__init__(conf=conf, model=model)
         self.register_hook('on_train_begin', adaptor._pre_hook_for_qat)
         self.register_hook('on_train_end', adaptor._post_hook_for_qat)
->>>>>>> 62122dd4
 
     def __repr__(self):
         """Represent this class."""
