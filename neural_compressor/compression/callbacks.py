#!/usr/bin/env python
# -*- coding: utf-8 -*-
#
# Copyright (c) 2021 Intel Corporation
#
# Licensed under the Apache License, Version 2.0 (the "License");
# you may not use this file except in compliance with the License.
# You may obtain a copy of the License at
#
#   http://www.apache.org/licenses/LICENSE-2.0
#
# Unless required by applicable law or agreed to in writing, software
# distributed under the License is distributed on an "AS IS" BASIS,
# WITHOUT WARRANTIES OR CONDITIONS OF ANY KIND, either express or implied.
# See the License for the specific language governing permissions and
# limitations under the License.

"""This is a module for Component class.

The Component class will be inherited by the class 'QuantizationAwareTrainingCallbacks',
'PruningCallbacks' and 'DistillationCallbacks'.
"""

from .distillation.criterions import Criterions
from ..utils import logger
from ..utils.utility import LazyImport
from ..model import BaseModel, Model
from ..model.model import MODELS
from .pruner.utils import process_config, parse_to_prune, get_sparsity_ratio
from .pruner.utils import parse_to_prune_tf
from .pruner.pruners import get_pruner, PRUNERS

# model auto slim related
from .pruner.model_slim.pattern_analyzer import SelfMHASearcher

LazyImport('torch.nn')
torch = LazyImport('torch')
tf = LazyImport('tensorflow')

class BaseCallbacks(object):
    """This is base class of Neural Compressor Callbacks.

    This class will be inherited by the class 'QuantizationAwareTrainingCallbacks',
    'PruningCallbacks' and 'DistillationCallbacks'.
    This design is mainly for pruning/distillation/quantization-aware training.
    In this class will apply all hooks for 'Quantization', 'Pruning' and 'Distillation'.
    """

    def __init__(self, conf=None, model=None):
        """Construct all the necessary attributes for the callbacks object.

        Args:
            conf: A Config object which definds the compressor behavior.
                  Just like: QuantizationAwareTrainingConfig, WeightPruningConfig \
                    and DistillationConfig.
            model: Model to be compressed in this object. It should be neural compressor model.
        """
        assert model is None or isinstance(model, BaseModel), "The model should be a instanceof BaseModel"
        self.conf = conf
        self.framework = None
        self.model = model
        self.adaptor = None
        self.hooks = {
            'on_train_begin': self.on_train_begin,
            'on_train_end': self.on_train_end,
            'on_epoch_begin': self.on_epoch_begin,
            'on_epoch_end': self.on_epoch_end,
            'on_step_begin': self.on_step_begin,
            'on_step_end': self.on_step_end,
            'on_after_compute_loss': self.on_after_compute_loss,
            'on_before_optimizer_step': self.on_before_optimizer_step,
            'on_after_optimizer_step': self.on_after_optimizer_step,
            'on_before_eval': self.on_before_eval,
            'on_after_eval': self.on_after_eval
        }
        self.hooks_dict = {
            'on_train_begin': [],
            'on_train_end': [],
            'on_epoch_begin': [],
            'on_epoch_end': [],
            'on_step_begin': [],
            'on_step_end': [],
            'on_after_compute_loss': [],
            'on_before_optimizer_step': [],
            'on_after_optimizer_step': [],
            'on_before_eval': [],
            'on_after_eval': []
        }

    def on_train_begin(self, dataloader=None):
        """Be called before the beginning of training."""
        for on_train_begin_hook in self.hooks_dict['on_train_begin']:
            on_train_begin_hook(dataloader)

    def on_train_end(self):
        """Be called after the end of training."""
        for on_train_end_hook in self.hooks_dict['on_train_end']:
            on_train_end_hook()

    def on_epoch_begin(self, epoch):
        """Be called on the beginning of epochs."""
        for on_epoch_begin_hook in self.hooks_dict['on_epoch_begin']:
            on_epoch_begin_hook(epoch)

    def on_step_begin(self, batch_id):
        """Be called on the beginning of batches."""
        if len(self.hooks_dict['on_step_begin']) > 0:
            res_list = []
            for on_step_begin_hook in self.hooks_dict['on_step_begin']:
                res_list.append(on_step_begin_hook(batch_id))
            return res_list
        else:
            return None

    def on_after_compute_loss(self, input, student_output, \
                              student_loss, teacher_output=None):
        """Be called on the end of loss computation."""
        if len(self.hooks_dict['on_after_compute_loss']) > 0:
            loss = student_loss
            for on_after_compute_loss_hook in self.hooks_dict['on_after_compute_loss']:
                loss = on_after_compute_loss_hook(input, student_output, loss, teacher_output)
            return loss
        else:
            return None

    def on_before_optimizer_step(self):
        """Be called before optimizer step."""
        for on_before_optimizer_step_hook in self.hooks_dict['on_before_optimizer_step']:
            on_before_optimizer_step_hook()

    def on_after_optimizer_step(self):
        """Be called after optimizer step."""
        for on_after_optimizer_step_hook in self.hooks_dict['on_after_optimizer_step']:
            on_after_optimizer_step_hook()

    def on_before_eval(self):
        """Be called before evaluation."""
        for on_before_eval_hook in self.hooks_dict['on_before_eval']:
            on_before_eval_hook()

    def on_after_eval(self):
        """Be called after evaluation."""
        for on_after_eval_hook in self.hooks_dict['on_after_eval']:
            on_after_eval_hook()

    def on_step_end(self):
        """Be called on the end of batches."""
        if len(self.hooks_dict['on_step_end']) > 0:
            res_list = []
            for on_step_end_hook in self.hooks_dict['on_step_end']:
                res_list.append(on_step_end_hook())
            return res_list
        else:
            return None

    def on_epoch_end(self):
        """Be called on the end of epochs."""
        res_list = []

        for on_epoch_end_hook in self.hooks_dict['on_epoch_end']:
            res_list.append(on_epoch_end_hook())

        return res_list

    def register_hook(self, scope, hook, input_args=None, input_kwargs=None):
        """Register hook for component.

        Input_args and input_kwargs are reserved for user registered hooks.
        """
        if hook not in self.hooks_dict[scope]:
            self.hooks_dict[scope].append(hook)

    def __repr__(self):
        """Represent this class."""
        pass

    def remove_hook(self, scope, hook):
        """Remove hooks if user want to tune accuracy with train_func."""
        for registed_hook in self.hooks_dict[scope]:
            if type(hook) == type(registed_hook):
                self.hooks_dict[scope].remove(registed_hook)


class QuantizationAwareTrainingCallbacks(BaseCallbacks):
    """This is the class for callbacks of quantization aware training.

    This design is mainly for Quantization-Aware Training.
    In this class will apply all hooks for Quantization-Aware Training.
    """

    def __init__(self, conf=None, model=None, adaptor=None):
        """Construct all the necessary attributes for the callbacks object.

        Args:
            conf: A QuantizationAwareTrainingConfig object which definds the compressor behavior.
            model: Model to be quantized in this object. It should be neural compressor model.
        """
        super(QuantizationAwareTrainingCallbacks, self).__init__(conf=conf, model=model)
        self.register_hook('on_train_begin', adaptor._pre_hook_for_qat)
        self.register_hook('on_train_end', adaptor._post_hook_for_qat)

    def __repr__(self):
        """Represent this class."""
        return "Quantization Aware Training Callbacks"


class PruningCallbacks(BaseCallbacks):
    """This is the class for callbacks of pruning object.

    In this class will apply all hooks for Pruning.
    """

    def __init__(self, conf=None, model=None):
        """Construct all the necessary attributes for the callbacks object.

        Args:
            conf: A WeightPruningConfig object which definds the compressor behavior.
            model: Model to be Pruning in this object. It should be neural compressor model.
        """
        super(PruningCallbacks, self).__init__(conf=conf, model=model)
        self.pruners_info = process_config(self.conf)
        self.pruners = []
        self._generate_pruners()
        self.generate_hooks()

    def on_train_end(self):
        """Be called after the end of training."""
        for on_train_end_hook in self.hooks_dict['on_train_end']:
            on_train_end_hook()
        if conf.framework == 'pytorch' and isinstance(self.model.model, torch.nn.Module):
            get_sparsity_ratio(self.pruners, self.model)
        elif conf.framework == 'tensorflow' and isinstance(self.model.model, tf.keras.model):
            get_sparsity_ratio_tf(self.pruners, self.model)

    def __repr__(self):
        """Return the class's string representation."""
        return 'Pruning Callbacks'

    def generate_hooks(self):
        """Register hooks for pruning."""
        for pruner in self.pruners:
            for key in self.hooks.keys():
                if hasattr(pruner, key):
                    self.register_hook(key, getattr(pruner, key))

    def _generate_pruners(self):
        """Obtain Pruner objects."""
        if conf.framework == 'pytorch' and isinstance(self.model.model, torch.nn.Module):
            for info in self.pruners_info:
<<<<<<< HEAD
                modules = parse_to_prune(info, self.model.model)
                if modules == {}:
                    logger.warning("one pruner hooks no layers, please have a check")

                self.pruners.append(get_pruner(info, modules))
                info['modules'] = [key for key in modules.keys()]
                info['len_of_modules'] = len(info['modules'])
                logger.info(info)
        elif conf.framework == 'tensorflow' and isinstance(self.model.model, tf.keras.model):
            for info in self.pruners_info:
                modules = parse_to_prune_tf(info, self.model.model)
                if modules == {}:
                    logger.warning("one pruner hooks no layers, please have a check")

                self.pruners.append(get_pruner(info, modules, 'tensorflow'))
                info['modules'] = [key for key in modules.keys()]
                info['len_of_modules'] = len(info['modules'])
                logger.info(info)
=======
                if 'mha' in info['pattern']:
                    # head pruning
                    pa_obj = SelfMHASearcher(self.model.model)
                    modules, _ = pa_obj.search(split_qkv_ffn = False)
                    modules = pa_obj.obtain_mha_module(modules)
                    modules = pa_obj.from_layer_name_to_object(modules)
                    if len(modules) == 0:
                        logger.warning("one pruner hooks no mha modules, please have a check")
                    self.pruners.append(get_pruner(info, modules))
                else:
                    # original pruning types, e.g NxM or N:M
                    modules = parse_to_prune(info, self.model.model)
                    if modules == {}:
                        logger.warning("one pruner hooks no layers, please have a check")

                    self.pruners.append(get_pruner(info, modules))
                    info['modules'] = [key for key in modules.keys()]
                    info['len_of_modules'] = len(info['modules'])
                    logger.info(info)
>>>>>>> 5519e2c9
        else:
            assert False, 'now only support {}'.format(PRUNERS.keys())


class DistillationCallbacks(BaseCallbacks):
    """Distillation class derived from Component class.

    Distillation class abstracted the pipeline of knowledge distillation,
    transfer the knowledge of the teacher model to the student model.

    Args:
        conf: Distillation_Conf containing teacher model, distillation criterion etc.
        model: Student model. It should be neural compressor model.

    Attributes:
        _epoch_ran: A integer indicating how much epochs ran.
        eval_frequency: The frequency for doing evaluation of the student model
            in terms of epoch.
        best_score: The best metric of the student model in the training.
        best_model: The best student model found in the training.
    """

    def __init__(self, conf=None, model=None):
        """Initialize the attributes."""
        super(DistillationCallbacks, self).__init__(conf=conf, model=model)

        self.framework = list(MODELS.keys())[list(MODELS.values()).index(self._parse_model_class(model))]
        self._teacher_model = None
        self._criterion = None
        self._epoch_ran = 0
        self._train_cfg = None
        self.eval_frequency = 1
        self.best_score = 0
        self.best_model = None
        self.hooks_registered = False
        assert hasattr(self.conf, "teacher_model"), "Please assign teacher model in DistillationConfig."
        self.teacher_model = self.conf.teacher_model
        self.generate_hooks()
        self.create_criterion()

    def _parse_model_class(self, model):
        """Parse model class for getting framework."""
        from neural_compressor.model.tensorflow_model import (
            TensorflowBaseModel,
            TensorflowModel,
            TensorflowQATModel,
            )
        if isinstance(model, TensorflowQATModel):
            return type(model)
        if isinstance(model, TensorflowBaseModel):
            return TensorflowModel
        return type(model)

    def _on_step_begin(self, batch_id):
        """Operations called on the beginning of batches."""
        if self.criterion is not None and hasattr(self.criterion, 'clear_features'):
            self.criterion.clear_features()

    def _on_after_compute_loss(self, input, student_output, student_loss, teacher_output=None):
        """Set or compute output of teacher model.

        Called after student model forward, calculate the output of the teacher model
        with the same input of the student model.

        Args:
            input (tensor or list or dict): The input of the student model.
            student_output (tensor): The output logits of the student model.
            student_loss (tensor or float): The original loss of the student model.
            teacher_output (tensor, optional): The output logits of the teacher model.
        """
        if self.criterion is None:
            self.create_criterion()
        assert self.criterion, \
            'criterion must be set in yaml config file.'
        if teacher_output is None:
            assert self.teacher_model, 'teacher_model must be set.'
            teacher_output = self.criterion.teacher_model_forward(
                input, teacher_model=self.teacher_model._model
            )
        return self.criterion.loss_cal_sloss(student_output, teacher_output, student_loss)

    def init_train_cfg(self):
        """Initialize the training configuration."""
        if self._train_cfg is None:
            # train section of distillation section in yaml file should be configured.
            self._train_cfg = self.conf.criterion
        assert self._train_cfg, "train field of distillation section in yaml file must " \
                                "be configured for distillation if train_func is NOT set."

    def create_criterion(self):
        """Create the criterion for training."""
        self.init_train_cfg()
        if self.criterion is None:
            assert self._train_cfg.config is not None, \
                "criterion part in train field of distillation section in yaml file " \
                "must be configured for distillation if criterion is NOT set."
            criterion_cfg = self._train_cfg.config
            assert len(criterion_cfg) == 1, "There must be exactly one loss in " \
                "criterion part, instead got {} loss.".format(len(criterion_cfg))
            loss = [i for i in criterion_cfg.keys()][0]
            loss_cfg = criterion_cfg[loss]
            criterion_builder = Criterions(self.framework)[loss](loss_cfg)
            criterion_tuple = criterion_builder()
            if self.teacher_model and self.student_model:
                if self.framework == 'tensorflow':  # new, for tf
                    teacher_model = self.teacher_model._model
                    student_model = self.student_model._model
                else:  # for pytorch and other frameworks
                    teacher_model = self.teacher_model.model
                    student_model = self.student_model.model
                criterion_tuple[1]["student_model"] = student_model
                criterion_tuple[1]["teacher_model"] = teacher_model
            self.criterion = criterion_tuple[0](**criterion_tuple[1])
        else:
            logger.warning("Use user defined criterion.")

        self._train_cfg.criterion = self.criterion

    def generate_hooks(self):
        """Register hooks for distillation.

        Register necessary hooks for distillation pipeline.
        """
        if not self.hooks_registered:
            self.register_hook('on_step_begin', self._on_step_begin)
            self.register_hook('on_after_compute_loss', self._on_after_compute_loss)
            self.hooks_registered = True

    @property
    def criterion(self):
        """Getter of criterion.

        Returns:
            The criterion used in the distillation process.
        """
        return self._criterion

    @criterion.setter
    def criterion(self, user_criterion):
        """Setter of criterion used in the distillation process.

        Set the user defined criterion. When using built-in train_func, user can
         specify the customized criterion through this setter.

        Args:
            user_criterion (criterion object): User defined criterion.
        """
        self._criterion = user_criterion

    @property
    def teacher_model(self):
        """Getter of the teacher model.

        Returns:
            The teacher model used in the distillation process.
        """
        return self._teacher_model

    @teacher_model.setter
    def teacher_model(self, user_model):
        """Set the user model and dispatch to framework specific internal model object.

        Args:
           user_model: user are supported to set model from original framework model format
                       (eg, tensorflow frozen_pb or path to a saved model),
                       but not recommended. Best practice is to set from a initialized
                       neural_compressor.Model. If tensorflow model is used, model's inputs/outputs will be
                       auto inferenced, but sometimes auto inferenced
                       inputs/outputs will not meet your requests,
                       set them manually in config yaml file.
                       Another corner case is slim model of tensorflow,
                       be careful of the name of model configured in yaml file,
                       make sure the name is in supported slim model list.

        """
        if not isinstance(user_model, BaseModel):
            logger.warning("Force convert framework model to neural_compressor model.")
            self._teacher_model = Model(user_model)
        else:
            self._teacher_model = user_model

    @property
    def student_model(self):
        """Getter of the student model.

        Returns:
            The student model used in the distillation process.
        """
        return self.model

    @property
    def train_cfg(self):
        """Getter of the train configuration.

        Returns:
            The train configuration used in the distillation process.
        """
        return self._train_cfg

    def __repr__(self):
        """Class representation."""
        return 'Distillation Callbacks'<|MERGE_RESOLUTION|>--- conflicted
+++ resolved
@@ -247,26 +247,6 @@
         """Obtain Pruner objects."""
         if conf.framework == 'pytorch' and isinstance(self.model.model, torch.nn.Module):
             for info in self.pruners_info:
-<<<<<<< HEAD
-                modules = parse_to_prune(info, self.model.model)
-                if modules == {}:
-                    logger.warning("one pruner hooks no layers, please have a check")
-
-                self.pruners.append(get_pruner(info, modules))
-                info['modules'] = [key for key in modules.keys()]
-                info['len_of_modules'] = len(info['modules'])
-                logger.info(info)
-        elif conf.framework == 'tensorflow' and isinstance(self.model.model, tf.keras.model):
-            for info in self.pruners_info:
-                modules = parse_to_prune_tf(info, self.model.model)
-                if modules == {}:
-                    logger.warning("one pruner hooks no layers, please have a check")
-
-                self.pruners.append(get_pruner(info, modules, 'tensorflow'))
-                info['modules'] = [key for key in modules.keys()]
-                info['len_of_modules'] = len(info['modules'])
-                logger.info(info)
-=======
                 if 'mha' in info['pattern']:
                     # head pruning
                     pa_obj = SelfMHASearcher(self.model.model)
@@ -286,7 +266,6 @@
                     info['modules'] = [key for key in modules.keys()]
                     info['len_of_modules'] = len(info['modules'])
                     logger.info(info)
->>>>>>> 5519e2c9
         else:
             assert False, 'now only support {}'.format(PRUNERS.keys())
 
