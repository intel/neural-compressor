#!/usr/bin/env python
# -*- coding: utf-8 -*-
#
# Copyright (c) 2021 Intel Corporation
#
# Licensed under the Apache License, Version 2.0 (the "License");
# you may not use this file except in compliance with the License.
# You may obtain a copy of the License at
#
#   http://www.apache.org/licenses/LICENSE-2.0
#
# Unless required by applicable law or agreed to in writing, software
# distributed under the License is distributed on an "AS IS" BASIS,
# WITHOUT WARRANTIES OR CONDITIONS OF ANY KIND, either express or implied.
# See the License for the specific language governing permissions and
# limitations under the License.

"""This is a module for Component class.

The Component class will be inherited by the class 'QuantizationAwareTrainingCallbacks',
'PruningCallbacks' and 'DistillationCallbacks'.
"""

import numpy as np
import os
import pickle
import random
from .distillation.criterions import Criterions
from ..adaptor import FRAMEWORKS
<<<<<<< HEAD
from ..config import Config, QuantizationAwareTrainingConfig, DistillationConfig, WeightPruningConfig
=======
from ..config import _Config, options
>>>>>>> e5667218
from ..utils import logger
from ..utils.utility import time_limit, LazyImport
from ..model import BaseModel, Model
from ..model.model import get_model_fwk_name
from ..strategy import STRATEGIES
<<<<<<< HEAD
from .pruner.utils import process_config, parse_to_prune, \
    generate_pruner_config, get_sparsity_ratio
=======
from .pruner.utils import process_config, parse_to_prune, get_sparsity_ratio
>>>>>>> e5667218
from .pruner.pruners import get_pruner, PRUNERS
# model auto slim related

LazyImport('torch.nn')
torch = LazyImport('torch')

class BaseCallbacks(object):
    """This is base class of Neural Compressor Callbacks.

    This class will be inherited by the class 'QuantizationAwareTrainingCallbacks',
    'PruningCallbacks' and 'DistillationCallbacks'.
    This design is mainly for pruning/distillation/quantization-aware training.
    In this class will apply all hooks for 'Quantization', 'Pruning' and 'Distillation'.
    """

    def __init__(self, conf=None, model=None):
        """Construct all the necessary attributes for the callbacks object.

        Args:
            conf: A Config object which definds the compressor behavior.
                  Just like: QuantizationAwareTrainingConfig, WeightPruningConfig \
                    and DistillationConfig.
            model: Model to be compressed in this object.
        """
        self.conf = None
        self.cfg = None
        self.framework = None
        self._model = None
        self.model = model
        self._train_func = None
        self._train_dataloader = None
        self._eval_func = None
        self._eval_dataloader = None
        self._train_distributed = False
        self._evaluation_distributed = False
        self.adaptor = None
        self._metric = None
        self.hooks = {
            'on_train_begin': self.on_train_begin,
            'on_train_end': self.on_train_end,
            'on_epoch_begin': self.on_epoch_begin,
            'on_epoch_end': self.on_epoch_end,
            'on_step_begin': self.on_step_begin,
            'on_step_end': self.on_step_end,
            'on_after_compute_loss': self.on_after_compute_loss,
            'on_before_optimizer_step': self.on_before_optimizer_step,
            'on_after_optimizer_step': self.on_after_optimizer_step,
            'on_before_eval': self.on_before_eval,
            'on_after_eval': self.on_after_eval
        }
        self.hooks_dict = {
            'on_train_begin': [],
            'on_train_end': [],
            'on_epoch_begin': [],
            'on_epoch_end': [],
            'on_step_begin': [],
            'on_step_end': [],
            'on_after_compute_loss': [],
            'on_before_optimizer_step': [],
            'on_after_optimizer_step': [],
            'on_before_eval': [],
            'on_after_eval': []
        }

    def on_train_begin(self, dataloader=None):
        """Be called before the beginning of training."""
        for on_train_begin_hook in self.hooks_dict['on_train_begin']:
            on_train_begin_hook(dataloader)

    def on_train_end(self):
        """Be called after the end of training."""
        for on_train_end_hook in self.hooks_dict['on_train_end']:
            on_train_end_hook()

    def on_epoch_begin(self, epoch):
        """Be called on the beginning of epochs."""
        for on_epoch_begin_hook in self.hooks_dict['on_epoch_begin']:
            on_epoch_begin_hook(epoch)

    def on_step_begin(self, batch_id):
        """Be called on the beginning of batches."""
        if len(self.hooks_dict['on_step_begin']) > 0:
            res_list = []
            for on_step_begin_hook in self.hooks_dict['on_step_begin']:
                res_list.append(on_step_begin_hook(batch_id))
            return res_list
        else:
            return None

    def on_after_compute_loss(self, input, student_output, \
                              student_loss, teacher_output=None):
        """Be called on the end of loss computation."""
        if len(self.hooks_dict['on_after_compute_loss']) > 0:
            loss = student_loss
            for on_after_compute_loss_hook in self.hooks_dict['on_after_compute_loss']:
                loss = on_after_compute_loss_hook(input, student_output, loss, teacher_output)
            return loss
        else:
            return None

    def on_before_optimizer_step(self):
        """Be called before optimizer step."""
        for on_before_optimizer_step_hook in self.hooks_dict['on_before_optimizer_step']:
            on_before_optimizer_step_hook()

    def on_after_optimizer_step(self):
        """Be called after optimizer step."""
        for on_after_optimizer_step_hook in self.hooks_dict['on_after_optimizer_step']:
            on_after_optimizer_step_hook()

    def on_before_eval(self):
        """Be called before evaluation."""
        for on_before_eval_hook in self.hooks_dict['on_before_eval']:
            on_before_eval_hook()

    def on_after_eval(self):
        """Be called after evaluation."""
        for on_after_eval_hook in self.hooks_dict['on_after_eval']:
            on_after_eval_hook()

    def on_step_end(self):
        """Be called on the end of batches."""
        if len(self.hooks_dict['on_step_end']) > 0:
            res_list = []
            for on_step_end_hook in self.hooks_dict['on_step_end']:
                res_list.append(on_step_end_hook())
            return res_list
        else:
            return None

    def on_epoch_end(self):
        """Be called on the end of epochs."""
        res_list = []

        for on_epoch_end_hook in self.hooks_dict['on_epoch_end']:
            res_list.append(on_epoch_end_hook())

        return res_list

    def register_hook(self, scope, hook, input_args=None, input_kwargs=None):
        """Register hook for component.

        Input_args and input_kwargs are reserved for user registered hooks.
        """
        if hook not in self.hooks_dict[scope]:
            self.hooks_dict[scope].append(hook)

    def __repr__(self):
        """Represent this class."""
        pass

    @property
    def model(self):
        """Getter of model in neural_compressor.model."""
        return self._model

    @model.setter
    def model(self, user_model):
        """Set the user model and dispatch to framework specific internal model object.

        Args:
            user_model: user are supported to set model from original framework model format
                        (eg, tensorflow frozen_pb or path to a saved model),
                        but not recommended. Best practice is to set from a initialized
<<<<<<< HEAD
                        neural_compressor.model.Model.
=======
                        neural_compressor.Model.
>>>>>>> e5667218
                        If tensorflow model is used, model's inputs/outputs will be
                        auto inferenced, but sometimes auto inferenced
                        inputs/outputs will not meet your requests,
                        set them manually in config yaml file.
                        Another corner case is slim model of tensorflow,
                        be careful of the name of model configured in yaml file,
                        make sure the name is in supported slim model list.

        """
        if user_model is None:
            return

<<<<<<< HEAD
        if self.framework == 'NA':
            self.framework = get_model_fwk_name(
                user_model.model if isinstance(user_model, BaseModel) else user_model)
            if self.framework == "tensorflow":
=======
        self.framework = get_model_fwk_name(
            user_model.model if isinstance(user_model, BaseModel) else user_model)
        if self.framework == "tensorflow":
            try:
>>>>>>> e5667218
                from ..model.tensorflow_model import get_model_type
                if not isinstance(user_model, BaseModel) and get_model_type(user_model) == 'keras'\
                     and self.cfg.quantization.backend == 'itex':
                    self.framework = 'keras'
<<<<<<< HEAD
            if self.framework == "pytorch":
                if self.cfg.quantization.backend == "default":
                    self.framework = "pytorch_fx"
                elif self.cfg.quantization.backend == "ipex":
                    self.framework = "pytorch_ipex"
                self.cfg.quantization.framework = self.framework
=======
            except Exception as e:
                pass
        if self.framework == "pytorch":
            try:
                if self.conf.quantization.backend == "default":
                    self.framework = "pytorch_fx"
                elif self.conf.quantization.backend == "ipex":
                    self.framework = "pytorch_ipex"
                self.conf.quantization.framework = self.framework
            except Exception as e:
                pass
>>>>>>> e5667218

        if not isinstance(user_model, BaseModel):
            logger.warning("Force convert framework model to neural_compressor model.")
            if "tensorflow" in self.framework or self.framework == "keras":
                if self.cfg.quantization and self.cfg.quantization.approach == "quant_aware_training":
                    self._model = Model(user_model, backend='tensorflow_qat', device=self.cfg.device)
                else:
                    self._model = Model(user_model, backend=self.framework, device=self.cfg.device)
            else:
                self._model = Model(user_model, backend=self.framework)
        else:
            self._model = user_model

        if 'tensorflow' in self.framework:
            try:
<<<<<<< HEAD
                self._model.name = self.cfg.quantization.model_name
                self._model.output_tensor_names = self.cfg.quantization.outputs
                self._model.input_tensor_names = self.cfg.quantization.inputs
                self._model.workspace_path = self.cfg.options.workspace
=======
                self._model.name = self.conf.quantization.model_name
                self._model.output_tensor_names = self.conf.quantization.outputs
                self._model.input_tensor_names = self.conf.quantization.inputs
                self._model.workspace_path = options.workspace
>>>>>>> e5667218
            except Exception as e:
                self._model.name = None
                self._model.output_tensor_names = None
                self._model.input_tensor_names = None
                self._model.workspace_path = None

    def pre_process(self):
        """Create strategy to optimize model."""
        # Remove qat hooks if user want to tune accuracy with train function.
        if self.adaptor is not None and hasattr(self.adaptor, "_pre_hook_for_qat"):
            self.remove_hook("on_train_begin", self.adaptor._pre_hook_for_qat)
            self.remove_hook("on_train_end", self.adaptor._post_hook_for_qat)

<<<<<<< HEAD
        strategy = self.cfg.quantization.tuning_criterion.strategy.lower()
        if self.cfg.quantization.quant_level == 0:
=======
        strategy = self.conf.quantization.tuning_criterion.strategy.lower()
        if self.conf.quantization.quant_level == 0:
>>>>>>> e5667218
            strategy = "conservative"
            logger.info(f"On the premise that the accuracy meets the conditions, improve the performance.")

        if strategy == "mse_v2":
<<<<<<< HEAD
            if not (self.cfg.quantization.framework.startswith("tensorflow") \
                    or self.cfg.quantization.framework == 'pytorch_fx'): # pragma: no cover
                strategy = "basic"
                logger.warning(f"MSE_v2 does not support \
                               {self.cfg.quantization.framework} now, use basic instead.")
=======
            if not (self.conf.quantization.framework.startswith("tensorflow") \
                    or self.conf.quantization.framework == 'pytorch_fx'): # pragma: no cover
                strategy = "basic"
                logger.warning(f"MSE_v2 does not support \
                               {self.conf.quantization.framework} now, use basic instead.")
>>>>>>> e5667218
                logger.warning("Only tensorflow, pytorch_fx is supported by MSE_v2 currently.")
        assert strategy in STRATEGIES, "Tuning strategy {} is NOT supported".format(strategy)

        _resume = None
        # check if interrupted tuning procedure exists. if yes, it will resume the
        # whole auto tune process.
<<<<<<< HEAD
        self.resume_file = os.path.abspath(os.path.expanduser(self.cfg.options.resume_from)) \
                           if self.cfg.options.workspace and self.cfg.options.resume_from else None
=======
        self.resume_file = os.path.abspath(os.path.expanduser(options.resume_from)) \
                           if options.workspace and options.resume_from else None
>>>>>>> e5667218
        if self.resume_file:
            assert os.path.exists(self.resume_file), \
                "The specified resume file {} doesn't exist!".format(self.resume_file)
            with open(self.resume_file, 'rb') as f:
                _resume = pickle.load(f).__dict__
        
        self.strategy = STRATEGIES[strategy](
            model = self.model,
            conf = self.conf,
            q_dataloader=None,
            q_func=self._train_func,
            eval_func=self._eval_func,
            eval_dataloader=self._eval_dataloader,
            eval_metric=self.metric,
            resume=_resume,
            q_hooks=None)

    def execute(self):
        """Quantization Aware Training execute routinue based on strategy design."""
        try:
            with time_limit(self.conf.quantization.tuning_criterion.timeout):
                logger.debug("Dump user yaml configuration:")
                logger.debug(self.conf)
                self.strategy.traverse()
        except KeyboardInterrupt:
            pass
        except Exception as e:
            logger.error("Unexpected exception {} happened during tuning.".format(repr(e)))
            import traceback
            traceback.print_exc()
        finally:
            if self.strategy.best_qmodel:
                logger.info(
                    "Specified timeout or max trials is reached! "
                    "Found a quantized model which meet accuracy goal. Exit.")
                self.strategy.deploy_config()
            else:
                logger.error(
                    "Specified timeout or max trials is reached! "
                    "Not found any quantized model which meet accuracy goal. Exit.")

            return self.strategy.best_qmodel

    def __call__(self):
        """Execute this class.

        For derived classes, an override function is required.
        """
        self.pre_process()
        results = self.execute()
        return results

    fit = __call__

    @property
    def train_func(self):
        """Not support get train_func."""
        assert False, 'Should not try to get the value of `train_func` attribute.'
        return None

    @train_func.setter
    def train_func(self, user_train_func):
        """Training function.

        Args:
            user_train_func: This function takes "model" as input parameter
                         and executes entire training process with self
                         contained training hyper-parameters. If training_func set,
                         an evaluation process must be triggered and user should
                         set eval_dataloader with metric configured or directly eval_func
                         to make evaluation of the model executed. training_func will return
                         a trained model.
        """
        self._train_func = user_train_func

    @property
    def eval_func(self):
        """Not support get eval_func."""
        assert False, 'Should not try to get the value of `eval_func` attribute.'
        return None

    @eval_func.setter
    def eval_func(self, user_eval_func):
        """Eval function for component.

        Args:
            user_eval_func: This function takes "model" as input parameter
                         and executes entire evaluation process with self
                         contained metrics. If eval_func set,
                         an evaluation process must be triggered
                         to make evaluation of the model executed.
        """
        self._eval_func = user_eval_func

    @property
    def eval_dataloader(self):
        """Getter to eval dataloader."""
        return self._eval_dataloader

    @eval_dataloader.setter
    def eval_dataloader(self, dataloader):
        """Set Data loader for evaluation of component.

        It is iterable and the batched data should consists of yield (input, _).
        the input in the batched data will be used for model inference, so it
        should satisfy the input format of specific model.
        User only need to set eval_dataloader when eval_dataloader can not be
        configured from yaml file.

        Args:
            dataloader(generator): user are supported to set a user defined dataloader
                                   which meet the requirements that can yield tuple of
                                   (input, label)/(input, _) batched data. Another good
                                   practice is to use neural_compressor.experimental.common.DataLoader
                                   to initialize a neural_compressor dataloader object. Notice
                                   neural_compressor.experimental.common.DataLoader is just a wrapper of the
                                   information needed to build a dataloader, it can't yield
                                   batched data and only in this setter method
                                   a 'real' train_dataloader will be created,
                                   the reason is we have to know the framework info
                                   and only after the Component object created then
                                   framework information can be known.
                                   Future we will support creating iterable dataloader
                                   from neural_compressor.experimental.common.DataLoader.
        """
        assert hasattr(dataloader, '__iter__') and \
            hasattr(dataloader, 'batch_size'), \
            'dataloader must implement __iter__ method and batch_size attribute'
        self._eval_dataloader = dataloader

    @property
    def metric(self):
        """Get `metric` attribute."""
        return self._metric

    @metric.setter
    def metric(self, user_metric):
        """Set metric class or a dict of built-in metric configures,
        and neural_compressor will initialize this class when evaluation.

        1. neural_compressor have many built-in metrics,
           user can pass a metric configure dict to tell neural compressor what metric will be use.
           You can set multi-metrics to evaluate the performance of a specific model.
                Single metric:
                    {topk: 1}
                Multi-metrics:
                    {topk: 1,
                     MSE: {compare_label: False},
                     weight: [0.5, 0.5],
                     higher_is_better: [True, False]
                    }
        For the built-in metrics, please refer to below link:
        https://github.com/intel/neural-compressor/blob/master/docs/source/metric.md#supported-built-in-metric-matrix.

        2. User also can set specific metric through this api. The metric class should take the outputs of the model or
           postprocess(if have) as inputs, neural_compressor built-in metric always take(predictions, labels)
           as inputs for update, and user_metric.metric_cls should be sub_class of neural_compressor.metric.BaseMetric.

        Args:
            user_metric(neural_compressor.metric.Metric or a dict of built-in metric configures):

        """
        from ..metric import Metric as NCMetric, METRICS
        if isinstance(user_metric, dict):
            metric_cfg = user_metric
        else:
            if isinstance(user_metric, NCMetric):
                name = user_metric.name
                metric_cls = user_metric.metric_cls
                metric_cfg = {name: {**user_metric.kwargs}}
            else:
                for i in ['reset', 'update', 'result']:
                    assert hasattr(user_metric, i), 'Please realise {} function' \
                                                    'in user defined metric'.format(i)
                metric_cls = type(user_metric).__name__
                name = 'user_' + metric_cls
                metric_cfg = {name: id(user_metric)}
            metrics = METRICS(self.conf.quantization.framework)
            metrics.register(name, metric_cls)
        self._metric = metric_cfg

    def remove_hook(self, scope, hook):
        """Remove hooks if user want to tune accuracy with train_func."""
        for registed_hook in self.hooks_dict[scope]:
            if type(hook) == type(registed_hook):
                self.hooks_dict[scope].remove(registed_hook)


class QuantizationAwareTrainingCallbacks(BaseCallbacks):
    """This is the class for callbacks of quantization aware training.

    This design is mainly for Quantization-Aware Training.
    In this class will apply all hooks for Quantization-Aware Training.
    """

    def __init__(self, conf=None, model=None):
        """Construct all the necessary attributes for the callbacks object.

        Args:
            conf: A QuantizationAwareTrainingConfig object which definds the compressor behavior.
            model: Model to be quantized in this object.
        """
        super(QuantizationAwareTrainingCallbacks, self).__init__(conf=None)
<<<<<<< HEAD
        self.conf = Config(quantization=conf, benchmark=None, \
                           pruning=None, distillation=None, nas=None)
        self.cfg = self.conf
        self.model = model

        seed = self.conf.options.random_seed
        random.seed(seed)
        np.random.seed(seed)

        framework_specific_info = {'device': self.cfg.quantization.device,
                                   'random_seed': self.cfg.options.random_seed,
                                   'workspace_path': self.cfg.options.workspace,
                                   'q_dataloader': None,
                                   'backend': self.cfg.quantization.backend if \
                                    self.cfg.quantization.backend is not None else 'default',
                                   'format': self.cfg.quantization.quant_format if \
                                    self.cfg.quantization.quant_format is not None else 'default'}
        if self.cfg.quantization.approach is not None:
            framework_specific_info['approach'] = self.cfg.quantization.approach

        if 'tensorflow' in self.framework:
            framework_specific_info.update(
                {"inputs": self.cfg.quantization.inputs, \
                 "outputs": self.cfg.quantization.outputs})
=======
        self.conf = _Config(quantization=conf, benchmark=None,pruning=None, distillation=None, nas=None)
        self.model = model

        seed = options.random_seed
        random.seed(seed)
        np.random.seed(seed)

        framework_specific_info = {'device': self.conf.quantization.device,
                                   'random_seed': options.random_seed,
                                   'workspace_path': options.workspace,
                                   'q_dataloader': None,
                                   'backend': self.conf.quantization.backend if \
                                    self.conf.quantization.backend is not None else 'default',
                                   'format': self.conf.quantization.quant_format if \
                                    self.conf.quantization.quant_format is not None else 'default'}
        if self.conf.quantization.approach is not None:
            framework_specific_info['approach'] = self.conf.quantization.approach

        if 'tensorflow' in self.framework:
            framework_specific_info.update(
                {"inputs": self.conf.quantization.inputs, \
                 "outputs": self.conf.quantization.outputs})
>>>>>>> e5667218
        self.adaptor = FRAMEWORKS[self.framework](framework_specific_info)
        self.adaptor.model = self.model
        self.register_hook('on_train_begin', self.adaptor._pre_hook_for_qat)
        self.register_hook('on_train_end', self.adaptor._post_hook_for_qat)

    def __repr__(self):
        """Represent this class."""
        return "Quantization Aware Training Callbacks"


class PruningCallbacks(BaseCallbacks):
    """This is the class for callbacks of pruning object.

    In this class will apply all hooks for Pruning.
    """

    def __init__(self, conf=None, model=None):
        """Construct all the necessary attributes for the callbacks object.

        Args:
            conf: A WeightPruningConfig object which definds the compressor behavior.
            model: Model to be Pruning in this object.
        """
        super(PruningCallbacks, self).__init__(conf=None)
<<<<<<< HEAD
        self.conf = Config(pruning=conf, quantization=None, benchmark=None
=======
        self.conf = _Config(pruning=conf, quantization=None, benchmark=None
>>>>>>> e5667218
                           , distillation=None, nas=None)
        self.cfg = self.conf.pruning
        self.model = model
        self.pruners_info = process_config(self.cfg)
        self.pruners = []
        self._generate_pruners()
        self.generate_hooks()

    def on_train_end(self):
        """Be called after the end of training."""
        for on_train_end_hook in self.hooks_dict['on_train_end']:
            on_train_end_hook()
        if isinstance(self._model.model, torch.nn.Module):
            get_sparsity_ratio(self.pruners, self._model)

    def __repr__(self):
        """Return the class's string representation."""
        return 'Pruning Callbacks'

    def generate_hooks(self):
        """Register hooks for pruning."""
        for pruner in self.pruners:
            for key in self.hooks.keys():
                if hasattr(pruner, key):
                    self.register_hook(key, getattr(pruner, key))

    def _generate_pruners(self):
        """Obtain Pruner objects."""
        if isinstance(self._model.model, torch.nn.Module):
            for info in self.pruners_info:
                modules = parse_to_prune(info, self._model.model)
                if modules == {}:
                    logger.warning("one pruner hooks no layers, please have a check")

                self.pruners.append(get_pruner(info, modules))
                info['modules'] = [key for key in modules.keys()]
                info['len_of_modules'] = len(info['modules'])
                logger.info(info)
        else:
            assert False, 'now only support {}'.format(PRUNERS.keys())


class DistillationCallbacks(BaseCallbacks):
    """Distillation class derived from Component class.

    Distillation class abstracted the pipeline of knowledge distillation,
    transfer the knowledge of the teacher model to the student model.

    Args:
        conf: Distillation_Conf containing teacher model, distillation criterion etc.
        model: Student model.

    Attributes:
        _epoch_ran: A integer indicating how much epochs ran.
        eval_frequency: The frequency for doing evaluation of the student model
            in terms of epoch.
        best_score: The best metric of the student model in the training.
        best_model: The best student model found in the training.
    """

    def __init__(self, conf=None, model=None):
        """Initialize the attributes."""
        super(DistillationCallbacks, self).__init__()
<<<<<<< HEAD
        self.conf = Config(quantization=None, benchmark=None, pruning=None
                           , distillation=conf, nas=None)
=======
        self.conf = _Config(quantization=None, benchmark=None, pruning=None, distillation=conf, nas=None)
>>>>>>> e5667218
        self.cfg = self.conf.distillation
        self.model = model

        self._teacher_model = None
        self._criterion = None
        self._epoch_ran = 0
        self._train_cfg = None
        self.eval_frequency = 1
        self.best_score = 0
        self.best_model = None
        self.hooks_registered = False
        assert hasattr(self.cfg, "teacher_model"),\
              "Please assign teacher model in DistillationConfig."
        self.teacher_model = self.cfg.teacher_model
        self.generate_hooks()
        self.create_criterion()

    def _on_step_begin(self, batch_id):
        """Operations called on the beginning of batches."""
        if self.criterion is not None and hasattr(self.criterion, 'clear_features'):
            self.criterion.clear_features()

    def _on_after_compute_loss(self, input, student_output, student_loss, teacher_output=None):
        """Set or compute output of teacher model.

        Called after student model forward, calculate the output of the teacher model
        with the same input of the student model.

        Args:
            input (tensor or list or dict): The input of the student model.
            student_output (tensor): The output logits of the student model.
            student_loss (tensor or float): The original loss of the student model.
            teacher_output (tensor, optional): The output logits of the teacher model.
        """
        if self.criterion is None:
            self.create_criterion()
        assert self.criterion, \
            'criterion must be set in yaml config file.'
        if teacher_output is None:
            assert self.teacher_model, 'teacher_model must be set.'
            teacher_output = self.criterion.teacher_model_forward(
                input, teacher_model=self.teacher_model._model
            )
        return self.criterion.loss_cal_sloss(student_output, teacher_output, student_loss)

    def init_train_cfg(self):
        """Initialize the training configuration."""
        if self._train_cfg is None:
            # train section of distillation section in yaml file should be configured.
            self._train_cfg = self.cfg.criterion
        assert self._train_cfg, "train field of distillation section in yaml file must " \
                                "be configured for distillation if train_func is NOT set."

    def create_criterion(self):
        """Create the criterion for training."""
        self.init_train_cfg()
        if self.criterion is None:
            assert self._train_cfg.config is not None, \
                "criterion part in train field of distillation section in yaml file " \
                "must be configured for distillation if criterion is NOT set."
            criterion_cfg = self._train_cfg.config
            assert len(criterion_cfg) == 1, "There must be exactly one loss in " \
                "criterion part, instead got {} loss.".format(len(criterion_cfg))
            loss = [i for i in criterion_cfg.keys()][0]
            loss_cfg = criterion_cfg[loss]
            criterion_builder = Criterions(self.framework)[loss](loss_cfg)
            criterion_tuple = criterion_builder()
            if self.teacher_model and self.student_model:
                if self.framework == 'tensorflow':  # new, for tf
                    teacher_model = self.teacher_model._model
                    student_model = self.student_model._model
                else:  # for pytorch and other frameworks
                    teacher_model = self.teacher_model.model
                    student_model = self.student_model.model
                criterion_tuple[1]["student_model"] = student_model
                criterion_tuple[1]["teacher_model"] = teacher_model
            self.criterion = criterion_tuple[0](**criterion_tuple[1])
        else:
            logger.warning("Use user defined criterion.")

        self._train_cfg.criterion = self.criterion

    def generate_hooks(self):
        """Register hooks for distillation.

        Register necessary hooks for distillation pipeline.
        """
        if not self.hooks_registered:
            self.register_hook('on_step_begin', self._on_step_begin)
            self.register_hook('on_after_compute_loss', self._on_after_compute_loss)
            self.hooks_registered = True

    @property
    def criterion(self):
        """Getter of criterion.

        Returns:
            The criterion used in the distillation process.
        """
        return self._criterion

    @criterion.setter
    def criterion(self, user_criterion):
        """Setter of criterion used in the distillation process.

        Set the user defined criterion. When using built-in train_func, user can
         specify the customized criterion through this setter.

        Args:
            user_criterion (criterion object): User defined criterion.
        """
        self._criterion = user_criterion

    @property
    def teacher_model(self):
        """Getter of the teacher model.

        Returns:
            The teacher model used in the distillation process.
        """
        return self._teacher_model

    @teacher_model.setter
    def teacher_model(self, user_model):
        """Set the user model and dispatch to framework specific internal model object.

        Args:
           user_model: user are supported to set model from original framework model format
                       (eg, tensorflow frozen_pb or path to a saved model),
                       but not recommended. Best practice is to set from a initialized
                       neural_compressor.Model. If tensorflow model is used, model's inputs/outputs will be
                       auto inferenced, but sometimes auto inferenced
                       inputs/outputs will not meet your requests,
                       set them manually in config yaml file.
                       Another corner case is slim model of tensorflow,
                       be careful of the name of model configured in yaml file,
                       make sure the name is in supported slim model list.

        """
        if not isinstance(user_model, BaseModel):
            logger.warning("Force convert framework model to neural_compressor model.")
            self._teacher_model = Model(user_model, backend=self.framework)
        else:
            self._teacher_model = user_model

    @property
    def student_model(self):
        """Getter of the student model.

        Returns:
            The student model used in the distillation process.
        """
        return self._model

    @property
    def train_cfg(self):
        """Getter of the train configuration.

        Returns:
            The train configuration used in the distillation process.
        """
        return self._train_cfg

    def __repr__(self):
        """Class representation."""
        return 'Distillation Callbacks'<|MERGE_RESOLUTION|>--- conflicted
+++ resolved
@@ -27,22 +27,13 @@
 import random
 from .distillation.criterions import Criterions
 from ..adaptor import FRAMEWORKS
-<<<<<<< HEAD
-from ..config import Config, QuantizationAwareTrainingConfig, DistillationConfig, WeightPruningConfig
-=======
 from ..config import _Config, options
->>>>>>> e5667218
 from ..utils import logger
 from ..utils.utility import time_limit, LazyImport
 from ..model import BaseModel, Model
 from ..model.model import get_model_fwk_name
 from ..strategy import STRATEGIES
-<<<<<<< HEAD
-from .pruner.utils import process_config, parse_to_prune, \
-    generate_pruner_config, get_sparsity_ratio
-=======
 from .pruner.utils import process_config, parse_to_prune, get_sparsity_ratio
->>>>>>> e5667218
 from .pruner.pruners import get_pruner, PRUNERS
 # model auto slim related
 
@@ -207,11 +198,7 @@
             user_model: user are supported to set model from original framework model format
                         (eg, tensorflow frozen_pb or path to a saved model),
                         but not recommended. Best practice is to set from a initialized
-<<<<<<< HEAD
-                        neural_compressor.model.Model.
-=======
                         neural_compressor.Model.
->>>>>>> e5667218
                         If tensorflow model is used, model's inputs/outputs will be
                         auto inferenced, but sometimes auto inferenced
                         inputs/outputs will not meet your requests,
@@ -224,41 +211,20 @@
         if user_model is None:
             return
 
-<<<<<<< HEAD
         if self.framework == 'NA':
             self.framework = get_model_fwk_name(
                 user_model.model if isinstance(user_model, BaseModel) else user_model)
             if self.framework == "tensorflow":
-=======
-        self.framework = get_model_fwk_name(
-            user_model.model if isinstance(user_model, BaseModel) else user_model)
-        if self.framework == "tensorflow":
-            try:
->>>>>>> e5667218
                 from ..model.tensorflow_model import get_model_type
                 if not isinstance(user_model, BaseModel) and get_model_type(user_model) == 'keras'\
                      and self.cfg.quantization.backend == 'itex':
                     self.framework = 'keras'
-<<<<<<< HEAD
             if self.framework == "pytorch":
                 if self.cfg.quantization.backend == "default":
                     self.framework = "pytorch_fx"
-                elif self.cfg.quantization.backend == "ipex":
-                    self.framework = "pytorch_ipex"
-                self.cfg.quantization.framework = self.framework
-=======
-            except Exception as e:
-                pass
-        if self.framework == "pytorch":
-            try:
-                if self.conf.quantization.backend == "default":
-                    self.framework = "pytorch_fx"
                 elif self.conf.quantization.backend == "ipex":
                     self.framework = "pytorch_ipex"
-                self.conf.quantization.framework = self.framework
-            except Exception as e:
-                pass
->>>>>>> e5667218
+            self.cfg.quantization.framework = self.framework
 
         if not isinstance(user_model, BaseModel):
             logger.warning("Force convert framework model to neural_compressor model.")
@@ -274,17 +240,10 @@
 
         if 'tensorflow' in self.framework:
             try:
-<<<<<<< HEAD
-                self._model.name = self.cfg.quantization.model_name
-                self._model.output_tensor_names = self.cfg.quantization.outputs
-                self._model.input_tensor_names = self.cfg.quantization.inputs
-                self._model.workspace_path = self.cfg.options.workspace
-=======
                 self._model.name = self.conf.quantization.model_name
                 self._model.output_tensor_names = self.conf.quantization.outputs
                 self._model.input_tensor_names = self.conf.quantization.inputs
                 self._model.workspace_path = options.workspace
->>>>>>> e5667218
             except Exception as e:
                 self._model.name = None
                 self._model.output_tensor_names = None
@@ -298,49 +257,31 @@
             self.remove_hook("on_train_begin", self.adaptor._pre_hook_for_qat)
             self.remove_hook("on_train_end", self.adaptor._post_hook_for_qat)
 
-<<<<<<< HEAD
-        strategy = self.cfg.quantization.tuning_criterion.strategy.lower()
-        if self.cfg.quantization.quant_level == 0:
-=======
         strategy = self.conf.quantization.tuning_criterion.strategy.lower()
         if self.conf.quantization.quant_level == 0:
->>>>>>> e5667218
             strategy = "conservative"
             logger.info(f"On the premise that the accuracy meets the conditions, improve the performance.")
 
         if strategy == "mse_v2":
-<<<<<<< HEAD
-            if not (self.cfg.quantization.framework.startswith("tensorflow") \
-                    or self.cfg.quantization.framework == 'pytorch_fx'): # pragma: no cover
-                strategy = "basic"
-                logger.warning(f"MSE_v2 does not support \
-                               {self.cfg.quantization.framework} now, use basic instead.")
-=======
             if not (self.conf.quantization.framework.startswith("tensorflow") \
                     or self.conf.quantization.framework == 'pytorch_fx'): # pragma: no cover
                 strategy = "basic"
                 logger.warning(f"MSE_v2 does not support \
                                {self.conf.quantization.framework} now, use basic instead.")
->>>>>>> e5667218
                 logger.warning("Only tensorflow, pytorch_fx is supported by MSE_v2 currently.")
         assert strategy in STRATEGIES, "Tuning strategy {} is NOT supported".format(strategy)
 
         _resume = None
         # check if interrupted tuning procedure exists. if yes, it will resume the
         # whole auto tune process.
-<<<<<<< HEAD
-        self.resume_file = os.path.abspath(os.path.expanduser(self.cfg.options.resume_from)) \
-                           if self.cfg.options.workspace and self.cfg.options.resume_from else None
-=======
         self.resume_file = os.path.abspath(os.path.expanduser(options.resume_from)) \
                            if options.workspace and options.resume_from else None
->>>>>>> e5667218
         if self.resume_file:
             assert os.path.exists(self.resume_file), \
                 "The specified resume file {} doesn't exist!".format(self.resume_file)
             with open(self.resume_file, 'rb') as f:
                 _resume = pickle.load(f).__dict__
-        
+
         self.strategy = STRATEGIES[strategy](
             model = self.model,
             conf = self.conf,
@@ -538,32 +479,6 @@
             model: Model to be quantized in this object.
         """
         super(QuantizationAwareTrainingCallbacks, self).__init__(conf=None)
-<<<<<<< HEAD
-        self.conf = Config(quantization=conf, benchmark=None, \
-                           pruning=None, distillation=None, nas=None)
-        self.cfg = self.conf
-        self.model = model
-
-        seed = self.conf.options.random_seed
-        random.seed(seed)
-        np.random.seed(seed)
-
-        framework_specific_info = {'device': self.cfg.quantization.device,
-                                   'random_seed': self.cfg.options.random_seed,
-                                   'workspace_path': self.cfg.options.workspace,
-                                   'q_dataloader': None,
-                                   'backend': self.cfg.quantization.backend if \
-                                    self.cfg.quantization.backend is not None else 'default',
-                                   'format': self.cfg.quantization.quant_format if \
-                                    self.cfg.quantization.quant_format is not None else 'default'}
-        if self.cfg.quantization.approach is not None:
-            framework_specific_info['approach'] = self.cfg.quantization.approach
-
-        if 'tensorflow' in self.framework:
-            framework_specific_info.update(
-                {"inputs": self.cfg.quantization.inputs, \
-                 "outputs": self.cfg.quantization.outputs})
-=======
         self.conf = _Config(quantization=conf, benchmark=None,pruning=None, distillation=None, nas=None)
         self.model = model
 
@@ -586,7 +501,6 @@
             framework_specific_info.update(
                 {"inputs": self.conf.quantization.inputs, \
                  "outputs": self.conf.quantization.outputs})
->>>>>>> e5667218
         self.adaptor = FRAMEWORKS[self.framework](framework_specific_info)
         self.adaptor.model = self.model
         self.register_hook('on_train_begin', self.adaptor._pre_hook_for_qat)
@@ -611,11 +525,7 @@
             model: Model to be Pruning in this object.
         """
         super(PruningCallbacks, self).__init__(conf=None)
-<<<<<<< HEAD
-        self.conf = Config(pruning=conf, quantization=None, benchmark=None
-=======
         self.conf = _Config(pruning=conf, quantization=None, benchmark=None
->>>>>>> e5667218
                            , distillation=None, nas=None)
         self.cfg = self.conf.pruning
         self.model = model
@@ -679,12 +589,7 @@
     def __init__(self, conf=None, model=None):
         """Initialize the attributes."""
         super(DistillationCallbacks, self).__init__()
-<<<<<<< HEAD
-        self.conf = Config(quantization=None, benchmark=None, pruning=None
-                           , distillation=conf, nas=None)
-=======
         self.conf = _Config(quantization=None, benchmark=None, pruning=None, distillation=conf, nas=None)
->>>>>>> e5667218
         self.cfg = self.conf.distillation
         self.model = model
 
