--- conflicted
+++ resolved
@@ -29,9 +29,6 @@
 from .pruner.utils import process_config, parse_to_prune, get_sparsity_ratio
 from .pruner.utils import parse_to_prune_tf, get_sparsity_ratio_tf
 from .pruner.pruners import get_pruner, PRUNERS
-
-# model auto slim related
-from .pruner.model_slim.pattern_analyzer import SelfMHASearcher
 
 LazyImport('torch.nn')
 torch = LazyImport('torch')
@@ -246,27 +243,9 @@
     def _generate_pruners(self):
         """Obtain Pruner objects."""
         if self.conf.framework == 'pytorch' and isinstance(self.model.model, torch.nn.Module):
+            # model auto slim related
+            from .pruner.model_slim.pattern_analyzer import SelfMHASearcher
             for info in self.pruners_info:
-<<<<<<< HEAD
-                modules = parse_to_prune(info, self.model.model)
-                if modules == {}:
-                    logger.warning("one pruner hooks no layers, please have a check")
-
-                self.pruners.append(get_pruner(info, modules))
-                info['modules'] = [key for key in modules.keys()]
-                info['len_of_modules'] = len(info['modules'])
-                logger.info(info)
-        elif self.conf.framework == 'keras' and isinstance(self.model.model, tf.keras.Model):
-            for info in self.pruners_info:
-                modules = parse_to_prune_tf(info, self.model.model)
-                if modules == {}:
-                    logger.warning("one pruner hooks no layers, please have a check")
-
-                self.pruners.append(get_pruner(info, modules, 'keras'))
-                info['modules'] = [key for key in modules.keys()]
-                info['len_of_modules'] = len(info['modules'])
-                logger.info(info)
-=======
                 if 'mha' in info['pattern']:
                     # head pruning
                     pa_obj = SelfMHASearcher(self.model.model)
@@ -282,11 +261,21 @@
                     if modules == {}:
                         logger.warning("one pruner hooks no layers, please have a check")
 
-                    self.pruners.append(get_pruner(info, modules))
-                    info['modules'] = [key for key in modules.keys()]
-                    info['len_of_modules'] = len(info['modules'])
-                    logger.info(info)
->>>>>>> a65539d4
+                self.pruners.append(get_pruner(info, modules))
+                info['modules'] = [key for key in modules.keys()]
+                info['len_of_modules'] = len(info['modules'])
+                logger.info(info)
+        elif self.conf.framework == 'keras' and isinstance(self.model.model, tf.keras.Model):
+            for info in self.pruners_info:
+                # original pruning types, e.g NxM or N:M
+                modules = parse_to_prune_tf(info, self.model.model)
+                if modules == {}:
+                    logger.warning("one pruner hooks no layers, please have a check")
+
+                self.pruners.append(get_pruner(info, modules, 'keras'))
+                info['modules'] = [key for key in modules.keys()]
+                info['len_of_modules'] = len(info['modules'])
+                logger.info(info)
         else:
             assert False, 'now only support {}'.format(PRUNERS.keys())
 
