"""Prune utils."""
# !/usr/bin/env python
# -*- coding: utf-8 -*-
#
# Copyright (c) 2022 Intel Corporation
#
# Licensed under the Apache License, Version 2.0 (the "License");
# you may not use this file except in compliance with the License.
# You may obtain a copy of the License at
#
#   http://www.apache.org/licenses/LICENSE-2.0
#
# Unless required by applicable law or agreed to in writing, software
# distributed under the License is distributed on an "AS IS" BASIS,
# WITHOUT WARRANTIES OR CONDITIONS OF ANY KIND, either express or implied.
# See the License for the specific language governing permissions and
# limitations under the License.

import re
from collections import UserDict, defaultdict

import numpy as np
import yaml

FLATTEN_DIM2 = 8

from ...config import WeightPruningConfig as WeightPruningConf

try:
    from neural_compressor.conf.config import Pruner
    from neural_compressor.conf.dotdict import DotDict
    from neural_compressor.utils import logger

    from ...conf.config import PrunerV2
    from ...conf.pythonic_config import WeightPruningConfig
    from ...utils.utility import LazyImport

    torch = LazyImport("torch")
    nn = LazyImport("torch.nn")
    F = LazyImport("torch.nn.functional")
    tf = LazyImport("tensorflow")
except:
    import logging

    import tensorflow as tf
    import torch
    import torch.nn as nn
    import torch.nn.functional as F

    from .dot_dict import DotDict  # #TODO

    logger = logging.getLogger(__name__)
    from .schema_check import PrunerV2

    class WeightPruningConfig:
        """Similar to torch optimizer's interface."""

        def __init__(
            self,
            pruning_configs=[{}],  ##empty dict will use global values
            target_sparsity=0.9,
            pruning_type="snip_momentum",
            pattern="4x1",
            op_names=[],
            excluded_op_names=[],
            start_step=0,
            end_step=0,
            pruning_scope="global",
            pruning_frequency=1,
            min_sparsity_ratio_per_op=0.0,
            max_sparsity_ratio_per_op=0.98,
            sparsity_decay_type="exp",
            pruning_op_types=["Conv", "Linear"],
            **kwargs,
        ):
            """Init a WeightPruningConfig object."""
            self.pruning_configs = pruning_configs
            self._weight_compression = DotDict(
                {
                    "target_sparsity": target_sparsity,
                    "pruning_type": pruning_type,
                    "pattern": pattern,
                    "op_names": op_names,
                    "excluded_op_names": excluded_op_names,  ##global only
                    "start_step": start_step,
                    "end_step": end_step,
                    "pruning_scope": pruning_scope,
                    "pruning_frequency": pruning_frequency,
                    "min_sparsity_ratio_per_op": min_sparsity_ratio_per_op,
                    "max_sparsity_ratio_per_op": max_sparsity_ratio_per_op,
                    "sparsity_decay_type": sparsity_decay_type,
                    "pruning_op_types": pruning_op_types,
                }
            )
            self._weight_compression.update(kwargs)

        @property
        def weight_compression(self):
            """Get weight_compression."""
            return self._weight_compression

        @weight_compression.setter
        def weight_compression(self, weight_compression):
            """Set weight_compression."""
            self._weight_compression = weight_compression


def get_sparsity_ratio(pruners, model):
    """Calculate sparsity ratio of a module/layer.

    Returns:
        Three floats.
        elementwise_over_matmul_gemm_conv refers to zero elements' ratio in pruning layers.
        elementwise_over_all refers to zero elements' ratio in all layers in the model.
        blockwise_over_matmul_gemm_conv refers to all-zero blocks' ratio in pruning layers.
    """
    pattern_sparsity_cnt = 0
    element_sparsity_cnt = 0
    if hasattr(model, "model"):
        model = model.model
    for pruner in pruners:
        if "MultiheadAttentionPruner" in type(pruner).__name__:
            logger.info("Calculate multihead-attention sparsity")
            mha_total = 0.0
            mha_sparse = 0.0
            for k, v in pruner.head_masks.items():
                mha_total += v.numel()
                mha_sparse += v.numel() - torch.count_nonzero(v)
            logger.info(f"MHA sparsity: {mha_sparse / mha_total}")
            continue
        modules = pruner.modules
        sparsity_ratio = pruner.pattern.get_sparsity_ratio(pruner.masks)
        cnt = 0
        for key in modules.keys():
            cnt += modules[key].weight.numel()
        pattern_sparsity_cnt += int(cnt * sparsity_ratio)
        for key in pruner.masks.keys():
            block_num = 1
            if pruner.pattern.block:
                block_size = pruner.pattern.block_size[key]
                block_num = block_size[0] * block_size[1]
            element_sparsity_cnt += torch.sum(pruner.masks[key] == 0).data.item() * block_num

    linear_conv_cnt = 0
    param_cnt = 0
    for name, module in model.named_modules():
        if type(module).__name__ in ["Linear"] or re.search(r"Conv.d", type(module).__name__) is not None:
            linear_conv_cnt += module.weight.numel()

    for n, param in model.named_parameters():
        param_cnt += param.numel()
    if linear_conv_cnt == 0:
        blockwise_over_matmul_gemm_conv = 0
        elementwise_over_matmul_gemm_conv = 0
    else:
        blockwise_over_matmul_gemm_conv = float(pattern_sparsity_cnt) / linear_conv_cnt
        elementwise_over_matmul_gemm_conv = float(element_sparsity_cnt) / linear_conv_cnt
    if param_cnt == 0:
        elementwise_over_all = 0
    else:
        elementwise_over_all = float(element_sparsity_cnt) / param_cnt

    logger.info(
        f"elementwise_over_matmul_gemm_conv:{elementwise_over_matmul_gemm_conv},"
        f" elementwise_over_all:{elementwise_over_all},"
        f"blockwise_over_matmul_gemm_conv:{blockwise_over_matmul_gemm_conv}"
    )

    return elementwise_over_matmul_gemm_conv, elementwise_over_all, blockwise_over_matmul_gemm_conv


def get_sparsity_ratio_tf(pruners, model):
    """Calculate sparsity ratio of a module/layer.

    Returns:
        Three floats.
        elementwise_over_matmul_gemm_conv refers to zero elements' ratio in pruning layers.
        elementwise_over_all refers to zero elements' ratio in all layers in the model.
        blockwise_over_matmul_gemm_conv refers to all-zero blocks' ratio in pruning layers.
    """
    pattern_sparsity_cnt = 0
    element_sparsity_cnt = 0
    if hasattr(model, "model"):
        model = model.model
    for pruner in pruners:
        modules = pruner.modules
        sparsity_ratio = pruner.pattern.get_sparsity_ratio(pruner.masks)
        cnt = 0
        for key in modules.keys():
            cnt += modules[key].get_weights()[0].size
        pattern_sparsity_cnt += int(cnt * sparsity_ratio)
        for key in pruner.masks.keys():
            block_num = 1
            if pruner.pattern.block:
                block_size = pruner.pattern.block_size[key]
                block_num = block_size[0] * block_size[1]
            element_sparsity_cnt += np.sum(pruner.masks[key] == 0) * block_num

    linear_conv_cnt = 0
    param_cnt = 0
    for layer in model.layers:
        if layer.__class__.__name__ in ["Dense"] or re.search(r"Conv.d", layer.__class__.__name__) is not None:
            linear_conv_cnt += layer.get_weights()[0].size

    for layer in model.layers:
        if bool(layer.weights):
            weights = layer.get_weights()[0]
            param_cnt += weights.size
    if linear_conv_cnt == 0:
        blockwise_over_matmul_gemm_conv = 0
        elementwise_over_matmul_gemm_conv = 0
    else:
        blockwise_over_matmul_gemm_conv = float(pattern_sparsity_cnt) / linear_conv_cnt
        elementwise_over_matmul_gemm_conv = float(element_sparsity_cnt) / linear_conv_cnt
    if param_cnt == 0:
        elementwise_over_all = 0
    else:
        elementwise_over_all = float(element_sparsity_cnt) / param_cnt

    logger.info(
        f"elementwise_over_matmul_gemm_conv:{elementwise_over_matmul_gemm_conv},"
        f" elementwise_over_all:{elementwise_over_all},"
        f"blockwise_over_matmul_gemm_conv:{blockwise_over_matmul_gemm_conv}"
    )

    return elementwise_over_matmul_gemm_conv, elementwise_over_all, blockwise_over_matmul_gemm_conv


def check_config(prune_config):
    """Check if the configuration dict is valid for running Pruning object.

    Args:
        prune_config: A config dict object that contains Pruning parameters and configurations.

    Returns:
        None if everything is correct.

    Raises:
        AssertionError.
    """
    assert prune_config["start_step"] >= 0, "start_step should be greater than 0"
    assert prune_config["end_step"] >= -1, "end_step should be greater than 0"
    assert prune_config["end_step"] >= prune_config["start_step"], "end_step should be greater than start_step"
    assert (
        prune_config["target_sparsity"] >= 0 and prune_config["target_sparsity"] < 1.0
    ), "begin_pruning_step should be in range [0,1)"
    assert prune_config["pruning_frequency"] > 0, "pruning_frequency should be greater than 0"
    assert (
        prune_config["max_sparsity_ratio_per_op"] >= 0 and prune_config["max_sparsity_ratio_per_op"] < 1
    ), "pruning_frequency should be greater than 0"
    assert (
        prune_config["pruning_scope"] == "global" or prune_config["pruning_scope"] == "local"
    ), "only support 'global' and 'local' prune domain"
    try:
        prune_config["resume_from_pruned_checkpoint"] = bool(prune_config["resume_from_pruned_checkpoint"])
    except:
        assert False, "resume_from_pruned_checkpoint should be bool value"
    if "x" in prune_config["pattern"]:
        pattern = prune_config["pattern"].split("_")[-1].split("x")
        if pattern[0] == "channel" or pattern[1] == "channel":
            pass
        else:
            try:
                N = int(pattern[0])
                M = int(pattern[1])
            except:
                assert False, "N or M can't convert to int"
            assert N > 0, "N should be greater than 0"
            assert M > 0, "M should be greater than 0"
    if ":" in prune_config["pattern"]:
        pattern = prune_config["pattern"].split("_")[-1].split(":")
        try:
            N = int(pattern[0])
            M = int(pattern[1])
        except:
            assert False, "N or M can't convert to int"
        assert N > 0, "N should be greater than 0"
        assert M > N, "M should be greater than N"
        max_ratio = float(N) / M
        if prune_config["pruning_type"] != "pattern_lock":
            assert prune_config["target_sparsity"] <= max_ratio, "in N:M pattern, the max sparsity is N/M={}".format(
                max_ratio
            )
        prune_config["max_sparsity_ratio_per_op"] = min(max_ratio, prune_config["max_sparsity_ratio_per_op"])
    if prune_config["reg_coeff"] is not None:
        prune_config["reg_coeff"] = float(prune_config["reg_coeff"])
        assert prune_config["reg_coeff"] >= 0, "only support positive reg_type"
    assert (
        prune_config["min_sparsity_ratio_per_op"] >= 0
        and prune_config["min_sparsity_ratio_per_op"] <= prune_config["max_sparsity_ratio_per_op"]
    ), "min_sparsity_ratio_per_op should in[0, max_sparsity_ratio_per_op]"


def reset_none_to_default(obj, key, default):
    """Set undefined configurations to default values.

    Args:
        obj: A dict{key: value}
        key: A string representing the key in obj.
        default: When the key is not in obj, add key by the default item in original obj.
    """
    if obj is None:
        return None
    if isinstance(obj, dict):
        if (key not in obj.keys()) or obj[key] is None:
            return default
        else:
            return obj[key]
    else:
        if not hasattr(obj, key) or getattr(obj, key) is None:
            return default
        else:
            return getattr(obj, key)


def update_params(info):
    """Update parameters."""
    if "parameters" in info.keys():
        params = info["parameters"]
        for key in params:
            info[key] = params[key]


def process_weight_config(global_config, local_configs, default_config):
    """Process pruning configurations.

    Args:
        global_config: A config dict object that contains pruning parameters and configurations.
        local_config: A config dict object that contains pruning parameters and configurations.
        default_config: A config dict object that contains pruning parameters and configurations.

    Returns:
        pruners_info: A config dict object that contains pruning parameters and configurations.
    """
    pruners_info = []
    default_all = global_config
    for key in default_config.keys():
        default_all[key] = reset_none_to_default(default_all, key, default_config[key])

    if len(local_configs) == 0:  ##only one
        update_params(default_all)
        check_config(default_all)
        pruner_info = DotDict(default_all)
        pruners_info.append(pruner_info)
    else:  ##TODO need update, in this mode, we ignore the global op names
        for pruner_info in local_configs:
            for key in default_config.keys():
                ##pruner_info[key] = reset_none_to_default(pruner_info, key, global_config[key])
                pruner_info[key] = reset_none_to_default(pruner_info, key, default_all[key])
            update_params(pruner_info)
            check_config(pruner_info)
            pruner_info = DotDict(pruner_info)
            pruners_info.append(pruner_info)

    return pruners_info


def process_yaml_config(global_config, local_configs, default_config):
    """Process the yaml configuration file.

    Args:
        global_config: A config dict object that contains pruning parameters and configurations.
        local_config: A config dict object that contains pruning parameters and configurations.
        default_config: A config dict object that contains pruning parameters and configurations.

    Returns:
        pruners_info: A config dict object that contains pruning parameters and configurations.
    """
    pruners_info = []
    default_all = global_config
    for key in default_config.keys():
        default_all[key] = reset_none_to_default(default_all, key, default_config[key])
    if len(local_configs) == 0:
        update_params(default_all)
        check_config(default_all)
        pruner_info = DotDict(default_all)
        pruners_info.append(pruner_info)

    else:  ##TODO need update, in this mode, we ignore the global op names
        for pruner in local_configs:
            for key in default_config.keys():
                pruner_info = pruner.pruner_config
                pruner_info[key] = reset_none_to_default(pruner_info, key, default_all[key])
            update_params(pruner_info)
            check_config(pruner_info)
            pruner_info = DotDict(pruner_info)
            pruners_info.append(pruner_info)

    return pruners_info


def check_key_validity(template_config, user_config):
    """Check the validity of keys.

    Args:
        template_config: A default config dict object that contains pruning parameters and configurations.
        user_config: A user config dict object that contains pruning parameters and configurations.
    """

    def check_key_validity_dict(template_config, usr_cfg_dict):
        """Check the validity of keys in the dict..

        Args:
            template_config: A default config dict object that contains pruning parameters and configurations.
            usr_cfg_dict: A user config dict object that contains pruning parameters and configurations.
        """
        for user_key, user_value in usr_cfg_dict.items():
            if user_key not in template_config.keys():
                logger.warning(f"{user_key} is not supported for config")

    def check_key_validity_prunerv2(template_config, usr_cfg_dict):
        """Check the validity of keys in the prunerv2.

        Args:
            template_config: A default config dict object that contains pruning parameters and configurations.
            usr_cfg_dict: A user config dict object that contains pruning parameters and configurations.
        """
        for user_key, user_value in usr_cfg_dict.pruner_config.items():
            if user_key not in template_config.keys():
                logger.warning(f"{user_key} is not supported for config")

    # multi pruners
    if isinstance(user_config, list):
        for obj in user_config:
            if isinstance(obj, dict):
                check_key_validity_dict(template_config, obj)
            elif isinstance(obj, PrunerV2):
                check_key_validity_prunerv2(template_config, obj)

    # single pruner, weightconfig or yaml
    elif isinstance(user_config, dict):
        check_key_validity_dict(template_config, user_config)
    elif isinstance(user_config, PrunerV2):
        check_key_validity_prunerv2(template_config, user_config)
    return


def process_and_check_config(val):
    """Process and check configurations.

    Args:
        val: A dict that contains the layer-specific pruning configurations.
    """
    default_global_config = {
        "target_sparsity": 0.9,
        "pruning_type": "snip_momentum",
        "pattern": "4x1",
        "op_names": [],
        "excluded_op_names": [],
        "start_step": 0,
        "end_step": 0,
        "pruning_scope": "global",
        "pruning_frequency": 1,
        "min_sparsity_ratio_per_op": 0.0,
        "max_sparsity_ratio_per_op": 0.98,
        "sparsity_decay_type": "exp",
        "criterion_type": "snip_momentum",
        "pruning_op_types": ["Conv", "Linear"],
        "low_memory_usage": False,
    }
    default_local_config = {
        "resume_from_pruned_checkpoint": False,
        "reg_type": None,
        "criterion_reduce_type": "mean",
        "parameters": {"reg_coeff": 0.0},
    }

    params_default_config = {"reg_coeff": 0.0}

    default_config = {}
    default_config.update(default_global_config)
    default_config.update(default_local_config)
    default_config.update(params_default_config)
    if isinstance(val, WeightPruningConfig) or isinstance(val, WeightPruningConf):
        global_configs = val.weight_compression
        pruning_configs = val.pruning_configs
        check_key_validity(default_config, pruning_configs)
        check_key_validity(default_config, global_configs)
        return process_weight_config(global_configs, pruning_configs, default_config)
    else:
        val = val["pruning"]["approach"]["weight_compression_v2"]
        global_configs = val
        pruning_configs = val["pruners"]
        check_key_validity(default_config, pruning_configs)
        check_key_validity(default_config, global_configs)
        return process_yaml_config(global_configs, pruning_configs, default_config)


def process_config(config):
    """Obtain a config dict object from the config file.

    Args:
        config: A string representing the path to the configuration file.

    Returns:
        A config dict object.
    """
    if isinstance(config, str):
        try:
            with open(config, "r") as f:
                content = f.read()
                val = yaml.safe_load(content)
                ##schema.validate(val)
            return process_and_check_config(val)
        except FileNotFoundError as f:
            logger.error("{}.".format(f))
            raise RuntimeError("The yaml file is not exist. Please check the file name or path.")
        except Exception as e:
            logger.error("{}.".format(e))
            raise RuntimeError("The yaml file format is not correct. Please refer to document.")

    if isinstance(config, WeightPruningConfig) or isinstance(config, WeightPruningConf):
        return process_and_check_config(config)
    else:
        assert False, f"not supported type {config}"


def parse_last_linear(model):
    """Locate the last linear layers of the model.
    While pruning, the final linear often acts like classifier head, which might cause
    accuracy drop.

    Args:
        model: The model to be pruned.
    """
    from .model_slim.pattern_analyzer import ClassifierHeadSearcher

    searcher = ClassifierHeadSearcher(model)
    layer = searcher.search(return_name=True)
    return layer


def parse_last_linear_tf(model):
    """Locate the last linear layers of the model.
    While pruning, the final linear often acts like classifier head, which might cause
    accuracy drop.

    Args:
        model(tf.keras.Model): The model to be pruned.
    """
    from .model_slim.pattern_analyzer import ClassifierHeadSearcherTF

    searcher = ClassifierHeadSearcherTF(model)
    layer = searcher.search(return_name=True)
    return layer


def parse_to_prune(config, model):
    """Keep target pruned layers.

    Args:
        config: A string representing the path to the configuration file.
        model: The model to be pruned.
    """
    # import pdb; pdb.set_trace()
    modules = {}
    # additional function: exclude last layer (often a classifier head and not suitable to be pruned)
    classifier_head_name = parse_last_linear(model)
    if classifier_head_name is not None:
        config["excluded_op_names"].append(classifier_head_name)
    # locate target layers
    if config["op_names"] is None or config["op_names"] == []:
        config["op_names"] = [".*"]
    for raw in config["op_names"]:
        try:
            pattern = re.compile(raw)
        except:
            assert False, f"regular expression match does not support {raw}"
        for name, module in filter(lambda t: pattern.search(t[0]), model.named_modules()):
            for layer_type in config["pruning_op_types"]:
                if layer_type in type(module).__name__ and hasattr(module, "weight"):
                    modules[name] = module
                    break
    ##remove not to prune layers
    """Drop non-pruned layers."""
    exclude_names = config["excluded_op_names"]
    patterns = [re.compile(s) for s in exclude_names]
    if len(patterns) <= 0:
        return modules
    new_modules = {}
    for name in modules.keys():
        if any([p.search(name) for p in patterns]):
            continue
        new_modules[name] = modules[name]
    return new_modules


def parse_to_prune_tf(config, model):
    """Keep target pruned layers.

    Args:
        config(string): A string representing the path to the configuration file.
        model(tf.keras.Model): The model to be pruned.
    """
    modules = {}
    # additional function: exclude last layer (often a classifier head and not suitable to be pruned)
    classifier_head_name = parse_last_linear_tf(model)
    if classifier_head_name is not None:
        config["excluded_op_names"].append(classifier_head_name)
    # locate target layers
    if config["op_names"] is None or config["op_names"] == []:
        config["op_names"] = [".*"]

    for layer in model.layers:
        for layer_type in config["pruning_op_types"]:
            if layer_type in layer.__class__.__name__ and bool(layer.weights):
                modules[layer.name] = layer

    ##remove not to prune layers
    """Drop non-pruned layers."""
    exclude_names = config["excluded_op_names"]
    patterns = [re.compile(s) for s in exclude_names]
    if len(patterns) <= 0:
        return modules
    new_modules = {}
    for name in modules.keys():
        if any([p.search(name) for p in patterns]):
            continue
        new_modules[name] = modules[name]
    return new_modules


def generate_pruner_config(info):
    """Generate pruner config object from prune information.

    Args:
        info: A dotdict that saves prune information.

    Returns:
        pruner: A pruner config object.
    """
    return Pruner(
        initial_sparsity=0,
        method=info.method,
        target_sparsity=info.target_sparsity,
        start_epoch=info.start_step,
        end_epoch=info.end_step,
        update_frequency=info.pruning_frequency,
    )


def get_layers(model):
    """Get each layer's name and its module.

    Args:
        model: The model to be pruned.

    Returns: each layer's name and its modules
    """
    layers = []
    search_flag = False

    def unfoldLayer(module):
        """Unfold each layer.

        Args:
            module: The modules.

        Returns: The ModuleList of model
        """
        nonlocal search_flag
        nonlocal layers
        if search_flag:
            return
        if hasattr(type(module), "__name__") and "ModuleList" in type(module).__name__:
            layers = module
            search_flag = True
        layer_list = list(module.named_children())
        for item in layer_list:
            module = item[1]
            if isinstance(module, torch.nn.Module):
                unfoldLayer(module)

    unfoldLayer(model)
    return layers


def move_input_to_device(input, device="cpu"):
    if isinstance(input, torch.Tensor):
        return input.to(device)
    if isinstance(input, dict) or isinstance(input, UserDict):
        for inp in input.keys():
            input[inp] = move_input_to_device(input[inp], device)
    elif isinstance(input, list) or isinstance(input, tuple):
        input_res = []
        for inp in input:
            input_res.append(move_input_to_device(inp, device))
        input = input_res
    return input


def collect_layer_inputs(model, layers, layer_idx, layer_inputs, device="cuda:0"):
    """Getting the forward input of a layer.

    Args:
        model: The model to be pruned.
        layers: Selectable layers of the model.
        layer_idx: The layer index.
        layer_inputs: The dataloader or the output of the previous layer.
        device: Specify the type of device to return.
    Returns: input list.
    """
    inputs = []
    other_input_infos = {}
    positional_inputs = []
    model_dev = model.device

    with torch.no_grad():
        if layer_idx == 0:
            layer = layers[layer_idx]

            def forward(_, hidden_states, *positional_args, **kwargs):
                nonlocal inputs
                nonlocal positional_inputs
                nonlocal other_input_infos
                # TODO solve the problem of batchsize!=1
                inputs.append(move_input_to_device(hidden_states, device))
                if len(positional_inputs) <= 0:
                    positional_inputs = move_input_to_device(positional_args, device)
                for key in kwargs.keys():
                    if key not in other_input_infos.keys():
                        other_input_infos[key] = []
                    other_input_infos[key].append(move_input_to_device(kwargs[key], device))
                raise ValueError

            forward_cache = layers[layer_idx].forward
            from functools import partial

            layer.forward = partial(forward, layer)
            for batch in layer_inputs:
                batch = move_input_to_device(batch, model_dev)
                try:
                    if isinstance(batch, tuple) or isinstance(batch, list):
                        model(batch[0])
                    elif isinstance(batch, dict):
                        model(**batch)
                    else:
                        model(batch)
                except ValueError:
                    pass
            layer.forward = forward_cache
        else:
            prev_layer = layers[layer_idx - 1]

            for batch in layer_inputs:
                prev_output = prev_layer(*batch)
                batch[0] = prev_output[0]
                inputs.append(batch)

<<<<<<< HEAD
    return inputs, inputs_info


########################################################
## Utility for integrate DeepSpeed
########################################################
import os

USE_DEEPSPEED = os.environ.get("USE_DEEPSPEED", False)


def safe_get_shape(param):
    if USE_DEEPSPEED:
        # from deepspeed.utils import safe_get_local_grad, safe_set_local_fp32_param
        logger.info(f"[safe_get_shape][original shape is {param.ds_shape}, return shape is {param.ds_tensor.shape}]")
        return param.ds_tensor.shape
    else:
        return param.shape


def safe_get_data(param):
    if USE_DEEPSPEED:
        from deepspeed.utils import safe_get_local_fp32_param, safe_get_local_grad

        return safe_get_local_fp32_param(param)
    else:
        return param.data


def safe_get_grad(param):
    if USE_DEEPSPEED:
        from deepspeed.utils import safe_get_local_grad

        return safe_get_local_grad(param)
    else:
        return param.grad


def safe_set_data(param, new_val):
    if USE_DEEPSPEED:
        from deepspeed.utils import safe_set_local_fp32_param

        safe_set_local_fp32_param(new_val, param)
    else:
        param.data = new_val
=======
    return inputs, positional_inputs, other_input_infos
>>>>>>> e8278876
<|MERGE_RESOLUTION|>--- conflicted
+++ resolved
@@ -747,17 +747,14 @@
                 batch[0] = prev_output[0]
                 inputs.append(batch)
 
-<<<<<<< HEAD
-    return inputs, inputs_info
+    return inputs, positional_inputs, other_input_infos
 
 
 ########################################################
 ## Utility for integrate DeepSpeed
 ########################################################
 import os
-
 USE_DEEPSPEED = os.environ.get("USE_DEEPSPEED", False)
-
 
 def safe_get_shape(param):
     if USE_DEEPSPEED:
@@ -770,8 +767,7 @@
 
 def safe_get_data(param):
     if USE_DEEPSPEED:
-        from deepspeed.utils import safe_get_local_fp32_param, safe_get_local_grad
-
+        from deepspeed.utils import safe_get_local_fp32_param
         return safe_get_local_fp32_param(param)
     else:
         return param.data
@@ -789,10 +785,6 @@
 def safe_set_data(param, new_val):
     if USE_DEEPSPEED:
         from deepspeed.utils import safe_set_local_fp32_param
-
         safe_set_local_fp32_param(new_val, param)
     else:
-        param.data = new_val
-=======
-    return inputs, positional_inputs, other_input_infos
->>>>>>> e8278876
+        param.data = new_val