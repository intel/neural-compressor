"""Prune utils."""
# !/usr/bin/env python
# -*- coding: utf-8 -*-
#
# Copyright (c) 2022 Intel Corporation
#
# Licensed under the Apache License, Version 2.0 (the "License");
# you may not use this file except in compliance with the License.
# You may obtain a copy of the License at
#
#   http://www.apache.org/licenses/LICENSE-2.0
#
# Unless required by applicable law or agreed to in writing, software
# distributed under the License is distributed on an "AS IS" BASIS,
# WITHOUT WARRANTIES OR CONDITIONS OF ANY KIND, either express or implied.
# See the License for the specific language governing permissions and
# limitations under the License.

import re
from collections import UserDict, defaultdict

import numpy as np
import yaml


from ...config import WeightPruningConfig as WeightPruningConf

try:
    from neural_compressor.conf.config import Pruner
    from neural_compressor.conf.dotdict import DotDict
    from neural_compressor.utils import logger

    from ...conf.config import PrunerV2
    from ...conf.pythonic_config import WeightPruningConfig
    from ...utils.utility import LazyImport

    torch = LazyImport("torch")
    nn = LazyImport("torch.nn")
    F = LazyImport("torch.nn.functional")
    tf = LazyImport("tensorflow")
except:
    import logging

    import tensorflow as tf
    import torch
    import torch.nn as nn
    import torch.nn.functional as F

    from .dot_dict import DotDict  # #TODO

    logger = logging.getLogger(__name__)
    from .schema_check import PrunerV2

    class WeightPruningConfig:
        """Similar to torch optimizer's interface."""

        def __init__(
            self,
            pruning_configs=[{}],  ##empty dict will use global values
            target_sparsity=0.9,
            pruning_type="snip_momentum",
            pattern="4x1",
            op_names=[],
            excluded_op_names=[],
            start_step=0,
            end_step=0,
            pruning_scope="global",
            pruning_frequency=1,
            min_sparsity_ratio_per_op=0.0,
            max_sparsity_ratio_per_op=0.98,
            sparsity_decay_type="exp",
            pruning_op_types=["Conv", "Linear"],
            **kwargs,
        ):
            """Init a WeightPruningConfig object."""
            self.pruning_configs = pruning_configs
            self._weight_compression = DotDict(
                {
                    "target_sparsity": target_sparsity,
                    "pruning_type": pruning_type,
                    "pattern": pattern,
                    "op_names": op_names,
                    "excluded_op_names": excluded_op_names,  ##global only
                    "start_step": start_step,
                    "end_step": end_step,
                    "pruning_scope": pruning_scope,
                    "pruning_frequency": pruning_frequency,
                    "min_sparsity_ratio_per_op": min_sparsity_ratio_per_op,
                    "max_sparsity_ratio_per_op": max_sparsity_ratio_per_op,
                    "sparsity_decay_type": sparsity_decay_type,
                    "pruning_op_types": pruning_op_types,
                }
            )
            self._weight_compression.update(kwargs)

        @property
        def weight_compression(self):
            """Get weight_compression."""
            return self._weight_compression

        @weight_compression.setter
        def weight_compression(self, weight_compression):
            """Set weight_compression."""
            self._weight_compression = weight_compression


def get_sparsity_ratio(pruners, model):
    """Calculate sparsity ratio of a module/layer.

    Returns:
        Three floats.
        elementwise_over_matmul_gemm_conv refers to zero elements' ratio in pruning layers.
        elementwise_over_all refers to zero elements' ratio in all layers in the model.
        blockwise_over_matmul_gemm_conv refers to all-zero blocks' ratio in pruning layers.
    """
    pattern_sparsity_cnt = 0
    element_sparsity_cnt = 0
    if hasattr(model, "model"):
        model = model.model
    for pruner in pruners:
        if "MultiheadAttentionPruner" in type(pruner).__name__:
            logger.info("Calculate multihead-attention sparsity")
            mha_total = 0.0
            mha_sparse = 0.0
            for k, v in pruner.head_masks.items():
                mha_total += v.numel()
                mha_sparse += v.numel() - torch.count_nonzero(v)
            logger.info(f"MHA sparsity: {mha_sparse / mha_total}")
            continue
        modules = pruner.modules
        sparsity_ratio = pruner.pattern.get_sparsity_ratio(pruner.masks)
        cnt = 0
        for key in modules.keys():
            cnt += modules[key].weight.numel()
        pattern_sparsity_cnt += int(cnt * sparsity_ratio)
        for key in pruner.masks.keys():
            block_num = 1
            if pruner.pattern.block:
                block_size = pruner.pattern.block_size[key]
                block_num = block_size[0] * block_size[1]
            element_sparsity_cnt += torch.sum(pruner.masks[key] == 0).data.item() * block_num

    linear_conv_cnt = 0
    param_cnt = 0
    for name, module in model.named_modules():
        if type(module).__name__ in ["Linear"] or re.search(r"Conv.d", type(module).__name__) is not None:
            linear_conv_cnt += module.weight.numel()

    for n, param in model.named_parameters():
        param_cnt += param.numel()
    if linear_conv_cnt == 0:
        blockwise_over_matmul_gemm_conv = 0
        elementwise_over_matmul_gemm_conv = 0
    else:
        blockwise_over_matmul_gemm_conv = float(pattern_sparsity_cnt) / linear_conv_cnt
        elementwise_over_matmul_gemm_conv = float(element_sparsity_cnt) / linear_conv_cnt
    if param_cnt == 0:
        elementwise_over_all = 0
    else:
        elementwise_over_all = float(element_sparsity_cnt) / param_cnt

    logger.info(
        f"elementwise_over_matmul_gemm_conv:{elementwise_over_matmul_gemm_conv},"
        f" elementwise_over_all:{elementwise_over_all},"
        f"blockwise_over_matmul_gemm_conv:{blockwise_over_matmul_gemm_conv}"
    )

    return elementwise_over_matmul_gemm_conv, elementwise_over_all, blockwise_over_matmul_gemm_conv


def get_sparsity_ratio_tf(pruners, model):
    """Calculate sparsity ratio of a module/layer.

    Returns:
        Three floats.
        elementwise_over_matmul_gemm_conv refers to zero elements' ratio in pruning layers.
        elementwise_over_all refers to zero elements' ratio in all layers in the model.
        blockwise_over_matmul_gemm_conv refers to all-zero blocks' ratio in pruning layers.
    """
    pattern_sparsity_cnt = 0
    element_sparsity_cnt = 0
    if hasattr(model, "model"):
        model = model.model
    for pruner in pruners:
        modules = pruner.modules
        sparsity_ratio = pruner.pattern.get_sparsity_ratio(pruner.masks)
        cnt = 0
        for key in modules.keys():
            cnt += modules[key].get_weights()[0].size
        pattern_sparsity_cnt += int(cnt * sparsity_ratio)
        for key in pruner.masks.keys():
            block_num = 1
            if pruner.pattern.block:
                block_size = pruner.pattern.block_size[key]
                block_num = block_size[0] * block_size[1]
            element_sparsity_cnt += np.sum(pruner.masks[key] == 0) * block_num

    linear_conv_cnt = 0
    param_cnt = 0
    for layer in model.layers:
        if layer.__class__.__name__ in ["Dense"] or re.search(r"Conv.d", layer.__class__.__name__) is not None:
            linear_conv_cnt += layer.get_weights()[0].size

    for layer in model.layers:
        if bool(layer.weights):
            weights = layer.get_weights()[0]
            param_cnt += weights.size
    if linear_conv_cnt == 0:
        blockwise_over_matmul_gemm_conv = 0
        elementwise_over_matmul_gemm_conv = 0
    else:
        blockwise_over_matmul_gemm_conv = float(pattern_sparsity_cnt) / linear_conv_cnt
        elementwise_over_matmul_gemm_conv = float(element_sparsity_cnt) / linear_conv_cnt
    if param_cnt == 0:
        elementwise_over_all = 0
    else:
        elementwise_over_all = float(element_sparsity_cnt) / param_cnt

    logger.info(
        f"elementwise_over_matmul_gemm_conv:{elementwise_over_matmul_gemm_conv},"
        f" elementwise_over_all:{elementwise_over_all},"
        f"blockwise_over_matmul_gemm_conv:{blockwise_over_matmul_gemm_conv}"
    )

    return elementwise_over_matmul_gemm_conv, elementwise_over_all, blockwise_over_matmul_gemm_conv


def check_config(prune_config):
    """Check if the configuration dict is valid for running Pruning object.

    Args:
        prune_config: A config dict object that contains Pruning parameters and configurations.

    Returns:
        None if everything is correct.

    Raises:
        AssertionError.
    """
    assert prune_config["start_step"] >= 0, "start_step should be greater than 0"
    assert prune_config["end_step"] >= -1, "end_step should be greater than 0"
    assert prune_config["end_step"] >= prune_config["start_step"], "end_step should be greater than start_step"
    assert (
        prune_config["target_sparsity"] >= 0 and prune_config["target_sparsity"] < 1.0
    ), "begin_pruning_step should be in range [0,1)"
    assert prune_config["pruning_frequency"] > 0, "pruning_frequency should be greater than 0"
    assert (
        prune_config["max_sparsity_ratio_per_op"] >= 0 and prune_config["max_sparsity_ratio_per_op"] < 1
    ), "pruning_frequency should be greater than 0"
    assert (
        prune_config["pruning_scope"] == "global" or prune_config["pruning_scope"] == "local"
    ), "only support 'global' and 'local' prune domain"
    try:
        prune_config["resume_from_pruned_checkpoint"] = bool(prune_config["resume_from_pruned_checkpoint"])
    except:
        assert False, "resume_from_pruned_checkpoint should be bool value"
    if "x" in prune_config["pattern"]:
        pattern = prune_config["pattern"].split("_")[-1].split("x")
        if pattern[0] == "channel" or pattern[1] == "channel":
            pass
        else:
            try:
                N = int(pattern[0])
                M = int(pattern[1])
            except:
                assert False, "N or M can't convert to int"
            assert N > 0, "N should be greater than 0"
            assert M > 0, "M should be greater than 0"
    if ":" in prune_config["pattern"]:
        pattern = prune_config["pattern"].split("_")[-1].split(":")
        try:
            N = int(pattern[0])
            M = int(pattern[1])
        except:
            assert False, "N or M can't convert to int"
        assert N > 0, "N should be greater than 0"
        assert M > N, "M should be greater than N"
        max_ratio = float(N) / M
        if prune_config["pruning_type"] != "pattern_lock":
            assert prune_config["target_sparsity"] <= max_ratio, "in N:M pattern, the max sparsity is N/M={}".format(
                max_ratio
            )
        prune_config["max_sparsity_ratio_per_op"] = min(max_ratio, prune_config["max_sparsity_ratio_per_op"])
    if prune_config["reg_coeff"] is not None:
        prune_config["reg_coeff"] = float(prune_config["reg_coeff"])
        assert prune_config["reg_coeff"] >= 0, "only support positive reg_type"
    assert (
        prune_config["min_sparsity_ratio_per_op"] >= 0
        and prune_config["min_sparsity_ratio_per_op"] <= prune_config["max_sparsity_ratio_per_op"]
    ), "min_sparsity_ratio_per_op should in[0, max_sparsity_ratio_per_op]"


def reset_none_to_default(obj, key, default):
    """Set undefined configurations to default values.

    Args:
        obj: A dict{key: value}
        key: A string representing the key in obj.
        default: When the key is not in obj, add key by the default item in original obj.
    """
    if obj is None:
        return None
    if isinstance(obj, dict):
        if (key not in obj.keys()) or obj[key] is None:
            return default
        else:
            return obj[key]
    else:
        if not hasattr(obj, key) or getattr(obj, key) is None:
            return default
        else:
            return getattr(obj, key)


def update_params(info):
    """Update parameters."""
    if "parameters" in info.keys():
        params = info["parameters"]
        for key in params:
            info[key] = params[key]


def process_weight_config(global_config, local_configs, default_config):
    """Process pruning configurations.

    Args:
        global_config: A config dict object that contains pruning parameters and configurations.
        local_config: A config dict object that contains pruning parameters and configurations.
        default_config: A config dict object that contains pruning parameters and configurations.

    Returns:
        pruners_info: A config dict object that contains pruning parameters and configurations.
    """
    pruners_info = []
    default_all = global_config
    for key in default_config.keys():
        default_all[key] = reset_none_to_default(default_all, key, default_config[key])

    if len(local_configs) == 0:  ##only one
        update_params(default_all)
        check_config(default_all)
        pruner_info = DotDict(default_all)
        pruners_info.append(pruner_info)
    else:  ##TODO need update, in this mode, we ignore the global op names
        for pruner_info in local_configs:
            for key in default_config.keys():
                ##pruner_info[key] = reset_none_to_default(pruner_info, key, global_config[key])
                pruner_info[key] = reset_none_to_default(pruner_info, key, default_all[key])
            update_params(pruner_info)
            check_config(pruner_info)
            pruner_info = DotDict(pruner_info)
            pruners_info.append(pruner_info)

    return pruners_info


def process_yaml_config(global_config, local_configs, default_config):
    """Process the yaml configuration file.

    Args:
        global_config: A config dict object that contains pruning parameters and configurations.
        local_config: A config dict object that contains pruning parameters and configurations.
        default_config: A config dict object that contains pruning parameters and configurations.

    Returns:
        pruners_info: A config dict object that contains pruning parameters and configurations.
    """
    pruners_info = []
    default_all = global_config
    for key in default_config.keys():
        default_all[key] = reset_none_to_default(default_all, key, default_config[key])
    if len(local_configs) == 0:
        update_params(default_all)
        check_config(default_all)
        pruner_info = DotDict(default_all)
        pruners_info.append(pruner_info)

    else:  ##TODO need update, in this mode, we ignore the global op names
        for pruner in local_configs:
            for key in default_config.keys():
                pruner_info = pruner.pruner_config
                pruner_info[key] = reset_none_to_default(pruner_info, key, default_all[key])
            update_params(pruner_info)
            check_config(pruner_info)
            pruner_info = DotDict(pruner_info)
            pruners_info.append(pruner_info)

    return pruners_info


def check_key_validity(template_config, user_config):
    """Check the validity of keys.

    Args:
        template_config: A default config dict object that contains pruning parameters and configurations.
        user_config: A user config dict object that contains pruning parameters and configurations.
    """

    def check_key_validity_dict(template_config, usr_cfg_dict):
        """Check the validity of keys in the dict..

        Args:
            template_config: A default config dict object that contains pruning parameters and configurations.
            usr_cfg_dict: A user config dict object that contains pruning parameters and configurations.
        """
        for user_key, user_value in usr_cfg_dict.items():
            if user_key not in template_config.keys():
                logger.warning(f"{user_key} is not supported for config")

    def check_key_validity_prunerv2(template_config, usr_cfg_dict):
        """Check the validity of keys in the prunerv2.

        Args:
            template_config: A default config dict object that contains pruning parameters and configurations.
            usr_cfg_dict: A user config dict object that contains pruning parameters and configurations.
        """
        for user_key, user_value in usr_cfg_dict.pruner_config.items():
            if user_key not in template_config.keys():
                logger.warning(f"{user_key} is not supported for config")

    # multi pruners
    if isinstance(user_config, list):
        for obj in user_config:
            if isinstance(obj, dict):
                check_key_validity_dict(template_config, obj)
            elif isinstance(obj, PrunerV2):
                check_key_validity_prunerv2(template_config, obj)

    # single pruner, weightconfig or yaml
    elif isinstance(user_config, dict):
        check_key_validity_dict(template_config, user_config)
    elif isinstance(user_config, PrunerV2):
        check_key_validity_prunerv2(template_config, user_config)
    return


def process_and_check_config(val):
    """Process and check configurations.

    Args:
        val: A dict that contains the layer-specific pruning configurations.
    """
    default_global_config = {
        "target_sparsity": 0.9,
        "pruning_type": "snip_momentum",
        "pattern": "4x1",
        "op_names": [],
        "excluded_op_names": [],
        "start_step": 0,
        "end_step": 0,
        "pruning_scope": "global",
        "pruning_frequency": 1,
        "min_sparsity_ratio_per_op": 0.0,
        "max_sparsity_ratio_per_op": 0.98,
        "sparsity_decay_type": "exp",
        "criterion_type": "snip_momentum",
        "pruning_op_types": ["Conv", "Linear"],
        "low_memory_usage": False,
    }
    default_local_config = {
        "resume_from_pruned_checkpoint": False,
        "reg_type": None,
        "criterion_reduce_type": "mean",
        "parameters": {"reg_coeff": 0.0},
    }

    params_default_config = {"reg_coeff": 0.0}

    default_config = {}
    default_config.update(default_global_config)
    default_config.update(default_local_config)
    default_config.update(params_default_config)
    if isinstance(val, WeightPruningConfig) or isinstance(val, WeightPruningConf):
        global_configs = val.weight_compression
        pruning_configs = val.pruning_configs
        check_key_validity(default_config, pruning_configs)
        check_key_validity(default_config, global_configs)
        return process_weight_config(global_configs, pruning_configs, default_config)
    else:
        val = val["pruning"]["approach"]["weight_compression_v2"]
        global_configs = val
        pruning_configs = val["pruners"]
        check_key_validity(default_config, pruning_configs)
        check_key_validity(default_config, global_configs)
        return process_yaml_config(global_configs, pruning_configs, default_config)


def process_config(config):
    """Obtain a config dict object from the config file.

    Args:
        config: A string representing the path to the configuration file.

    Returns:
        A config dict object.
    """
    if isinstance(config, str):
        try:
            with open(config, "r") as f:
                content = f.read()
                val = yaml.safe_load(content)
                ##schema.validate(val)
            return process_and_check_config(val)
        except FileNotFoundError as f:
            logger.error("{}.".format(f))
            raise RuntimeError("The yaml file is not exist. Please check the file name or path.")
        except Exception as e:
            logger.error("{}.".format(e))
            raise RuntimeError("The yaml file format is not correct. Please refer to document.")

    if isinstance(config, WeightPruningConfig) or isinstance(config, WeightPruningConf):
        return process_and_check_config(config)
    else:
        assert False, f"not supported type {config}"


def parse_last_linear(model):
    """Locate the last linear layers of the model.
    While pruning, the final linear often acts like classifier head, which might cause
    accuracy drop.

    Args:
        model: The model to be pruned.
    """
    from .model_slim.pattern_analyzer import ClassifierHeadSearcher

    searcher = ClassifierHeadSearcher(model)
    layer = searcher.search(return_name=True)
    return layer


def parse_last_linear_tf(model):
    """Locate the last linear layers of the model.
    While pruning, the final linear often acts like classifier head, which might cause
    accuracy drop.

    Args:
        model(tf.keras.Model): The model to be pruned.
    """
    from .model_slim.pattern_analyzer import ClassifierHeadSearcherTF

    searcher = ClassifierHeadSearcherTF(model)
    layer = searcher.search(return_name=True)
    return layer


def parse_to_prune(config, model):
    """Keep target pruned layers.

    Args:
        config: A string representing the path to the configuration file.
        model: The model to be pruned.
    """
    # import pdb; pdb.set_trace()
    modules = {}
    # additional function: exclude last layer (often a classifier head and not suitable to be pruned)
    classifier_head_name = parse_last_linear(model)
    if classifier_head_name is not None:
        config["excluded_op_names"].append(classifier_head_name)
    # locate target layers
    if config["op_names"] is None or config["op_names"] == []:
        config["op_names"] = [".*"]
    for raw in config["op_names"]:
        try:
            pattern = re.compile(raw)
        except:
            assert False, f"regular expression match does not support {raw}"
        for name, module in filter(lambda t: pattern.search(t[0]), model.named_modules()):
            for layer_type in config["pruning_op_types"]:
                if layer_type in type(module).__name__ and hasattr(module, "weight"):
                    modules[name] = module
                    break
    ##remove not to prune layers
    """Drop non-pruned layers."""
    exclude_names = config["excluded_op_names"]
    patterns = [re.compile(s) for s in exclude_names]
    if len(patterns) <= 0:
        return modules
    new_modules = {}
    for name in modules.keys():
        if any([p.search(name) for p in patterns]):
            continue
        new_modules[name] = modules[name]
    return new_modules


def parse_to_prune_tf(config, model):
    """Keep target pruned layers.

    Args:
        config(string): A string representing the path to the configuration file.
        model(tf.keras.Model): The model to be pruned.
    """
    modules = {}
    # additional function: exclude last layer (often a classifier head and not suitable to be pruned)
    classifier_head_name = parse_last_linear_tf(model)
    if classifier_head_name is not None:
        config["excluded_op_names"].append(classifier_head_name)
    # locate target layers
    if config["op_names"] is None or config["op_names"] == []:
        config["op_names"] = [".*"]

    for layer in model.layers:
        for layer_type in config["pruning_op_types"]:
            if layer_type in layer.__class__.__name__ and bool(layer.weights):
                modules[layer.name] = layer

    ##remove not to prune layers
    """Drop non-pruned layers."""
    exclude_names = config["excluded_op_names"]
    patterns = [re.compile(s) for s in exclude_names]
    if len(patterns) <= 0:
        return modules
    new_modules = {}
    for name in modules.keys():
        if any([p.search(name) for p in patterns]):
            continue
        new_modules[name] = modules[name]
    return new_modules


def generate_pruner_config(info):
    """Generate pruner config object from prune information.

    Args:
        info: A dotdict that saves prune information.

    Returns:
        pruner: A pruner config object.
    """
    return Pruner(
        initial_sparsity=0,
        method=info.method,
        target_sparsity=info.target_sparsity,
        start_epoch=info.start_step,
        end_epoch=info.end_step,
        update_frequency=info.pruning_frequency,
    )


def get_layers(model):
    """Get each layer's name and its module.

    Args:
        model: The model to be pruned.

    Returns: each layer's name and its modules
    """
    layers = []
    search_flag = False

    def unfoldLayer(module):
        """Unfold each layer.

        Args:
            module: The modules.

        Returns: The ModuleList of model
        """
        nonlocal search_flag
        nonlocal layers
        if search_flag:
            return
        if hasattr(type(module), "__name__") and "ModuleList" in type(module).__name__:
            layers = module
            search_flag = True
        layer_list = list(module.named_children())
        for item in layer_list:
            module = item[1]
            if isinstance(module, torch.nn.Module):
                unfoldLayer(module)

    unfoldLayer(model)
    return layers


def move_input_to_device(input, device="cpu"):
    if isinstance(input, torch.Tensor):
        return input.to(device)
    if isinstance(input, dict) or isinstance(input, UserDict):
        for inp in input.keys():
            input[inp] = move_input_to_device(input[inp], device)
    elif isinstance(input, list) or isinstance(input, tuple):
        input_res = []
        for inp in input:
            input_res.append(move_input_to_device(inp, device))
        input = input_res
    return input


def collect_layer_inputs(model, layers, layer_idx, layer_inputs, device="cuda:0"):
    """Getting the forward input of a layer.

    Args:
        model: The model to be pruned.
        layers: Selectable layers of the model.
        layer_idx: The layer index.
        layer_inputs: The dataloader or the output of the previous layer.
        device: Specify the type of device to return.
    Returns: input list.
    """
    inputs = []
    other_input_infos = {}
    positional_inputs = []
    model_dev = model.device

    with torch.no_grad():
        if layer_idx == 0:
            layer = layers[layer_idx]

            def forward(_, hidden_states, *positional_args, **kwargs):
                nonlocal inputs
                nonlocal positional_inputs
                nonlocal other_input_infos
                # TODO solve the problem of batchsize!=1
                inputs.append(move_input_to_device(hidden_states, device))
                if len(positional_inputs) <= 0:
                    positional_inputs = move_input_to_device(positional_args, device)
                for key in kwargs.keys():
                    if key not in other_input_infos.keys():
                        other_input_infos[key] = []
                    other_input_infos[key].append(move_input_to_device(kwargs[key], device))
                raise ValueError

            forward_cache = layers[layer_idx].forward
            from functools import partial

            layer.forward = partial(forward, layer)
            for batch in layer_inputs:
                batch = move_input_to_device(batch, model_dev)
                try:
                    if isinstance(batch, tuple) or isinstance(batch, list):
                        model(batch[0])
                    elif isinstance(batch, dict):
                        model(**batch)
                    else:
                        model(batch)
                except ValueError:
                    pass
            layer.forward = forward_cache
        else:
            prev_layer = layers[layer_idx - 1]

            for batch in layer_inputs:
                prev_output = prev_layer(*batch)
                batch[0] = prev_output[0]
                inputs.append(batch)

    return inputs, positional_inputs, other_input_infos


########################################################
## Utility for integrate DeepSpeed
########################################################
import os
<<<<<<< HEAD
USE_DEEPSPEED = False
FLATTEN_DIM2 = 8

def is_deepspeed_available():
    import importlib
    import importlib.metadata as importlib_metadata
    package_exists = importlib.util.find_spec("deepspeed") is not None

    # Check we're not importing a "deepspeed" directory somewhere but the actual library by trying to grab the version
    # AND checking it has an author field in the metadata that is HuggingFace.
    if package_exists:
        try:
            _ = importlib_metadata.metadata("deepspeed")
            return True
        except importlib_metadata.PackageNotFoundError:
            return False


from packaging.version import Version

def get_deepspeed_version():
    try:
        import deepspeed
        deepspeed_version = deepspeed.__version__.split("+")[0]
    except ValueError as e:  # pragma: no cover
        assert False, "Got an unknown version of torch: {}".format(e)
    version = Version(deepspeed_version)
    return version


def check_deepspeed_version():
    version = get_deepspeed_version()
    assert version >= Version("0.12.4"), f"The minimum version requirement of deepspeed is 0.12.4, but got {version}."
=======
>>>>>>> a4b86190

USE_DEEPSPEED = os.environ.get("USE_DEEPSPEED", False)
if USE_DEEPSPEED:
    assert is_deepspeed_available(), "Deepspeed is required: `pip install deepspeed>0.12.4"
    assert check_deepspeed_version()
    


def safe_get_shape(param):
    if USE_DEEPSPEED:
        #logger.info(f"[safe_get_shape][original shape is {param.ds_shape}, return shape is {param.ds_tensor.shape}]")
        # param.ds_tensor is the partitioned tensor
        return param.ds_tensor.shape
    else:
        return param.shape


def safe_get_data(param):
    if USE_DEEPSPEED:
        from deepspeed.utils import safe_get_local_fp32_param

        return safe_get_local_fp32_param(param)
    else:
        return param.data


def safe_get_grad(param):
    if USE_DEEPSPEED:
        from deepspeed.utils import safe_get_local_grad

        return safe_get_local_grad(param)
    else:
        return param.grad


def safe_set_data(param, new_val):
    if USE_DEEPSPEED:
        from deepspeed.utils import safe_set_local_fp32_param

        safe_set_local_fp32_param(new_val, param)
    else:
        param.data = new_val<|MERGE_RESOLUTION|>--- conflicted
+++ resolved
@@ -753,7 +753,6 @@
 ## Utility for integrate DeepSpeed
 ########################################################
 import os
-<<<<<<< HEAD
 USE_DEEPSPEED = False
 FLATTEN_DIM2 = 8
 
@@ -787,8 +786,6 @@
 def check_deepspeed_version():
     version = get_deepspeed_version()
     assert version >= Version("0.12.4"), f"The minimum version requirement of deepspeed is 0.12.4, but got {version}."
-=======
->>>>>>> a4b86190
 
 USE_DEEPSPEED = os.environ.get("USE_DEEPSPEED", False)
 if USE_DEEPSPEED:
