--- conflicted
+++ resolved
@@ -1,137 +1,131 @@
-"""Auto slim."""
-# !/usr/bin/env python
-# -*- coding: utf-8 -*-
-#
-# Copyright (c) 2023 Intel Corporation
-#
-# Licensed under the Apache License, Version 2.0 (the "License");
-# you may not use this file except in compliance with the License.
-# You may obtain a copy of the License at
-#
-#   http://www.apache.org/licenses/LICENSE-2.0
-#
-# Unless required by applicable law or agreed to in writing, software
-# distributed under the License is distributed on an "AS IS" BASIS,
-# WITHOUT WARRANTIES OR CONDITIONS OF ANY KIND, either express or implied.
-# See the License for the specific language governing permissions and
-# limitations under the License.
-# model slim related
-
-from ..utils import logger
-
-def model_slim(model, dataloader=None, round_multiplier=32):
-    """Slim the sparse model automatically."""
-    try:
-        model = model_slim_ffn2(model, dataloader, round_multiplier)
-    except:
-        logger.warning("model Linear2Linear slim failed.")
-    try:
-        model = model_slim_mha(model, dataloader)
-    except:
-        logger.warning("model MHA slim failed.")
-    return model
-
-def model_slim_ffn2(model, dataloader = None, round_multiplier=32):
-    """Remove some sparse part in the model permanently and obtain acceleration directly.
-
-    Args:
-        model: a sprase model.
-        round_multiplier(int): the channel number after slimming should be multiple of this number.
-    """
-    from .pattern_analyzer import Linear2LinearSearcher
-    from .weight_slim import LinearCompressionIterator
-    logger.warning(f"You are using model slim methods, some weight channels will be removed permanently.")
-    pa_obj = Linear2LinearSearcher(model, dataloader)
-    layers = pa_obj.search()
-    layers = pa_obj.from_layer_name_to_object(layers)
-    linear_pruner = LinearCompressionIterator(layers)
-    linear_pruner(masks=None, round_value=round_multiplier)
-    return model
-
-def model_slim_mha(model, dataloader = None):
-    """Remove some sparse part in the model permanently and obtain acceleration directly.
-
-    Args:
-        model: a sprase model.
-    """
-    from .weight_slim import MHACompression
-    from .pattern_analyzer import RecipeSearcher
-    logger.warning(f"You are using model slim methods, some attention heads will be removed permanently.")
-    pa_obj = SelfMHASearcher(model, dataloader)
-    layers, _ = pa_obj.search(split_qkv_ffn = False)
-    layers = pa_obj.obtain_mha_module(layers)
-    layers = pa_obj.from_layer_name_to_object(layers)
-    for layer in layers:
-        mha_compression = MHACompression(layer)
-        mha_compression()
-    return model
-
-# auto slim config
-def parse_auto_slim_config(model, dataloader = None, ffn2_sparsity = .0, mha_sparsity = .0, **kwargs):
-    """Get model slim pruning configs."""
-    auto_slim_configs = []
-    if ffn2_sparsity > 0 and ffn2_sparsity < 1:
-        auto_slim_configs += generate_ffn2_pruning_config(model, dataloader, ffn2_sparsity, **kwargs)
-    if mha_sparsity > 0 and mha_sparsity < 1:
-        auto_slim_configs += generate_mha_pruning_config(model, dataloader, mha_sparsity, **kwargs)
-    return auto_slim_configs
-
-def generate_ffn2_pruning_config(model, dataloader, ffn2_sparsity, **kwargs):
-    """Get consecutive linear layers pruning configs."""
-    searcher = Linear2LinearSearcher(model, dataloader)
-    layers = searcher.search()
-    # extract the second linear layer
-    ffn_layers = [ffn2_module['root_linear'] for ffn2_module in layers]
-    ffn2_pruning_config = [
-        {
-            "op_names": ffn_layers,
-            "pattern": "channelx1",
-            "target_sparsity": ffn2_sparsity
-        }
-    ]
-    # append kwargs to generated config
-    for item in ffn2_pruning_config:
-        item.update(kwargs)
-    return ffn2_pruning_config
-
-def generate_mha_pruning_config(model, dataloader, mha_sparsity, **kwargs):
-    """Get multi-head attention layers pruning configs."""
-<<<<<<< HEAD
-    from .pattern_analyzer import SelfMHASearcher
-    searcher = SelfMHASearcher(model, dataloader)
-    qkv_pattern, ffn_pattern = searcher.get_head_pattern()
-    qkv_layers, ffn_layers = searcher.search()
-=======
-    # method 1: apply real mha pruning
->>>>>>> a65539d4
-    mha_pruning_config = [
-        {
-            "pattern": "mha",
-            "target_sparsity": mha_sparsity
-        }
-    ]
-    # append kwargs to generated config
-    for item in mha_pruning_config:
-        item.update(kwargs)
-    return mha_pruning_config
-
-    # method 2: apply experimental mha pruning
-    # searcher = SelfMHASearcher(model, dataloader)
-    # qkv_pattern, ffn_pattern = searcher.get_head_pattern()
-    # qkv_layers, ffn_layers = searcher.search()
-    # mha_pruning_config = [
-    #     {
-    #         "op_names": qkv_layers,
-    #         "pattern": qkv_pattern,
-    #         "target_sparsity": mha_sparsity,
-    #     },
-    #     {
-    #         "op_names": ffn_layers,
-    #         "pattern": ffn_pattern,
-    #         "target_sparsity": mha_sparsity,
-    #     }
-    # ]
-    # # append kwargs to generated config
-    # for item in mha_pruning_config:
-    #     item.update(kwargs)
-    # return mha_pruning_config
+"""Auto slim."""
+# !/usr/bin/env python
+# -*- coding: utf-8 -*-
+#
+# Copyright (c) 2023 Intel Corporation
+#
+# Licensed under the Apache License, Version 2.0 (the "License");
+# you may not use this file except in compliance with the License.
+# You may obtain a copy of the License at
+#
+#   http://www.apache.org/licenses/LICENSE-2.0
+#
+# Unless required by applicable law or agreed to in writing, software
+# distributed under the License is distributed on an "AS IS" BASIS,
+# WITHOUT WARRANTIES OR CONDITIONS OF ANY KIND, either express or implied.
+# See the License for the specific language governing permissions and
+# limitations under the License.
+# model slim related
+
+from ..utils import logger
+
+def model_slim(model, dataloader=None, round_multiplier=32):
+    """Slim the sparse model automatically."""
+    try:
+        model = model_slim_ffn2(model, dataloader, round_multiplier)
+    except:
+        logger.warning("model Linear2Linear slim failed.")
+    try:
+        model = model_slim_mha(model, dataloader)
+    except:
+        logger.warning("model MHA slim failed.")
+    return model
+
+def model_slim_ffn2(model, dataloader = None, round_multiplier=32):
+    """Remove some sparse part in the model permanently and obtain acceleration directly.
+
+    Args:
+        model: a sprase model.
+        round_multiplier(int): the channel number after slimming should be multiple of this number.
+    """
+    from .pattern_analyzer import Linear2LinearSearcher
+    from .weight_slim import LinearCompressionIterator
+    logger.warning(f"You are using model slim methods, some weight channels will be removed permanently.")
+    pa_obj = Linear2LinearSearcher(model, dataloader)
+    layers = pa_obj.search()
+    layers = pa_obj.from_layer_name_to_object(layers)
+    linear_pruner = LinearCompressionIterator(layers)
+    linear_pruner(masks=None, round_value=round_multiplier)
+    return model
+
+def model_slim_mha(model, dataloader = None):
+    """Remove some sparse part in the model permanently and obtain acceleration directly.
+
+    Args:
+        model: a sprase model.
+    """
+    from .weight_slim import MHACompression
+    from .pattern_analyzer import RecipeSearcher
+    logger.warning(f"You are using model slim methods, some attention heads will be removed permanently.")
+    pa_obj = SelfMHASearcher(model, dataloader)
+    layers, _ = pa_obj.search(split_qkv_ffn = False)
+    layers = pa_obj.obtain_mha_module(layers)
+    layers = pa_obj.from_layer_name_to_object(layers)
+    for layer in layers:
+        mha_compression = MHACompression(layer)
+        mha_compression()
+    return model
+
+# auto slim config
+def parse_auto_slim_config(model, dataloader = None, ffn2_sparsity = .0, mha_sparsity = .0, **kwargs):
+    """Get model slim pruning configs."""
+    auto_slim_configs = []
+    if ffn2_sparsity > 0 and ffn2_sparsity < 1:
+        auto_slim_configs += generate_ffn2_pruning_config(model, dataloader, ffn2_sparsity, **kwargs)
+    if mha_sparsity > 0 and mha_sparsity < 1:
+        auto_slim_configs += generate_mha_pruning_config(model, dataloader, mha_sparsity, **kwargs)
+    return auto_slim_configs
+
+def generate_ffn2_pruning_config(model, dataloader, ffn2_sparsity, **kwargs):
+    """Get consecutive linear layers pruning configs."""
+    searcher = Linear2LinearSearcher(model, dataloader)
+    layers = searcher.search()
+    # extract the second linear layer
+    ffn_layers = [ffn2_module['root_linear'] for ffn2_module in layers]
+    ffn2_pruning_config = [
+        {
+            "op_names": ffn_layers,
+            "pattern": "channelx1",
+            "target_sparsity": ffn2_sparsity
+        }
+    ]
+    # append kwargs to generated config
+    for item in ffn2_pruning_config:
+        item.update(kwargs)
+    return ffn2_pruning_config
+
+def generate_mha_pruning_config(model, dataloader, mha_sparsity, **kwargs):
+    """Get multi-head attention layers pruning configs."""
+    # method 1: apply real mha pruning
+    mha_pruning_config = [
+        {
+            "pattern": "mha",
+            "target_sparsity": mha_sparsity
+        }
+    ]
+    # append kwargs to generated config
+    for item in mha_pruning_config:
+        item.update(kwargs)
+    return mha_pruning_config
+
+    # method 2: apply experimental mha pruning
+    # from .pattern_analyzer import SelfMHASearcher
+    # searcher = SelfMHASearcher(model, dataloader)
+    # qkv_pattern, ffn_pattern = searcher.get_head_pattern()
+    # qkv_layers, ffn_layers = searcher.search()
+    # mha_pruning_config = [
+    #     {
+    #         "op_names": qkv_layers,
+    #         "pattern": qkv_pattern,
+    #         "target_sparsity": mha_sparsity,
+    #     },
+    #     {
+    #         "op_names": ffn_layers,
+    #         "pattern": ffn_pattern,
+    #         "target_sparsity": mha_sparsity,
+    #     }
+    # ]
+    # # append kwargs to generated config
+    # for item in mha_pruning_config:
+    #     item.update(kwargs)
+    # return mha_pruning_config