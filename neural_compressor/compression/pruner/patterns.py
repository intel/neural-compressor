--- conflicted
+++ resolved
@@ -66,13 +66,9 @@
     if "x" in name:
         return PATTERNS["NxM"](config, modules, framework)
     if ":" in name:
-<<<<<<< HEAD
-        return PATTERNS["N:M"](config, modules, framework)
-=======
         return PATTERNS["N:M"](config, modules)
     if "mha" in name:
         return PATTERNS["MHA"](config, modules)
->>>>>>> 5519e2c9
     assert False, f"currently only support {PATTERNS.keys()}"
 
 
