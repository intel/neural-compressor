# Copyright (c) 2024 Intel Corporation
#
# Licensed under the Apache License, Version 2.0 (the "License");
# you may not use this file except in compliance with the License.
# You may obtain a copy of the License at
#
#    http://www.apache.org/licenses/LICENSE-2.0
#
# Unless required by applicable law or agreed to in writing, software
# distributed under the License is distributed on an "AS IS" BASIS,
# WITHOUT WARRANTIES OR CONDITIONS OF ANY KIND, either express or implied.
# See the License for the specific language governing permissions and
# limitations under the License.

from .rtn import rtn_quantize
from .gptq import gptq_quantize
from .awq import awq_quantize
<<<<<<< HEAD
from .teq import teq_quantize
=======
from .modules import WeightOnlyLinear
from .utility import *
>>>>>>> 0d9f057c
<|MERGE_RESOLUTION|>--- conflicted
+++ resolved
@@ -15,9 +15,6 @@
 from .rtn import rtn_quantize
 from .gptq import gptq_quantize
 from .awq import awq_quantize
-<<<<<<< HEAD
 from .teq import teq_quantize
-=======
 from .modules import WeightOnlyLinear
-from .utility import *
->>>>>>> 0d9f057c
+from .utility import *