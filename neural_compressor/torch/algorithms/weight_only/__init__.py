--- conflicted
+++ resolved
@@ -15,10 +15,7 @@
 from .rtn import rtn_quantize
 from .gptq import gptq_quantize
 from .awq import awq_quantize
-<<<<<<< HEAD
 from .teq import teq_quantize
-=======
 from .hqq import hqq_quantize
->>>>>>> 26b260e1
 from .modules import WeightOnlyLinear
 from .utility import *