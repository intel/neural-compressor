# Copyright (c) 2024 Intel Corporation
#
# Licensed under the Apache License, Version 2.0 (the "License");
# you may not use this file except in compliance with the License.
# You may obtain a copy of the License at
#
#    http://www.apache.org/licenses/LICENSE-2.0
#
# Unless required by applicable law or agreed to in writing, software
# distributed under the License is distributed on an "AS IS" BASIS,
# WITHOUT WARRANTIES OR CONDITIONS OF ANY KIND, either express or implied.
# See the License for the specific language governing permissions and
# limitations under the License.

from .rtn import rtn_quantize
from .gptq import gptq_quantize
<<<<<<< HEAD

from .hqq.quantizer import HQQuantizer
from .hqq.config import HQQModuleConfig, QTensorConfig
=======
from .awq import awq_quantize
from .modules import WeightOnlyLinear
from .utility import *
>>>>>>> 3882e9cc
<|MERGE_RESOLUTION|>--- conflicted
+++ resolved
@@ -14,12 +14,6 @@
 
 from .rtn import rtn_quantize
 from .gptq import gptq_quantize
-<<<<<<< HEAD
-
-from .hqq.quantizer import HQQuantizer
-from .hqq.config import HQQModuleConfig, QTensorConfig
-=======
 from .awq import awq_quantize
 from .modules import WeightOnlyLinear
-from .utility import *
->>>>>>> 3882e9cc
+from .utility import *