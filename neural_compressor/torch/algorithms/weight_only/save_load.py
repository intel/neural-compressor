--- conflicted
+++ resolved
@@ -25,14 +25,8 @@
 
 
 def save(model, output_dir="./saved_results"):
-<<<<<<< HEAD
-    if not os.path.exists(output_dir):
-        os.mkdir(output_dir)
+    os.makedirs(output_dir, exist_ok=True)
     qmodel_weight_file_path = os.path.join(os.path.abspath(os.path.expanduser(output_dir)), WEIGHT_NAME)
-=======
-    os.makedirs(output_dir, exist_ok=True)
-    qmodel_file_path = os.path.join(os.path.abspath(os.path.expanduser(output_dir)), WEIGHT_NAME)
->>>>>>> 647905af
     qconfig_file_path = os.path.join(os.path.abspath(os.path.expanduser(output_dir)), QCONFIG_NAME)
     # saving process
     save_config_mapping(model.qconfig, qconfig_file_path)
