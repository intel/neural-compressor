# Copyright (c) 2024 Intel Corporation
#
# Licensed under the Apache License, Version 2.0 (the "License");
# you may not use this file except in compliance with the License.
# You may obtain a copy of the License at
#
#    http://www.apache.org/licenses/LICENSE-2.0
#
# Unless required by applicable law or agreed to in writing, software
# distributed under the License is distributed on an "AS IS" BASIS,
# WITHOUT WARRANTIES OR CONDITIONS OF ANY KIND, either express or implied.
# See the License for the specific language governing permissions and
# limitations under the License.

import gc
import torch
import torch.nn as nn
import numpy as np
import habana_frameworks.torch.core as htcore
from .scale_methods import ops_quantizer
from .._quant_common.quant_config import QuantMode
from .._quant_common.helper_modules import PatchedUnmeasuredModule
from .._quant_common.quant_config import get_hqt_config, set_hqt_config
# from ..utils.logger import logger
from neural_compressor.common.utils.logger import logger
from .common import convert_scales_to_tensors_dict, generate_model_info, mod_default_dict, parent_child_mod_dict, \
                    save_scales, load_scales
from .measure import load_measurements
from .scale import scale_method_mapping, load_layer_scales
from neural_compressor.torch.utils.auto_accelerator import auto_detect_accelerator
from neural_compressor.common import utils as inc_utils
from neural_compressor.torch.utils import show_mem_info
import time
cur_accelerator = auto_detect_accelerator()

QUANTIZATION_INFO_INTERVAL = 30

@torch.no_grad()
def patch_module(mod, qconfig, mod_dict, patched_mod=None):
    """Replaces the module with patched module according to mod_dict.

    Args:
        mod (nn.module): The module that will be replaced with a patched module that quantize the inputs/outputs.
        qconfig (ModuleExtraConfig): The quantization config object with the information how to quantize the inputs/outputs.
        mod_dict (dict): dictionary from module name to its patched module.

    Returns:
        nn.module: The new patched module after patching.
    """
    parent = parent_child_mod_dict[mod].parent
    name = parent_child_mod_dict[mod].name
    if patched_mod is None:
        patched_mod = mod_dict[mod.__class__.__name__].patched_module(mod, parent, qconfig)
    setattr(parent, name, patched_mod)


def apply_hf_hook(module):
    """Applies hf_hook on a given module so its weights will be loaded from disk to cpu and then we can quantize it."""
    if hasattr(module, "_hf_hook"):
        module._hf_hook.pre_forward(module)
        module._hf_hook.detach_hook(module)
        delattr(module, "_hf_hook")
    if hasattr(module, "_old_forward"):
        module.forward = module._old_forward
        delattr(module, "_old_forward")


def quantize_params(mod, mod_extra_config):
    """Quantizes the weights of the given module according to the quantization info from mod_extra_config.

    Args:
        mod (nn.module): The module that its weights will be quantized.
        mod_extra_config (ModuleExtraConfig): The quantization config object with the information how to quantize the inputs/outputs.
    """
    for param_name in mod_extra_config.params:
        quantizer = mod_extra_config.params[param_name][0]
        param = getattr(mod, param_name)
        if param.dtype == torch.float16:
            param = param.to(torch.bfloat16)
        quantized_param = quantizer(param.to(cur_accelerator.name()))
        delattr(mod, param_name)
        setattr(mod, param_name, nn.Parameter(quantized_param))
        quantized_param = getattr(mod, param_name)
        quantized_param.requires_grad_(False)
        cur_accelerator.synchronize()


def convert_fp16_to_bf16(model):
    """Convert all float16 parameters and buffers in the model to bfloat16 after FP8 quantization.
    
    Args:
        model (torch.nn.Module): The PyTorch model that needs to be converted.
    """
    # convert parameters
    for name, param in model.named_parameters():
        if param.dtype == torch.float16:
            param.data = param.data.to(torch.bfloat16)
            logger.debug("Convert FP16 to BF16, parameter name: %s", name)
    
    # convert buffers
    for name, buffer in model.named_buffers():
        if buffer.dtype == torch.float16:
            buffer.data = buffer.data.to(torch.bfloat16)
            logger.debug("Convert FP16 to BF16, buffer name: %s", name)


def prepare_model(model, mod_list, measurement, scale_file, scaling_method_name, scale_config):
    """Calculates scales according to the scaling method and config.
    Replaces the model submodules according to the mod_list with patched quantization modules.
    Configures patched modules with the quantization/dequantization methods to apply on their input and output tensors.
    Quantizes the model parameters as they are static.

    Args:
        model (nn.module): The model to quantize.
        mod_list (list): The specific submodules that will be quantized in the model.
        measurement (dict): The measurements of the model.
        scale_file (str): The file containing the scales.
        scaling_method_name (str): The scaling method to use.
        scale_config (dict): The scaling configuration.
    """
    config = get_hqt_config(model)
    recalc_scales = config.cfg["recalc_scales"]
    scales_file_format = np.ndarray
    scales_obj = (
        load_scales(scale_file + ".npz", scales_file_format)
        if (scale_file is not None) and not recalc_scales
        else {}
    )
    scales = convert_scales_to_tensors_dict(scales_obj, scales_file_format, scale_config["hp_dtype"])
    save_file = False
    patched_modules = []
    patched_module_types = set()
    device = torch.device(cur_accelerator.name())
    with torch.no_grad():
        start_time = time.monotonic()
        num_info = 0
        for name, mod in model.named_modules():
            mod_type_str = mod.__class__.__name__
            logger.debug(f"start to handle module {name}, type: {mod_type_str}")
<<<<<<< HEAD
            if time.monotonic() - start_time > QUANTIZATION_INFO_INTERVAL * num_info:
                logger.info(f"Currently handling module {name}, type: {mod_type_str}")
                num_info += 1
=======
            origin_name = name
            # TODO: (Mengni) optimize the name conversion method between MoEV1 and MoEV2
            if "w1_list" in name or "w3_list" in name:
                name = name.replace("w1_list", "w13_list") if "w1_list" in name else name.replace("w3_list", "w13_list")
>>>>>>> 7b2108bf
            if name in mod_list and name not in scales and config.cfg["use_stats_files"] and name not in measurement:
                if mod_default_dict[mod_type_str].should_measure_and_quant:
                    if not config.cfg["ignore_modules_wo_measures"]:
                        patch_module(mod, None, None, PatchedUnmeasuredModule(name))
                        logger.debug(f"patch module {name} with unmeasured module")
                    else:
                        logger.debug("Module %s was ignore_modules_wo_measures", name)
                    continue
            # When offloading weight to disk, need to transfer the weight from disk to cpu using hf_hook
            apply_hf_hook(mod)
            if origin_name in mod_list:
                set_hqt_config(mod, config)  # set config in the module, as it consumed by the patched module
                mod_extra_config, save_file = load_layer_scales(mod, name, config,
                                                                mod_type_str, measurement,
                                                                scales, scale_file,
                                                                scales_file_format,
                                                                scales_obj, scaling_method_name,
                                                                scale_config, save_file)
                if not config.cfg["fake_quant"] and mod_default_dict[mod_type_str].should_measure_and_quant:
                    quantize_params(mod, mod_extra_config)
                logger.debug(f"patching module {name}")
                patch_module(mod, mod_extra_config, mod_default_dict)
                name = origin_name
                patched_modules.append(name)
                patched_module_types.add(type(mod))
                htcore.mark_step()
                logger.debug("Patched module name: %s", name)
    if save_file: # cache calculated scales
        save_scales(model, scales_obj, scales_file_format, scale_file + ".npz")
        save_scales(model, scales_obj, scales_file_format, scale_file + ".json")
    logger.debug("Patched module types: %s", patched_module_types)
    logger.debug("Patched modules: %s", patched_modules)
    logger.debug("Total patched modules: %d", len(patched_modules))
    model = model.to(cur_accelerator.name())
    for _, mod in model.named_modules():
        if hasattr(mod, "post_process"):
            mod.post_process()
    torch.distributed.barrier()
    convert_fp16_to_bf16(model)
    cur_accelerator.synchronize()


def prepare_model_with_dummy_measurement(model, mod_list, scaling_method_name, scale_config):
    """Aim for loading, replace module with patched module for model on meta device.

    Args:
        model (torch.nn.Module): empty model on meta device
        mod_list (list): The specific submodules that will be quantized in the model.
        scaling_method_name (str): The scaling method to use.
        scale_config (dict): The scaling configuration.

    Returns:
        model: empty model that quantized by default qconfig.
    """
    from .common import ModuleExtraConfig, mod_types

    config = get_hqt_config(model)
    patched_modules = []
    patched_module_types = set()
    with torch.no_grad():
        for name, mod in model.named_modules():
            if name not in mod_list:
                continue
            set_hqt_config(mod, config)  # set config in the module, as it consumed by the patched module
            mod_type_str = mod.__class__.__name__
            mode_type = config.cfg["mod_dict"][mod_type_str]
            mod_info = mod_types[mode_type]

            op_obj = ops_quantizer.get_op_quantizer(mode_type, "dummy", mod, None, scale_config)
            dummy_mod_scales = op_obj.get_scales_module_config()
            dummy_mod_config = op_obj.scales_module_config_to_q_and_dq(dummy_mod_scales)
            dummy_mod_extra_config = ModuleExtraConfig(
                dummy_mod_config.inputs,
                dummy_mod_config.outputs,
                dummy_mod_config.params,
                dummy_mod_scales,
                scale_config,
                )
            # replace bf16 meta weights with FP8 meta weights for loading
            if not config.cfg["fake_quant"] and mod_default_dict[mod_type_str].should_measure_and_quant:
                for param_name in mod_info.param_names:
                    if param_name == "weight":  # only weight is quantized now
                        raw_param = getattr(mod, param_name)
                        param = torch.ones(raw_param.shape, dtype=scale_config["lp_dtype"], device="meta")  # meta tensor
                        delattr(mod, param_name)
                        setattr(mod, param_name, nn.Parameter(param))
            patch_module(mod, dummy_mod_extra_config, mod_default_dict)
            patched_modules.append(name)
            patched_module_types.add(type(mod))
            logger.debug("Patched module name: %s", name)
    logger.debug("Patched module types: %s", patched_module_types)
    logger.debug("Patched modules: %s", patched_modules)
    logger.debug("Total patched modules: %d", len(patched_modules))
    return model


def quantize(model, mod_list):
    """Builds quantization config object that contains for each submodule its quantization functions as preparation for quantization.

    Args:
        model (nn.module): The model that will be quantized.
        mod_list (list, optional): The specific modules that will be quantized in the model.
    """
    config = get_hqt_config(model)
    generate_model_info(model)
    hp_dtype = config.cfg["hp_dtype"]
    lp_dtype = config.cfg["fp8_config"]
    # FIXME make sure this takes unit_scale or measured scale, from Configs
    scaling_method_name = scale_method_mapping[(config.cfg["scale_method"], config.cfg["observer"])]
    scale_config = config.cfg["scale_params"]
    scale_config["hp_dtype"] = hp_dtype
    scale_config["lp_dtype"] = lp_dtype
    if config.cfg["mode"] == QuantMode.QUANTIZE:
        measurement = {}
        scale_file = None
        use_stats_files = config.cfg["use_stats_files"]
        if use_stats_files:
            measurement = load_measurements(model, config.cfg["measure_file"])
            scale_file = config.cfg["scale_file"]
        prepare_model(model, mod_list, measurement, scale_file, scaling_method_name, scale_config)
    elif config.cfg["mode"] == QuantMode.LOAD:
        # no measurement and scale file
        prepare_model_with_dummy_measurement(model, mod_list, scaling_method_name, scale_config)
    else:
        raise Exception("unexpected mode, expected QuantMode.QUANTIZE or QuantMode.LOAD")<|MERGE_RESOLUTION|>--- conflicted
+++ resolved
@@ -137,16 +137,13 @@
         for name, mod in model.named_modules():
             mod_type_str = mod.__class__.__name__
             logger.debug(f"start to handle module {name}, type: {mod_type_str}")
-<<<<<<< HEAD
             if time.monotonic() - start_time > QUANTIZATION_INFO_INTERVAL * num_info:
                 logger.info(f"Currently handling module {name}, type: {mod_type_str}")
                 num_info += 1
-=======
             origin_name = name
             # TODO: (Mengni) optimize the name conversion method between MoEV1 and MoEV2
             if "w1_list" in name or "w3_list" in name:
                 name = name.replace("w1_list", "w13_list") if "w1_list" in name else name.replace("w3_list", "w13_list")
->>>>>>> 7b2108bf
             if name in mod_list and name not in scales and config.cfg["use_stats_files"] and name not in measurement:
                 if mod_default_dict[mod_type_str].should_measure_and_quant:
                     if not config.cfg["ignore_modules_wo_measures"]:
