#!/usr/bin/env python
# -*- coding: utf-8 -*-
#
# Copyright (c) 2023 Intel Corporation
#
# Licensed under the Apache License, Version 2.0 (the "License");
# you may not use this file except in compliance with the License.
# You may obtain a copy of the License at
#
#   http://www.apache.org/licenses/LICENSE-2.0
#
# Unless required by applicable law or agreed to in writing, software
# distributed under the License is distributed on an "AS IS" BASIS,
# WITHOUT WARRANTIES OR CONDITIONS OF ANY KIND, either express or implied.
# See the License for the specific language governing permissions and
# limitations under the License.
# pylint:disable=import-error

from __future__ import annotations

from enum import Enum
from typing import Callable, Dict, List, NamedTuple, Optional, Tuple, Union

import torch

from neural_compressor.common.base_config import BaseConfig, config_registry, register_config
<<<<<<< HEAD
from neural_compressor.common.utility import (
    DEFAULT_WHITE_LIST,
    FP8_QUANT,
    GPTQ,
    OP_NAME_OR_MODULE_TYPE,
    RTN_WEIGHT_ONLY_QUANT,
    SQ,
)
=======
from neural_compressor.common.utility import DEFAULT_WHITE_LIST, FP8_QUANT, GPTQ, OP_NAME_OR_MODULE_TYPE, RTN
>>>>>>> 941fed32
from neural_compressor.torch.utils.constants import PRIORITY_GPTQ, PRIORITY_RTN
from neural_compressor.torch.utils.utility import is_hpex_avaliable, logger

FRAMEWORK_NAME = "torch"
DTYPE_RANGE = Union[torch.dtype, List[torch.dtype]]


class Backend(Enum):
    DEFAULT = "stock_pytorch"
    IPEX = "ipex"


class OperatorConfig(NamedTuple):
    config: BaseConfig
    operators: List[Union[str, Callable]]
    backend: List[Backend]
    valid_func_list: List[Callable] = []


# mapping the torch module type and functional operation type to string representations
operator2str = {torch.nn.Linear: "Linear", torch.nn.functional.linear: "linear", torch.nn.Conv2d: "Conv2d"}

# Mapping from string representations to their corresponding torch operation/module type
str2operator = {"Linear": torch.nn.Linear, "linear": torch.nn.functional.linear, "Conv2d": torch.nn.Conv2d}


######################## RNT Config ###############################


@register_config(framework_name=FRAMEWORK_NAME, algo_name=RTN, priority=PRIORITY_RTN)
class RTNConfig(BaseConfig):
    """Config class for round-to-nearest weight-only quantization."""

    supported_configs: List[OperatorConfig] = []
    params_list = [
        "weight_dtype",
        "weight_bits",
        "weight_group_size",
        "weight_sym",
        "act_dtype",
        "enable_full_range",
        "enable_mse_search",
        "group_dim",
        "return_int",
        "double_quant_dtype",
        "double_quant_bits",
        "double_quant_sym",
        "double_quant_group_size",
    ]
    name = RTN

    def __init__(
        self,
        weight_dtype: str = "int",
        weight_bits: int = 4,
        weight_group_size: int = 32,
        weight_sym: bool = True,
        act_dtype: str = "fp32",
        enable_full_range: bool = False,
        enable_mse_search: bool = False,
        group_dim: int = 1,
        return_int: bool = False,
        double_quant_dtype: str = "fp32",
        double_quant_bits: int = 8,
        double_quant_sym: bool = True,
        double_quant_group_size: int = 256,
        white_list: Optional[List[OP_NAME_OR_MODULE_TYPE]] = DEFAULT_WHITE_LIST,
    ):
        """Init RTN weight-only quantization config.

        Args:
            weight_dtype (str): Data type for weights, default is "int".
            weight_bits (int): Number of bits used to represent weights, default is 4.
            weight_group_size (int): Size of weight groups, default is 32.
            weight_sym (bool): Indicates whether weights are symmetric, default is True.
            act_dtype (str): Data type for activations, default is "fp32".
            enable_full_range (bool): Enables full range for activations, default is False.
            enable_mse_search (bool): Enables mean squared error (MSE) search, default is False.
            group_dim (int): Dimension for grouping, default is 1.
            return_int (bool): Enables return model in int8/uint8 format or not. Defaults to False.
            double_quant_dtype (str): Data type for double_quant scale, default is "int".
            double_quant_bits (int): Number of bits used to represent double_quant scale, default is 4.
            double_quant_sym (bool): Indicates whether double_quant scale are symmetric, default is True.
            double_quant_group_size (int): Size of double_quant groups, default is 32.
        """
        super().__init__(white_list=white_list)
        self.weight_bits = weight_bits
        self.weight_dtype = weight_dtype
        self.weight_group_size = weight_group_size
        self.weight_sym = weight_sym
        self.act_dtype = act_dtype
        self.enable_full_range = enable_full_range
        self.enable_mse_search = enable_mse_search
        self.group_dim = group_dim
        self.return_int = return_int
        self.double_quant_bits = double_quant_bits
        self.double_quant_dtype = double_quant_dtype
        self.double_quant_sym = double_quant_sym
        self.double_quant_group_size = double_quant_group_size
        self._post_init()

    def to_dict(self):
        return super().to_dict(params_list=self.params_list, operator2str=operator2str)

    @classmethod
    def from_dict(cls, config_dict):
        return super(RTNConfig, cls).from_dict(config_dict=config_dict, str2operator=str2operator)

    @classmethod
    def register_supported_configs(cls) -> List[OperatorConfig]:
        supported_configs = []
        linear_rtn_config = RTNConfig(
            weight_dtype=["int", "int8", "int4", "nf4", "fp4", "fp4_e2m1_bnb", "fp4_e2m1"],
            weight_bits=[4, 1, 2, 3, 5, 6, 7, 8],
            weight_group_size=[32, -1, 1, 4, 8, 16, 64, 128, 256, 512, 1024],
            weight_sym=[True, False],
            act_dtype=["fp32"],
            enable_full_range=[False, True],
            enable_mse_search=[False, True],
            group_dim=[1, 0],
            double_quant_bits=[4, 1, 2, 3, 5, 6, 7, 8],
            double_quant_dtype=["int", "int8", "int4", "nf4", "fp4", "fp4_e2m1_bnb", "fp4_e2m1"],
            double_quant_sym=[True, False],
            double_quant_group_size=[32, -1, 1, 4, 8, 16, 64, 128, 256, 512, 1024],
        )
        operators = [torch.nn.Linear, torch.nn.functional.linear]
        supported_configs.append(OperatorConfig(config=linear_rtn_config, operators=operators, backend=Backend.DEFAULT))
        cls.supported_configs = supported_configs

    @staticmethod
    def get_model_info(model: torch.nn.Module) -> List[Tuple[str, Callable]]:
        white_list = (torch.nn.Linear,)
        filter_result = []
        for op_name, module in model.named_modules():
            if isinstance(module, white_list):
                pair = (op_name, type(module).__name__)
                filter_result.append(pair)
        logger.debug(f"Get model info: {filter_result}")
        return filter_result


# TODO(Yi) run `register_supported_configs` for all registered config.
RTNConfig.register_supported_configs()


def get_default_rtn_config() -> RTNConfig:
    """Generate the default rtn config.

    Returns:
        the default rtn config.
    """
    return RTNConfig()


######################## GPTQ Config ###############################
@register_config(framework_name=FRAMEWORK_NAME, algo_name=GPTQ, priority=PRIORITY_GPTQ)
class GPTQConfig(BaseConfig):
    """Config class for GPTQ.

    GPTQ: Accurate Post-Training Quantization for Generative Pre-trained Transformers.
    https://arxiv.org/abs/2210.17323
    """

    name = GPTQ
    supported_configs: List[OperatorConfig] = []
    params_list = [
        "weight_dtype",
        "weight_bits",
        "weight_group_size",
        "weight_sym",
        "block_size",
        "act_dtype",
        "group_dim",
        "nsamples",
        "dataloader_len",
        "percdamp",
        "act_order",
        "use_max_length",
        "pad_max_length",
        "enable_mse_search",
        "device",
        "layer_wise",
        "return_int",
        "double_quant_dtype",
        "double_quant_bits",
        "double_quant_sym",
        "double_quant_group_size",
    ]

    def __init__(
        self,
        weight_dtype: str = "int",
        weight_bits: int = 4,
        weight_group_size: int = 32,
        weight_sym: bool = True,
        block_size: int = 128,
        act_dtype: str = "fp32",
        group_dim: int = 1,
        nsamples: int = 128,
        dataloader_len: int = 10,
        percdamp: float = 0.01,
        act_order: bool = False,
        use_max_length: bool = True,
        pad_max_length: int = 2048,
        enable_mse_search: bool = False,
        device=None,
        layer_wise: bool = False,
        return_int: bool = False,
        double_quant_dtype: str = "fp32",
        double_quant_bits: int = 8,
        double_quant_sym: bool = True,
        double_quant_group_size: int = 256,
        white_list: Optional[List[OP_NAME_OR_MODULE_TYPE]] = DEFAULT_WHITE_LIST,
    ):
        """Init GPTQ config.

        Args:
        """
        super().__init__(white_list=white_list)
        self.weight_dtype = weight_dtype
        self.weight_bits = weight_bits
        self.weight_group_size = weight_group_size
        self.weight_sym = weight_sym
        self.act_dtype = act_dtype
        self.block_size = block_size
        self.enable_mse_search = enable_mse_search
        self.group_dim = group_dim
        self.nsamples = nsamples
        # TODO(Yi) detect it auto
        self.dataloader_len = dataloader_len
        self.percdamp = percdamp
        self.act_order = act_order
        self.use_max_length = use_max_length
        self.pad_max_length = pad_max_length
        self.layer_wise = layer_wise
        self.device = device
        self.return_int = return_int
        self.double_quant_bits = double_quant_bits
        self.double_quant_dtype = double_quant_dtype
        self.double_quant_sym = double_quant_sym
        self.double_quant_group_size = double_quant_group_size
        self._post_init()

    def to_dict(self):
        return super().to_dict(params_list=self.params_list, operator2str=operator2str)

    @classmethod
    def from_dict(cls, config_dict):
        return super(GPTQConfig, cls).from_dict(config_dict=config_dict, str2operator=str2operator)

    @classmethod
    def register_supported_configs(cls) -> List[OperatorConfig]:
        supported_configs = []
        # TODO(Yi)
        linear_gptq_config = GPTQConfig()
        operators = [torch.nn.Linear, torch.nn.functional.linear]
        supported_configs.append(
            OperatorConfig(config=linear_gptq_config, operators=operators, backend=Backend.DEFAULT)
        )
        cls.supported_configs = supported_configs

    @staticmethod
    def get_model_info(model: torch.nn.Module) -> List[Tuple[str, Callable]]:
        white_list = (torch.nn.Linear,)
        filter_result = []
        for op_name, module in model.named_modules():
            if isinstance(module, white_list):
                pair = (op_name, type(module).__name__)
                filter_result.append(pair)
        logger.debug(f"Get model info: {filter_result}")
        return filter_result


# TODO(Yi) run `register_supported_configs` for all registered config.
GPTQConfig.register_supported_configs()


def get_default_gptq_config() -> GPTQConfig:
    """Generate the default gptq config.

    Returns:
        the default gptq config.
    """
    return GPTQConfig()


######################## Smooth Quant Config ###############################
@register_config(framework_name=FRAMEWORK_NAME, algo_name=SQ)
class SmoothQuantConfig(BaseConfig):
    """Config class for smooth quantization. """

    name = SQ
    supported_configs: List[OperatorConfig] = []
    params_list = [
        "backend",
        "weight_dtype",
        "act_sym",
        "act_algo",
        "alpha",
        "folding",
        "scale_sharing",
        "auto_alpha_args",
    ]

    def __init__(
        self,
        backend: str = "ipex",
        weight_dtype: str = "int",
        act_sym: bool = False,
        act_algo: str = "minmax",
        alpha: float = 0.5,
        folding: bool = False,
        scale_sharing: bool = False,
        init_alpha: float = 0.5,
        alpha_min: float = 0.0,
        alpha_max: float = 1.0,
        alpha_step: float = 0.1,
        shared_criterion: str = "max",
        enable_blockwise_loss: bool = False,
        auto_alpha_args: dict = None,
        white_list: Optional[List[OP_NAME_OR_MODULE_TYPE]] = DEFAULT_WHITE_LIST,
    ):
        """Init SmoothQuant Configs."""
        super().__init__(white_list=white_list)
        self.backend = backend
        self.weight_dtype = weight_dtype
        self.act_sym = act_sym
        self.act_algo = act_algo
        self.alpha = alpha
        self.folding = folding
        self.scale_sharing = scale_sharing
        self.init_alpha = init_alpha
        self.alpha_min = alpha_min
        self.alpha_max = alpha_max
        self.alpha_step = alpha_step
        self.shared_criterion = shared_criterion
        self.enable_blockwise_loss = enable_blockwise_loss
        self.auto_alpha_args = {
            "init_alpha": self.init_alpha,
            "alpha_min": self.alpha_min,
            "alpha_max": self.alpha_max,
            "alpha_step": self.alpha_step,
            "shared_criterion": self.shared_criterion,
            "enable_blockwise_loss": self.enable_blockwise_loss,
        }
        self._post_init()

    def to_dict(self):
        return super().to_dict(params_list=self.params_list, operator2str=operator2str)

    @classmethod
    def from_dict(cls, config_dict):
        return super(SmoothQuantConfig, cls).from_dict(config_dict=config_dict, str2operator=str2operator)

    @classmethod
    def register_supported_configs(cls) -> List[OperatorConfig]:
        supported_configs = []
        # TODO(Yi)
        linear_sq_config = SmoothQuantConfig()
        operators = [torch.nn.Linear, torch.nn.functional.linear]
        supported_configs.append(
            OperatorConfig(config=linear_sq_config, operators=operators, backend=Backend.DEFAULT)
        )
        cls.supported_configs = supported_configs

    @staticmethod
    def get_model_info(model: torch.nn.Module) -> List[Tuple[str, Callable]]:
        white_list = (torch.nn.Linear,)
        filter_result = []
        for op_name, module in model.named_modules():
            if isinstance(module, white_list):
                pair = (op_name, type(module).__name__)
                filter_result.append(pair)
        logger.debug(f"Get model info: {filter_result}")
        return filter_result


# TODO(Yi) run `register_supported_configs` for all registered config.
SmoothQuantConfig.register_supported_configs()


def get_default_sq_config() -> SmoothQuantConfig:
    """Generate the default smoothquant config.

    Returns:
        the default smoothquant config.
    """
    return SmoothQuantConfig()


######################## FP8 Config ###############################
if is_hpex_avaliable():

    @register_config(framework_name=FRAMEWORK_NAME, algo_name=FP8_QUANT)
    class FP8QConfig(BaseConfig):
        """Config class for FP8 quantization."""

        name = FP8_QUANT
        supported_configs: List[OperatorConfig] = []
        params_list = [
            "weight_dtype",
            "act_dtype",
            "act_algo",
            "approach",
            "device",
        ]

        def __init__(
            self,
            weight_dtype: DTYPE_RANGE = torch.float8_e4m3fn,
            act_dtype: DTYPE_RANGE = torch.float8_e4m3fn,
            act_algo: Union[str, List[str]] = "minmax",
            approach: Union[str, List[str]] = "static",
            device: Union[str, List[str]] = "hpu",
            white_list: Optional[List[OP_NAME_OR_MODULE_TYPE]] = DEFAULT_WHITE_LIST,
        ):
            """Init FP8 config.

            Args:
            """
            super().__init__(white_list=white_list)
            self.weight_dtype = weight_dtype
            self.act_dtype = act_dtype
            self.act_algo = act_algo
            self.approach = approach
            self.device = device
            self._post_init()

        def to_dict(self):
            return super().to_dict(params_list=self.params_list, operator2str=operator2str)

        @classmethod
        def from_dict(cls, config_dict):
            return super(FP8QConfig, cls).from_dict(config_dict=config_dict, str2operator=str2operator)

        @classmethod
        def register_supported_configs(cls) -> List[OperatorConfig]:
            supported_configs = []
            fp8_config = FP8QConfig(
                weight_dtype=[torch.float8_e5m2, torch.float8_e4m3fn],
                act_dtype=[torch.float8_e5m2, torch.float8_e4m3fn],
                act_algo=["minmax", "kl"],
                approach=["static", "dynamic"],
                device=["hpu"],
            )
            from .fp8.quantization_impl import white_list

            operators = white_list
            supported_configs.append(OperatorConfig(config=fp8_config, operators=operators, backend=Backend.DEFAULT))
            cls.supported_configs = supported_configs

        @staticmethod
        def get_model_info(model: torch.nn.Module) -> List[Tuple[str, Callable]]:
            from .fp8.quantization_impl import white_list

            filter_result = []
            for op_name, module in model.named_modules():
                if isinstance(module, white_list):
                    pair = (op_name, type(module).__name__)
                    filter_result.append(pair)
            logger.debug(f"Get model info: {filter_result}")
            return filter_result

    # TODO(Yi) run `register_supported_configs` for all registered config.
    FP8QConfig.register_supported_configs()

    def get_default_fp8_qconfig() -> FP8QConfig:
        """Generate the default gptq config.

        Returns:
            the default gptq config.
        """
        return FP8QConfig()

    ##################### Algo Configs End ###################################

    def get_all_registered_configs() -> Dict[str, BaseConfig]:
        registered_configs = config_registry.get_all_configs()
        return registered_configs.get(FRAMEWORK_NAME, {})<|MERGE_RESOLUTION|>--- conflicted
+++ resolved
@@ -24,18 +24,13 @@
 import torch
 
 from neural_compressor.common.base_config import BaseConfig, config_registry, register_config
-<<<<<<< HEAD
 from neural_compressor.common.utility import (
-    DEFAULT_WHITE_LIST,
-    FP8_QUANT,
-    GPTQ,
-    OP_NAME_OR_MODULE_TYPE,
-    RTN_WEIGHT_ONLY_QUANT,
-    SQ,
+    DEFAULT_WHITE_LIST, 
+    FP8_QUANT, GPTQ, 
+    OP_NAME_OR_MODULE_TYPE, 
+    RTN, 
+    SMOOTH_QUANT,
 )
-=======
-from neural_compressor.common.utility import DEFAULT_WHITE_LIST, FP8_QUANT, GPTQ, OP_NAME_OR_MODULE_TYPE, RTN
->>>>>>> 941fed32
 from neural_compressor.torch.utils.constants import PRIORITY_GPTQ, PRIORITY_RTN
 from neural_compressor.torch.utils.utility import is_hpex_avaliable, logger
 
@@ -323,11 +318,11 @@
 
 
 ######################## Smooth Quant Config ###############################
-@register_config(framework_name=FRAMEWORK_NAME, algo_name=SQ)
+@register_config(framework_name=FRAMEWORK_NAME, algo_name=SMOOTH_QUANT)
 class SmoothQuantConfig(BaseConfig):
     """Config class for smooth quantization. """
 
-    name = SQ
+    name = SMOOTH_QUANT
     supported_configs: List[OperatorConfig] = []
     params_list = [
         "backend",
