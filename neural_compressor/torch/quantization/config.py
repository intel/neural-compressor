--- conflicted
+++ resolved
@@ -748,13 +748,8 @@
         minmax_lr: float = None,
         low_gpu_mem_usage: bool = True,
         iters: int = 200,
-<<<<<<< HEAD
         seqlen: int = 2048,
         nsamples: int = 128,
-=======
-        seqlen: int = 512,
-        n_samples: int = 512,
->>>>>>> de43d851
         sampler: str = "rand",
         seed: int = 42,
         nblocks: int = 1,
