--- conflicted
+++ resolved
@@ -66,11 +66,6 @@
     params_list = [
         "dtype",
         "bits",
-<<<<<<< HEAD
-        "group_size",
-        "group_dim",
-=======
->>>>>>> ac717bc4
         "use_sym",
         "group_size",
         "group_dim",
