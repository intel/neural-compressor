--- conflicted
+++ resolved
@@ -25,18 +25,12 @@
     get_default_sq_config,
 )
 
-<<<<<<< HEAD
-# TODO: (Yi) move config to config.py
-from neural_compressor.torch.quantization.autotune import autotune, TuningConfig, get_all_config_set
-=======
-# TODO(Yi): move config to config.py
 from neural_compressor.torch.quantization.autotune import (
     autotune,
     TuningConfig,
     get_all_config_set,
     get_rtn_double_quant_config_set,
 )
->>>>>>> b8d98eba
 
 ### Quantization Function Registration ###
 import neural_compressor.torch.quantization.algorithm_entry