# Copyright (c) 2024 Intel Corporation
#
# Licensed under the Apache License, Version 2.0 (the "License");
# you may not use this file except in compliance with the License.
# You may obtain a copy of the License at
#
#    http://www.apache.org/licenses/LICENSE-2.0
#
# Unless required by applicable law or agreed to in writing, software
# distributed under the License is distributed on an "AS IS" BASIS,
# WITHOUT WARRANTIES OR CONDITIONS OF ANY KIND, either express or implied.
# See the License for the specific language governing permissions and
# limitations under the License.

from copy import deepcopy
from types import MethodType
from typing import Callable, Dict, Tuple

import torch

from neural_compressor.common.utils import (
    AUTOROUND,
    AWQ,
    FP8_QUANT,
    GPTQ,
    HQQ,
    MIX_PRECISION,
    RTN,
    SMOOTH_QUANT,
    STATIC_QUANT,
    TEQ,
    Mode,
)
from neural_compressor.torch.quantization import (
    AutoRoundConfig,
    AWQConfig,
    FP8Config,
    GPTQConfig,
    HQQConfig,
    MixPrecisionConfig,
    RTNConfig,
    SmoothQuantConfig,
    StaticQuantConfig,
    TEQConfig,
)
<<<<<<< HEAD
from neural_compressor.torch.utils import is_cuda_available, logger, register_algo
=======
from neural_compressor.torch.utils import get_quantizer, is_ipex_imported, logger, postprocess_model, register_algo
from neural_compressor.torch.utils.constants import PT2E_DYNAMIC_QUANT, PT2E_STATIC_QUANT
>>>>>>> ee24dba1


###################### RTN Algo Entry ##################################
@register_algo(RTN)
@torch.no_grad()
def rtn_entry(
    model: torch.nn.Module,
    configs_mapping: Dict[Tuple[str, callable], RTNConfig],
    mode: Mode = Mode.QUANTIZE,
    *args,
    **kwargs,
) -> torch.nn.Module:
    """The main entry to apply rtn quantization."""
    from neural_compressor.torch.algorithms.weight_only.rtn import RTNQuantizer
    from neural_compressor.torch.algorithms.weight_only.save_load import save

    # rebuild weight_config for RTNQuantizer class
    weight_config = {}
    for (op_name, op_type), quant_config in configs_mapping.items():
        if quant_config.name != RTN:
            continue
        weight_config[op_name] = {
            "dtype": quant_config.dtype,
            "bits": quant_config.bits,
            "scheme": "sym" if quant_config.use_sym else "asym",
            "group_size": quant_config.group_size,
            "group_dim": quant_config.group_dim,
            "use_full_range": quant_config.use_full_range,
            "use_mse_search": quant_config.use_mse_search,
            "use_layer_wise": quant_config.use_layer_wise,
            "use_double_quant": quant_config.use_double_quant,
            "double_quant_dtype": quant_config.double_quant_dtype,
            "double_quant_bits": quant_config.double_quant_bits,
            "double_quant_scheme": "sym" if quant_config.double_quant_use_sym else "asym",
            "double_quant_group_size": quant_config.double_quant_group_size,
        }

    quantizer = get_quantizer(model, quantizer_cls=RTNQuantizer, quant_config=weight_config)
    model = quantizer.execute(model, mode=mode)
    model.qconfig = configs_mapping
    model.save = MethodType(save, model)
    postprocess_model(model, mode, quantizer)
    return model


###################### GPTQ Algo Entry ##################################
@register_algo(GPTQ)
@torch.no_grad()
def gptq_entry(
    model: torch.nn.Module,
    configs_mapping: Dict[Tuple[str, callable], GPTQConfig],
    mode: Mode = Mode.QUANTIZE,
    *args,
    **kwargs,
) -> torch.nn.Module:
    logger.info("Quantize model with the GPTQ algorithm.")
    from neural_compressor.torch.algorithms.weight_only.gptq import GPTQuantizer
    from neural_compressor.torch.algorithms.weight_only.save_load import save

    # rebuild weight_config for gptq_quantize function
    weight_config = {}
    for (op_name, op_type), quant_config in configs_mapping.items():
        if quant_config.name != GPTQ:
            continue
        weight_config[op_name] = {
            "dtype": quant_config.dtype,
            "bits": quant_config.bits,
            "sym": quant_config.use_sym,
            "group_size": quant_config.group_size,
            "mse": quant_config.use_mse_search,
            "use_double_quant": quant_config.use_double_quant,
            "double_quant_dtype": quant_config.double_quant_dtype,
            "double_quant_bits": quant_config.double_quant_bits,
            "double_quant_sym": quant_config.double_quant_use_sym,
            "double_quant_group_size": quant_config.double_quant_group_size,
            "act_order": quant_config.act_order,
            "percdamp": quant_config.percdamp,
            "block_size": quant_config.block_size,
            "static_groups": quant_config.static_groups,
        }
    kwargs.update(
        {
            "use_layer_wise": quant_config.use_layer_wise,
            "model_path": quant_config.model_path,
        }
    )
    kwargs.pop("example_inputs")
<<<<<<< HEAD
    if is_cuda_available():
        device = "cuda"
        kwargs.update(
            {
                "device": "cuda",
            }
        )
=======
>>>>>>> ee24dba1
    logger.warning("lm_head in transformer model is skipped by GPTQ")

    quantizer = get_quantizer(model, quantizer_cls=GPTQuantizer, quant_config=weight_config)
    model = quantizer.execute(model, mode=mode, *args, **kwargs)
    model.qconfig = configs_mapping
    model.save = MethodType(save, model)
    postprocess_model(model, mode, quantizer)

    return model


###################### Static Quant Algo Entry ##################################
@register_algo(name=STATIC_QUANT)
@torch.no_grad()
def static_quant_entry(
    model: torch.nn.Module,
    configs_mapping: Dict[Tuple[str, callable], StaticQuantConfig],
    mode: Mode = Mode.QUANTIZE,
    *args,
    **kwargs,
) -> torch.nn.Module:
    if not is_ipex_imported():
        return pt2e_static_quant_entry(model, configs_mapping, mode, *args, **kwargs)
    logger.info("Quantize model with the static quant algorithm.")
    from neural_compressor.torch.algorithms.static_quant import StaticQuantQuantizer

    # convert the user config into internal format
    quant_config_mapping = {}
    cfgs = deepcopy(configs_mapping)
    quant_config_mapping["op"] = cfgs
    for (op_name, op_type), cfg in cfgs.items():
        if cfg.name != STATIC_QUANT:
            continue
        quant_config_mapping["op"][(op_name, op_type)] = {
            "weight": {
                "dtype": cfg.w_dtype,
                "scheme": "sym",
                "granularity": cfg.w_granularity,
                "algorithm": cfg.w_algo,
            },
            "activation": {
                "dtype": cfg.act_dtype,
                "scheme": "sym" if cfg.act_sym else "asym",
                "granularity": cfg.act_granularity,
                "algorithm": cfg.act_algo,
            },
        }

    run_fn = kwargs.get("run_fn", None)
    example_inputs = kwargs.get("example_inputs", None)
    inplace = kwargs.get("inplace", True)
    assert example_inputs is not None, "Please provide example_inputs for static quantization."

    quantizer = get_quantizer(model, quantizer_cls=StaticQuantQuantizer, quant_config=quant_config_mapping)
    model = quantizer.execute(model, mode=mode, run_fn=run_fn, example_inputs=example_inputs, inplace=inplace)
    postprocess_model(model, mode, quantizer)

    return model


###################### PT2E Dynamic Quant Algo Entry ##################################
@register_algo(name=PT2E_DYNAMIC_QUANT)
@torch.no_grad()
def pt2e_dynamic_quant_entry(model: torch.nn.Module, configs_mapping, mode: Mode, *args, **kwargs) -> torch.nn.Module:
    logger.info("Quantize model with the PT2E static quant algorithm.")
    from neural_compressor.torch.algorithms.pt2e_quant.core import W8A8PT2EQuantizer

    run_fn = kwargs.get("run_fn", None)
    example_inputs = kwargs.get("example_inputs", None)
    inplace = kwargs.get("inplace", True)
    W8A8PT2EQuantizer.is_dynamic = True
    for _, quant_config in configs_mapping.items():
        if quant_config.name == PT2E_DYNAMIC_QUANT:
            w8a8_quantizer = W8A8PT2EQuantizer(quant_config=quant_config)
            model = w8a8_quantizer.execute(
                model, mode=mode, run_fn=run_fn, example_inputs=example_inputs, inplace=inplace
            )
            return model


###################### PT2E Static Quant Algo Entry ##################################
@register_algo(name=PT2E_STATIC_QUANT)
@torch.no_grad()
def pt2e_static_quant_entry(model: torch.nn.Module, configs_mapping, mode: Mode, *args, **kwargs) -> torch.nn.Module:
    logger.info("Quantize model with the PT2E static quant algorithm.")
    from neural_compressor.torch.algorithms.pt2e_quant.core import W8A8PT2EQuantizer

    run_fn = kwargs.get("run_fn", None)
    example_inputs = kwargs.get("example_inputs", None)
    inplace = kwargs.get("inplace", True)
    for _, quant_config in configs_mapping.items():
        if quant_config.name == STATIC_QUANT:
            w8a8_quantizer = W8A8PT2EQuantizer(quant_config=quant_config)
            model = w8a8_quantizer.execute(
                model, mode=mode, run_fn=run_fn, example_inputs=example_inputs, inplace=inplace
            )
            return model


###################### Smooth Quant Algo Entry ##################################
@register_algo(name=SMOOTH_QUANT)
@torch.no_grad()
def smooth_quant_entry(
    model: torch.nn.Module, configs_mapping: Dict[Tuple[str, callable], SmoothQuantConfig], *args, **kwargs
) -> torch.nn.Module:
    logger.info("Quantize model with the smooth quant algorithm.")
    from neural_compressor.torch.algorithms.smooth_quant import save, smooth_quantize

    # convert the user config into internal format
    quant_config_mapping = {}
    cfgs = deepcopy(configs_mapping)
    quant_config_mapping["op"] = cfgs
    for (op_name, op_type), cfg in cfgs.items():
        quant_config_mapping["op"][(op_name, op_type)] = {
            "weight": {
                "dtype": cfg.w_dtype,
                "scheme": "sym",
                "granularity": cfg.w_granularity,
                "algorithm": cfg.w_algo,
            },
            "activation": {
                "dtype": cfg.act_dtype,
                "scheme": "sym" if cfg.act_sym else "asym",
                "granularity": cfg.act_granularity,
                "algorithm": cfg.act_algo,
            },
        }
        quant_config_mapping["recipe_cfgs"] = {
            "smooth_quant": True,
            "smooth_quant_args": {
                "alpha": cfg.alpha,
                "folding": cfg.folding,
                "scale_sharing": cfg.scale_sharing,
                "auto_alpha_args": cfg.auto_alpha_args if cfg.auto_alpha_args is not None else {},
            },
            "layer_wise_quant_args": {},
            "first_conv_or_matmul_quantization": True,
            "last_conv_or_matmul_quantization": True,
            "pre_post_process_quantization": True,
        }

    run_fn = kwargs.get("run_fn", None)
    example_inputs = kwargs.get("example_inputs", None)
    inplace = kwargs.get("inplace", True)
    assert example_inputs is not None, "Please provide example_inputs for smooth quantization."
    q_model = smooth_quantize(
        model=model,
        tune_cfg=quant_config_mapping,
        run_fn=run_fn,
        example_inputs=example_inputs,
        inplace=inplace,
    )
    logger.info("Smooth quantization done.")
    q_model.ori_save = q_model.save
    q_model.save = MethodType(save, q_model)
    return q_model


###################### AWQ Algo Entry ##################################
@register_algo(name=AWQ)
@torch.no_grad()
def awq_quantize_entry(
    model: torch.nn.Module,
    configs_mapping: Dict[Tuple[str, callable], AWQConfig],
    mode: Mode = Mode.QUANTIZE,
    *args,
    **kwargs,
) -> torch.nn.Module:
    logger.info("Quantize model with the AWQ algorithm.")
    from neural_compressor.torch.algorithms.weight_only.awq import AWQQuantizer
    from neural_compressor.torch.algorithms.weight_only.save_load import save

    weight_config = {}
    for (op_name, op_type), op_config in configs_mapping.items():
        if op_config.name != AWQ:
            continue
        if op_config.dtype == "fp32":
            weight_config[op_name] = {
                "bits": -1,
                "dtype": "fp32",  # skip quantization
                "group_size": 128,
                "scheme": "asym",
            }
        else:
            weight_config[op_name] = {
                "dtype": op_config.dtype,
                "bits": op_config.bits,
                "group_size": op_config.group_size,
                "group_dim": op_config.group_dim,
                "scheme": "sym" if op_config.use_sym else "asym",
                "use_full_range": op_config.use_full_range,
                "use_mse_search": op_config.use_mse_search,
                "use_layer_wise": op_config.use_layer_wise,
                "export_compressed_model": op_config.export_compressed_model,
                "use_double_quant": op_config.use_double_quant,
                "double_quant_dtype": op_config.double_quant_dtype,
                "double_quant_bits": op_config.double_quant_bits,
                "double_quant_scheme": op_config.double_quant_use_sym,
                "double_quant_group_size": op_config.double_quant_group_size,
            }
            use_auto_scale = op_config.use_auto_scale
            use_mse_search = op_config.use_auto_clip  # for awq clip
            folding = op_config.folding
            return_int = op_config.export_compressed_model
            use_full_range = op_config.use_full_range

    run_fn = kwargs.get("run_fn", None)
    run_args = kwargs.get("run_args", None)
    example_inputs = kwargs.get("example_inputs", None)
    assert example_inputs is not None, "Please provide example_inputs for AWQ quantization."

    quantizer = get_quantizer(model, quantizer_cls=AWQQuantizer, quant_config=weight_config)
    model = quantizer.execute(
        model,
        mode=mode,
        bits=-1,  # no quantize for op not in weight_config
        example_inputs=example_inputs,  # must be required
        run_fn=run_fn,
        run_args=run_args,
        use_auto_scale=use_auto_scale,
        use_mse_search=use_mse_search,
        folding=folding,
        return_int=return_int,
        use_full_range=use_full_range,
    )

    model.qconfig = configs_mapping
    model.save = MethodType(save, model)
    postprocess_model(model, mode, quantizer)
    return model


###################### TEQ Algo Entry ##################################
@register_algo(name=TEQ)
def teq_quantize_entry(
    model: torch.nn.Module, configs_mapping: Dict[Tuple[str, callable], TEQConfig], mode: Mode, *args, **kwargs
) -> torch.nn.Module:
    from neural_compressor.torch.algorithms.weight_only.save_load import save
    from neural_compressor.torch.algorithms.weight_only.teq import TEQuantizer

    logger.info("Quantize model with the TEQ algorithm.")
    weight_config = {}
    absorb_to_layer = {}
    example_inputs = kwargs.get("example_inputs", None)
    assert example_inputs is not None, "Please provide example_inputs for TEQ quantization."
    run_fn = kwargs.get("run_fn", None)
    inplace = kwargs.get("inplace", True)
    folding = True
    for (op_name, op_type), quant_config in configs_mapping.items():
        if quant_config.dtype == "fp32":
            continue
        else:
            weight_config[op_name] = {
                "dtype": quant_config.dtype,
                "bits": quant_config.bits,
                "scheme": "sym" if quant_config.use_sym else "asym",
                "group_size": quant_config.group_size,
                "group_dim": quant_config.group_dim,
                "use_full_range": quant_config.use_full_range,
                "use_mse_search": quant_config.use_mse_search,
                "use_layer_wise": quant_config.use_layer_wise,
                "use_double_quant": quant_config.use_double_quant,
                "double_quant_dtype": quant_config.double_quant_dtype,
                "double_quant_bits": quant_config.double_quant_bits,
                "double_quant_scheme": "sym" if quant_config.double_quant_use_sym else "asym",
                "double_quant_group_size": quant_config.double_quant_group_size,
            }
            absorb_to_layer = quant_config.absorb_to_layer
            folding = quant_config.folding
    assert isinstance(model, torch.nn.Module), "only support torch module"

    quantizer = get_quantizer(
        model,
        quantizer_cls=TEQuantizer,
        quant_config=weight_config,
        folding=folding,
        absorb_to_layer=absorb_to_layer,
        example_inputs=example_inputs,
    )
    model = quantizer.execute(model, mode=mode, run_fn=run_fn, example_inputs=example_inputs, inplace=inplace)
    model.qconfig = configs_mapping
    model.save = MethodType(save, model)
    postprocess_model(model, mode, quantizer)

    return model


###################### AUTOROUND Algo Entry ##################################
@register_algo(name=AUTOROUND)
def autoround_quantize_entry(
    model: torch.nn.Module,
    configs_mapping: Dict[Tuple[str, callable], AutoRoundConfig],
    mode: Mode = Mode.QUANTIZE,
    *args,
    **kwargs,
) -> torch.nn.Module:
    from neural_compressor.torch.algorithms.weight_only.autoround import AutoRoundQuantizer
    from neural_compressor.torch.algorithms.weight_only.save_load import save

    logger.info("Quantize model with the AutoRound algorithm.")
    weight_config = {}
    for (op_name, op_type), quant_config in configs_mapping.items():
        if quant_config.name != AUTOROUND or quant_config.dtype == "fp32":
            continue
        else:
            weight_config[op_name] = {
                "data_type": quant_config.dtype,
                "bits": quant_config.bits,
                "sym": quant_config.use_sym,
                "group_size": quant_config.group_size,
            }
            enable_full_range = quant_config.enable_full_range
            batch_size = quant_config.batch_size
            lr_scheduler = quant_config.lr_scheduler
            use_quant_input = quant_config.use_quant_input
            enable_minmax_tuning = quant_config.enable_minmax_tuning
            lr = quant_config.lr
            minmax_lr = quant_config.minmax_lr
            low_gpu_mem_usage = quant_config.low_gpu_mem_usage
            iters = quant_config.iters
            seqlen = quant_config.seqlen
            n_samples = quant_config.n_samples
            sampler = quant_config.sampler
            seed = quant_config.seed
            n_blocks = quant_config.n_blocks
            gradient_accumulate_steps = quant_config.gradient_accumulate_steps
            not_use_best_mse = quant_config.not_use_best_mse
            dynamic_max_gap = quant_config.dynamic_max_gap
            scale_dtype = quant_config.scale_dtype

    kwargs.pop("example_inputs")

    quantizer = get_quantizer(
        model,
        quantizer_cls=AutoRoundQuantizer,
        quant_config=weight_config,
        enable_full_range=enable_full_range,
        batch_size=batch_size,
        lr_scheduler=lr_scheduler,
        use_quant_input=use_quant_input,
        enable_minmax_tuning=enable_minmax_tuning,
        lr=lr,
        minmax_lr=minmax_lr,
        low_gpu_mem_usage=low_gpu_mem_usage,
        iters=iters,
        seqlen=seqlen,
        n_samples=n_samples,
        sampler=sampler,
        seed=seed,
        n_blocks=n_blocks,
        gradient_accumulate_steps=gradient_accumulate_steps,
        not_use_best_mse=not_use_best_mse,
        dynamic_max_gap=dynamic_max_gap,
        scale_dtype=scale_dtype,
    )
    model = quantizer.execute(model=model, mode=mode, *args, **kwargs)
    model.qconfig = configs_mapping
    model.save = MethodType(save, model)
    postprocess_model(model, mode, quantizer)
    return model


###################### HQQ Algo Entry ##################################
@register_algo(name=HQQ)
@torch.no_grad()
def hqq_entry(
    model: torch.nn.Module,
    configs_mapping: Dict[Tuple[str, Callable], HQQConfig],
    mode: Mode = Mode.QUANTIZE,
    *args,
    **kwargs,
) -> torch.nn.Module:
    from neural_compressor.torch.algorithms.weight_only.hqq import HQQuantizer

    logger.info("Quantize model with the HQQ algorithm.")

    quantizer = get_quantizer(model, quantizer_cls=HQQuantizer, quant_config=configs_mapping)
    model = quantizer.execute(model, mode=mode)
    postprocess_model(model, mode, quantizer)

    return model


###################### Habana FP8 Algo Entry ##################################
from neural_compressor.torch.utils import is_hpex_available

if is_hpex_available():
    from neural_compressor.torch.algorithms.habana_fp8 import quantize, save

    @register_algo(FP8_QUANT)
    def fp8_quant_entry(
        model: torch.nn.Module, configs_mapping: Dict[Tuple[str], FP8Config], *args, **kwargs
    ) -> torch.nn.Module:
        kwargs.pop("example_inputs")
        model = quantize(model, configs_mapping, *args, **kwargs)
        model.qconfig = configs_mapping
        model.save = MethodType(save, model)
        return model


###################### Mixed Precision Algo Entry ##################################
@register_algo(MIX_PRECISION)
def mix_precision_entry(
    model: torch.nn.Module, configs_mapping: Dict[Tuple[str], MixPrecisionConfig], *args, **kwargs
) -> torch.nn.Module:
    # only support fp16 and bf16 now, more types might be added later
    from neural_compressor.torch.algorithms.mix_precision import HalfPrecisionConverter

    half_precision_converter = HalfPrecisionConverter(configs_mapping, *args, **kwargs)
    mix_precision_model = half_precision_converter.convert(model)

    return mix_precision_model<|MERGE_RESOLUTION|>--- conflicted
+++ resolved
@@ -43,12 +43,9 @@
     StaticQuantConfig,
     TEQConfig,
 )
-<<<<<<< HEAD
 from neural_compressor.torch.utils import is_cuda_available, logger, register_algo
-=======
 from neural_compressor.torch.utils import get_quantizer, is_ipex_imported, logger, postprocess_model, register_algo
 from neural_compressor.torch.utils.constants import PT2E_DYNAMIC_QUANT, PT2E_STATIC_QUANT
->>>>>>> ee24dba1
 
 
 ###################### RTN Algo Entry ##################################
@@ -136,7 +133,6 @@
         }
     )
     kwargs.pop("example_inputs")
-<<<<<<< HEAD
     if is_cuda_available():
         device = "cuda"
         kwargs.update(
@@ -144,8 +140,6 @@
                 "device": "cuda",
             }
         )
-=======
->>>>>>> ee24dba1
     logger.warning("lm_head in transformer model is skipped by GPTQ")
 
     quantizer = get_quantizer(model, quantizer_cls=GPTQuantizer, quant_config=weight_config)
