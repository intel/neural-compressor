--- conflicted
+++ resolved
@@ -16,16 +16,10 @@
 
 import torch
 
-<<<<<<< HEAD
-from neural_compressor.common.utils import FP8_QUANT, GPTQ, RTN, STATIC_QUANT  # unified namespace
+from neural_compressor.common.utils import AWQ, FP8_QUANT, GPTQ, RTN, STATIC_QUANT  # unified namespace
+from neural_compressor.torch.algorithms.weight_only import awq_quantize, gptq_quantize, rtn_quantize
 from neural_compressor.torch.algorithms.static_quant import static_quantize
-from neural_compressor.torch.algorithms.weight_only import gptq_quantize, rtn_quantize
-from neural_compressor.torch.quantization import GPTQConfig, RTNConfig, StaticQuantConfig
-=======
-from neural_compressor.common.utils import AWQ, FP8_QUANT, GPTQ, RTN  # unified namespace
-from neural_compressor.torch.algorithms.weight_only import awq_quantize, gptq_quantize, rtn_quantize
-from neural_compressor.torch.quantization import AWQConfig, GPTQConfig, RTNConfig
->>>>>>> a9bf79c6
+from neural_compressor.torch.quantization import AWQConfig, GPTQConfig, RTNConfig, StaticQuantConfig
 from neural_compressor.torch.utils import logger, register_algo
 
 
@@ -102,7 +96,6 @@
     return model
 
 
-<<<<<<< HEAD
 ###################### Static Quant Algo Entry ##################################
 @register_algo(STATIC_QUANT)
 @torch.no_grad()
@@ -142,7 +135,8 @@
     )
     logger.info("Static quantization done.")
     return q_model
-=======
+
+
 ###################### AWQ Algo Entry ##################################
 @register_algo(name=AWQ)
 @torch.no_grad()
@@ -200,7 +194,6 @@
     )
     logger.info("AWQ quantization done.")
     return model
->>>>>>> a9bf79c6
 
 
 ###################### Habana FP8 Algo Entry ##################################
