--- conflicted
+++ resolved
@@ -12,23 +12,13 @@
 # See the License for the specific language governing permissions and
 # limitations under the License.
 
-<<<<<<< HEAD
-import copy
-from typing import Dict, Tuple
+from copy import deepcopy
+from typing import Any, Callable, Dict, Tuple
 
 import torch
 
-from neural_compressor.common.utils import AWQ, FP8_QUANT, GPTQ, RTN, STATIC_QUANT  # unified namespace
-from neural_compressor.torch.quantization import AWQConfig, GPTQConfig, RTNConfig, StaticQuantConfig
-=======
-from typing import Any, Callable, Dict, Tuple
-
-import torch
-
-from neural_compressor.common.utils import AWQ, FP8_QUANT, GPTQ, HQQ, RTN
-from neural_compressor.torch.algorithms.weight_only import awq_quantize, gptq_quantize, hqq_quantize, rtn_quantize
-from neural_compressor.torch.quantization import AWQConfig, GPTQConfig, HQQConfig, RTNConfig
->>>>>>> 07f940c7
+from neural_compressor.common.utils import AWQ, FP8_QUANT, GPTQ, HQQ, RTN, STATIC_QUANT
+from neural_compressor.torch.quantization import AWQConfig, GPTQConfig, HQQConfig, RTNConfig, StaticQuantConfig
 from neural_compressor.torch.utils import logger, register_algo
 
 
@@ -120,7 +110,7 @@
 
     # rebuild tune_cfg for static_quantize function
     quant_config_mapping = {}
-    cfgs = copy.deepcopy(configs_mapping)
+    cfgs = deepcopy(configs_mapping)
     quant_config_mapping["op"] = cfgs
     for (op_name, op_type), cfg in cfgs.items():
         quant_config_mapping["op"][(op_name, op_type)] = {
@@ -219,6 +209,8 @@
 def hqq_entry(
     model: torch.nn.Module, configs_mapping: Dict[Tuple[str, Callable], HQQConfig], *args, **kwargs
 ) -> torch.nn.Module:
+    from neural_compressor.torch.algorithms.weight_only import hqq_quantize
+
     logger.info("Quantize model with the HQQ algorithm.")
     q_model = hqq_quantize(model, configs_mapping)
     return q_model
