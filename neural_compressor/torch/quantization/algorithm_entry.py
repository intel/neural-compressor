# Copyright (c) 2024 Intel Corporation
#
# Licensed under the Apache License, Version 2.0 (the "License");
# you may not use this file except in compliance with the License.
# You may obtain a copy of the License at
#
#    http://www.apache.org/licenses/LICENSE-2.0
#
# Unless required by applicable law or agreed to in writing, software
# distributed under the License is distributed on an "AS IS" BASIS,
# WITHOUT WARRANTIES OR CONDITIONS OF ANY KIND, either express or implied.
# See the License for the specific language governing permissions and
# limitations under the License.

from copy import deepcopy
from types import MethodType
from typing import Any, Callable, Dict, Tuple

import torch

from neural_compressor.common.utils import (
    AUTOROUND,
    AWQ,
    FP8_QUANT,
    GPTQ,
    HQQ,
<<<<<<< HEAD
=======
    MIX_PRECISION,
>>>>>>> e4b705ec
    RTN,
    SMOOTH_QUANT,
    STATIC_QUANT,
    TEQ,
    Mode,
<<<<<<< HEAD
    MIX_PRECISION,
=======
)
>>>>>>> e4b705ec
)
from neural_compressor.torch.quantization import (
    AutoRoundConfig,
    AWQConfig,
    FP8Config,
    GPTQConfig,
    HQQConfig,
    MixPrecisionConfig,
    RTNConfig,
    SmoothQuantConfig,
    StaticQuantConfig,
    TEQConfig,
)
from neural_compressor.torch.utils import get_quantizer, is_ipex_imported, logger, postprocess_model, register_algo
from neural_compressor.torch.utils.constants import PT2E_STATIC_QUANT


###################### RTN Algo Entry ##################################
@register_algo(RTN)
@torch.no_grad()
def rtn_entry(
    model: torch.nn.Module,
    configs_mapping: Dict[Tuple[str, callable], RTNConfig],
    mode: Mode = Mode.QUANTIZE,
    *args,
    **kwargs,
) -> torch.nn.Module:
    """The main entry to apply rtn quantization."""
    from neural_compressor.torch.algorithms.weight_only.rtn import RTNQuantizer

    # rebuild weight_config for RTNQuantizer class
    weight_config = {}
    for (op_name, op_type), quant_config in configs_mapping.items():
        if quant_config.name != RTN:
            continue
        weight_config[op_name] = {
            "dtype": quant_config.dtype,
            "bits": quant_config.bits,
            "scheme": "sym" if quant_config.use_sym else "asym",
            "group_size": quant_config.group_size,
            "group_dim": quant_config.group_dim,
            "use_full_range": quant_config.use_full_range,
            "use_mse_search": quant_config.use_mse_search,
            "use_layer_wise": quant_config.use_layer_wise,
            "export_compressed_model": quant_config.export_compressed_model,
            "use_double_quant": quant_config.use_double_quant,
            "double_quant_dtype": quant_config.double_quant_dtype,
            "double_quant_bits": quant_config.double_quant_bits,
            "double_quant_scheme": "sym" if quant_config.double_quant_use_sym else "asym",
            "double_quant_group_size": quant_config.double_quant_group_size,
        }

    quantizer = get_quantizer(model, quantizer_cls=RTNQuantizer, quant_config=weight_config)
    model = quantizer.execute(model, mode=mode)
    postprocess_model(model, mode, quantizer)
    return model


###################### GPTQ Algo Entry ##################################
@register_algo(GPTQ)
@torch.no_grad()
def gptq_entry(
    model: torch.nn.Module,
    configs_mapping: Dict[Tuple[str, callable], GPTQConfig],
    mode: Mode = Mode.QUANTIZE,
    *args,
    **kwargs,
) -> torch.nn.Module:
    logger.info("Quantize model with the GPTQ algorithm.")
    from neural_compressor.torch.algorithms.weight_only.gptq import GPTQuantizer

    # rebuild weight_config for gptq_quantize function
    weight_config = {}
    for (op_name, op_type), quant_config in configs_mapping.items():
        if quant_config.name != GPTQ:
            continue
        weight_config[op_name] = {
            "dtype": quant_config.dtype,
            "bits": quant_config.bits,
            "sym": quant_config.use_sym,
            "group_size": quant_config.group_size,
            "mse": quant_config.use_mse_search,
            "use_double_quant": quant_config.use_double_quant,
            "double_quant_dtype": quant_config.double_quant_dtype,
            "double_quant_bits": quant_config.double_quant_bits,
            "double_quant_sym": quant_config.double_quant_use_sym,
            "double_quant_group_size": quant_config.double_quant_group_size,
            "act_order": quant_config.act_order,
            "percdamp": quant_config.percdamp,
            "block_size": quant_config.block_size,
            "static_groups": quant_config.static_groups,
        }
    kwargs.update(
        {
            "export_compressed_model": quant_config.export_compressed_model,
            "use_layer_wise": quant_config.use_layer_wise,
            "model_path": quant_config.model_path,
        }
    )
    kwargs.pop("example_inputs")
    logger.warning("lm_head in transformer model is skipped by GPTQ")

    quantizer = get_quantizer(model, quantizer_cls=GPTQuantizer, quant_config=weight_config)
    model = quantizer.execute(model, mode=mode, *args, **kwargs)
    postprocess_model(model, mode, quantizer)

    return model


###################### Static Quant Algo Entry ##################################
@register_algo(name=STATIC_QUANT)
@torch.no_grad()
def static_quant_entry(
    model: torch.nn.Module,
    configs_mapping: Dict[Tuple[str, callable], StaticQuantConfig],
    mode: Mode = Mode.QUANTIZE,
    *args,
    **kwargs,
) -> torch.nn.Module:
    if not is_ipex_imported():
        return pt2e_static_quant_entry(model, configs_mapping, mode, *args, **kwargs)
    logger.info("Quantize model with the static quant algorithm.")
    from neural_compressor.torch.algorithms.static_quant import StaticQuantQuantizer

    # convert the user config into internal format
    quant_config_mapping = {}
    cfgs = deepcopy(configs_mapping)
    quant_config_mapping["op"] = cfgs
    for (op_name, op_type), cfg in cfgs.items():
        if cfg.name != STATIC_QUANT:
            continue
        quant_config_mapping["op"][(op_name, op_type)] = {
            "weight": {
                "dtype": cfg.w_dtype,
                "scheme": "sym",
                "granularity": cfg.w_granularity,
                "algorithm": cfg.w_algo,
            },
            "activation": {
                "dtype": cfg.act_dtype,
                "scheme": "sym" if cfg.act_sym else "asym",
                "granularity": cfg.act_granularity,
                "algorithm": cfg.act_algo,
            },
        }

    run_fn = kwargs.get("run_fn", None)
    example_inputs = kwargs.get("example_inputs", None)
    inplace = kwargs.get("inplace", True)
    assert example_inputs is not None, "Please provide example_inputs for static quantization."

    quantizer = get_quantizer(model, quantizer_cls=StaticQuantQuantizer, quant_config=quant_config_mapping)
    model = quantizer.execute(model, mode=mode, run_fn=run_fn, example_inputs=example_inputs, inplace=inplace)
    postprocess_model(model, mode, quantizer)

    return model


###################### PT2E Static Quant Algo Entry ##################################
@register_algo(name=PT2E_STATIC_QUANT)
@torch.no_grad()
def pt2e_static_quant_entry(model: torch.nn.Module, configs_mapping, mode: Mode, *args, **kwargs) -> torch.nn.Module:
    logger.info("Quantize model with the PT2E static quant algorithm.")
    from neural_compressor.torch.algorithms.pt2e_quant.core import W8A8StaticQuantizer

    run_fn = kwargs.get("run_fn", None)
    example_inputs = kwargs.get("example_inputs", None)
    inplace = kwargs.get("inplace", True)
    for _, quant_config in configs_mapping.items():
        if quant_config.name == STATIC_QUANT:
            w8a8_quantizer = W8A8StaticQuantizer(quant_config=quant_config)
            model = w8a8_quantizer.execute(
                model, mode=mode, run_fn=run_fn, example_inputs=example_inputs, inplace=inplace
            )
            return model


###################### Smooth Quant Algo Entry ##################################
@register_algo(name=SMOOTH_QUANT)
@torch.no_grad()
def smooth_quant_entry(
    model: torch.nn.Module, configs_mapping: Dict[Tuple[str, callable], SmoothQuantConfig], *args, **kwargs
) -> torch.nn.Module:
    logger.info("Quantize model with the smooth quant algorithm.")
    from neural_compressor.torch.algorithms.smooth_quant import save, smooth_quantize

    # convert the user config into internal format
    quant_config_mapping = {}
    cfgs = deepcopy(configs_mapping)
    quant_config_mapping["op"] = cfgs
    for (op_name, op_type), cfg in cfgs.items():
        quant_config_mapping["op"][(op_name, op_type)] = {
            "weight": {
                "dtype": cfg.w_dtype,
                "scheme": "sym",
                "granularity": cfg.w_granularity,
                "algorithm": cfg.w_algo,
            },
            "activation": {
                "dtype": cfg.act_dtype,
                "scheme": "sym" if cfg.act_sym else "asym",
                "granularity": cfg.act_granularity,
                "algorithm": cfg.act_algo,
            },
        }
        quant_config_mapping["recipe_cfgs"] = {
            "smooth_quant": True,
            "smooth_quant_args": {
                "alpha": cfg.alpha,
                "folding": cfg.folding,
                "scale_sharing": cfg.scale_sharing,
                "auto_alpha_args": cfg.auto_alpha_args if cfg.auto_alpha_args is not None else {},
            },
            "layer_wise_quant_args": {},
            "first_conv_or_matmul_quantization": True,
            "last_conv_or_matmul_quantization": True,
            "pre_post_process_quantization": True,
        }

    run_fn = kwargs.get("run_fn", None)
    example_inputs = kwargs.get("example_inputs", None)
    inplace = kwargs.get("inplace", True)
    assert example_inputs is not None, "Please provide example_inputs for smooth quantization."
    q_model = smooth_quantize(
        model=model,
        tune_cfg=quant_config_mapping,
        run_fn=run_fn,
        example_inputs=example_inputs,
        inplace=inplace,
    )
    logger.info("Smooth quantization done.")
    q_model.ori_save = q_model.save
    q_model.save = MethodType(save, q_model)
    return q_model


###################### AWQ Algo Entry ##################################
@register_algo(name=AWQ)
@torch.no_grad()
def awq_quantize_entry(
    model: torch.nn.Module,
    configs_mapping: Dict[Tuple[str, callable], AWQConfig],
    mode: Mode = Mode.QUANTIZE,
    *args,
    **kwargs,
) -> torch.nn.Module:
    logger.info("Quantize model with the AWQ algorithm.")
    from neural_compressor.torch.algorithms.weight_only.awq import AWQQuantizer

    weight_config = {}
    for (op_name, op_type), op_config in configs_mapping.items():
        if op_config.name != AWQ:
            continue
        if op_config.dtype == "fp32":
            weight_config[op_name] = {
                "bits": -1,
                "dtype": "fp32",  # skip quantization
                "group_size": 128,
                "scheme": "asym",
            }
        else:
            weight_config[op_name] = {
                "dtype": op_config.dtype,
                "bits": op_config.bits,
                "group_size": op_config.group_size,
                "group_dim": op_config.group_dim,
                "scheme": "sym" if op_config.use_sym else "asym",
                "use_full_range": op_config.use_full_range,
                "use_mse_search": op_config.use_mse_search,
                "use_layer_wise": op_config.use_layer_wise,
                "export_compressed_model": op_config.export_compressed_model,
                "use_double_quant": op_config.use_double_quant,
                "double_quant_dtype": op_config.double_quant_dtype,
                "double_quant_bits": op_config.double_quant_bits,
                "double_quant_scheme": op_config.double_quant_use_sym,
                "double_quant_group_size": op_config.double_quant_group_size,
            }
            use_auto_scale = op_config.use_auto_scale
            use_mse_search = op_config.use_auto_clip  # for awq clip
            folding = op_config.folding
            return_int = op_config.export_compressed_model
            use_full_range = op_config.use_full_range

    run_fn = kwargs.get("run_fn", None)
    run_args = kwargs.get("run_args", None)
    example_inputs = kwargs.get("example_inputs", None)
    assert example_inputs is not None, "Please provide example_inputs for AWQ quantization."

    quantizer = get_quantizer(model, quantizer_cls=AWQQuantizer, quant_config=weight_config)
    model = quantizer.execute(
        model,
        mode=mode,
        bits=-1,  # no quantize for op not in weight_config
        example_inputs=example_inputs,  # must be required
        run_fn=run_fn,
        run_args=run_args,
        use_auto_scale=use_auto_scale,
        use_mse_search=use_mse_search,
        folding=folding,
        return_int=return_int,
        use_full_range=use_full_range,
    )
    postprocess_model(model, mode, quantizer)

    return model


###################### TEQ Algo Entry ##################################
@register_algo(name=TEQ)
def teq_quantize_entry(
    model: torch.nn.Module, configs_mapping: Dict[Tuple[str, callable], TEQConfig], mode: Mode, *args, **kwargs
) -> torch.nn.Module:
    from neural_compressor.torch.algorithms.weight_only.teq import TEQuantizer

    logger.info("Quantize model with the TEQ algorithm.")
    weight_config = {}
    absorb_to_layer = {}
    example_inputs = kwargs.get("example_inputs", None)
    assert example_inputs is not None, "Please provide example_inputs for TEQ quantization."
    run_fn = kwargs.get("run_fn", None)
    inplace = kwargs.get("inplace", True)
    folding = True
    for (op_name, op_type), quant_config in configs_mapping.items():
        if quant_config.dtype == "fp32":
            continue
        else:
            weight_config[op_name] = {
                "dtype": quant_config.dtype,
                "bits": quant_config.bits,
                "scheme": "sym" if quant_config.use_sym else "asym",
                "group_size": quant_config.group_size,
                "group_dim": quant_config.group_dim,
                "use_full_range": quant_config.use_full_range,
                "use_mse_search": quant_config.use_mse_search,
                "use_layer_wise": quant_config.use_layer_wise,
                "export_compressed_model": quant_config.export_compressed_model,
                "use_double_quant": quant_config.use_double_quant,
                "double_quant_dtype": quant_config.double_quant_dtype,
                "double_quant_bits": quant_config.double_quant_bits,
                "double_quant_scheme": "sym" if quant_config.double_quant_use_sym else "asym",
                "double_quant_group_size": quant_config.double_quant_group_size,
            }
            absorb_to_layer = quant_config.absorb_to_layer
            folding = quant_config.folding
    assert isinstance(model, torch.nn.Module), "only support torch module"

    quantizer = get_quantizer(
        model,
        quantizer_cls=TEQuantizer,
        quant_config=weight_config,
        folding=folding,
        absorb_to_layer=absorb_to_layer,
        example_inputs=example_inputs,
    )
    model = quantizer.execute(model, mode=mode, run_fn=run_fn, example_inputs=example_inputs, inplace=inplace)
    postprocess_model(model, mode, quantizer)

    return model


###################### AUTOROUND Algo Entry ##################################
@register_algo(name=AUTOROUND)
def autoround_quantize_entry(
    model: torch.nn.Module,
    configs_mapping: Dict[Tuple[str, callable], AutoRoundConfig],
    mode: Mode = Mode.QUANTIZE,
    *args,
    **kwargs,
) -> torch.nn.Module:
    from neural_compressor.torch.algorithms.weight_only.autoround import AutoRoundQuantizer

    logger.info("Quantize model with the AutoRound algorithm.")
    weight_config = {}
    for (op_name, op_type), quant_config in configs_mapping.items():
        if quant_config.name != AUTOROUND or quant_config.dtype == "fp32":
            continue
        else:
            weight_config[op_name] = {
                "data_type": quant_config.dtype,
                "bits": quant_config.bits,
                "sym": quant_config.use_sym,
                "group_size": quant_config.group_size,
            }
            enable_full_range = quant_config.enable_full_range
            batch_size = quant_config.batch_size
            lr_scheduler = quant_config.lr_scheduler
            use_quant_input = quant_config.use_quant_input
            enable_minmax_tuning = quant_config.enable_minmax_tuning
            lr = quant_config.lr
            minmax_lr = quant_config.minmax_lr
            low_gpu_mem_usage = quant_config.low_gpu_mem_usage
            iters = quant_config.iters
            seqlen = quant_config.seqlen
            n_samples = quant_config.n_samples
            sampler = quant_config.sampler
            seed = quant_config.seed
            n_blocks = quant_config.n_blocks
            gradient_accumulate_steps = quant_config.gradient_accumulate_steps
            not_use_best_mse = quant_config.not_use_best_mse
            dynamic_max_gap = quant_config.dynamic_max_gap
            scale_dtype = quant_config.scale_dtype

    kwargs.pop("example_inputs")

    quantizer = get_quantizer(
        model,
        quantizer_cls=AutoRoundQuantizer,
        quant_config=weight_config,
        enable_full_range=enable_full_range,
        batch_size=batch_size,
        lr_scheduler=lr_scheduler,
        use_quant_input=use_quant_input,
        enable_minmax_tuning=enable_minmax_tuning,
        lr=lr,
        minmax_lr=minmax_lr,
        low_gpu_mem_usage=low_gpu_mem_usage,
        iters=iters,
        seqlen=seqlen,
        n_samples=n_samples,
        sampler=sampler,
        seed=seed,
        n_blocks=n_blocks,
        gradient_accumulate_steps=gradient_accumulate_steps,
        not_use_best_mse=not_use_best_mse,
        dynamic_max_gap=dynamic_max_gap,
        scale_dtype=scale_dtype,
    )
    model = quantizer.execute(model=model, mode=mode, *args, **kwargs)
    postprocess_model(model, mode, quantizer)

    logger.info("AutoRound quantization done.")
    return model


###################### HQQ Algo Entry ##################################
@register_algo(name=HQQ)
@torch.no_grad()
def hqq_entry(
    model: torch.nn.Module,
    configs_mapping: Dict[Tuple[str, Callable], HQQConfig],
    mode: Mode = Mode.QUANTIZE,
    *args,
    **kwargs,
) -> torch.nn.Module:
    from neural_compressor.torch.algorithms.weight_only.hqq import HQQuantizer

    logger.info("Quantize model with the HQQ algorithm.")

    quantizer = get_quantizer(model, quantizer_cls=HQQuantizer, quant_config=configs_mapping)
    model = quantizer.execute(model, mode=mode)
    postprocess_model(model, mode, quantizer)

    return model


###################### Habana FP8 Algo Entry ##################################
from neural_compressor.torch.utils import is_hpex_available

if is_hpex_available():
    from neural_compressor.torch.algorithms.habana_fp8 import quantize, save

    @register_algo(FP8_QUANT)
    def fp8_quant_entry(
        model: torch.nn.Module, configs_mapping: Dict[Tuple[str], FP8Config], *args, **kwargs
    ) -> torch.nn.Module:
        kwargs.pop("example_inputs")
        model = quantize(model, configs_mapping, *args, **kwargs)
        model.qconfig = configs_mapping
        model.save = MethodType(save, model)
        return model


###################### FP16 Algo Entry ##################################
@register_algo(MIX_PRECISION)
def mix_precision_entry(
    model: torch.nn.Module, configs_mapping: Dict[Tuple[str], MixPrecisionConfig], *args, **kwargs
) -> torch.nn.Module:
    # only support fp16 now, more types might be added later
    from neural_compressor.torch.algorithms.mix_precision import FP16Converter
    fp16_converter = FP16Converter(configs_mapping, *args, **kwargs)

    return fp16_converter.convert(model)<|MERGE_RESOLUTION|>--- conflicted
+++ resolved
@@ -24,20 +24,12 @@
     FP8_QUANT,
     GPTQ,
     HQQ,
-<<<<<<< HEAD
-=======
     MIX_PRECISION,
->>>>>>> e4b705ec
     RTN,
     SMOOTH_QUANT,
     STATIC_QUANT,
     TEQ,
     Mode,
-<<<<<<< HEAD
-    MIX_PRECISION,
-=======
-)
->>>>>>> e4b705ec
 )
 from neural_compressor.torch.quantization import (
     AutoRoundConfig,
