# Copyright (c) 2024 Intel Corporation
#
# Licensed under the Apache License, Version 2.0 (the "License");
# you may not use this file except in compliance with the License.
# You may obtain a copy of the License at
#
#    http://www.apache.org/licenses/LICENSE-2.0
#
# Unless required by applicable law or agreed to in writing, software
# distributed under the License is distributed on an "AS IS" BASIS,
# WITHOUT WARRANTIES OR CONDITIONS OF ANY KIND, either express or implied.
# See the License for the specific language governing permissions and
# limitations under the License.
"""Intel Neural Compressor PyTorch utilities."""


import enum
from typing import Callable, Dict, List, Optional, Tuple, Union

import psutil
import torch
import transformers
from typing_extensions import TypeAlias

from neural_compressor.common.utils import (
    Mode,
    ProcessorType,
    Statistics,
    cpu_info,
    detect_processor_type_based_on_hw,
    logger,
)
<<<<<<< HEAD
import transformers
from collections import UserDict

=======
>>>>>>> f915e494

OP_NAME_AND_TYPE_TUPLE_TYPE: TypeAlias = Tuple[str, Union[torch.nn.Module, Callable]]

# Dictionary to store a mapping between algorithm names and corresponding algo implementation(function)
algos_mapping: Dict[str, Callable] = {}


# All constants for torch
WHITE_MODULE_LIST = [torch.nn.Linear, torch.nn.Conv1d, torch.nn.Conv2d, torch.nn.Conv3d]

HPU_SAFE_WEIGHTS_NAME = "hpu_model.safetensors"
WEIGHT_NAME = "quantized_weight.pt"
HPU_WEIGHT_NAME = "quantized_hpu_weight.pt"
QCONFIG_NAME = "qconfig.json"


def is_optimum_habana_available():
    """
    Checks if the Optimum Habana module is available for use with the transformers library.

    This function checks two conditions:
    1. If the `optimum` package is available using `transformers.utils.import_utils.is_optimum_available`.
    2. If the `optimum.habana` module can be found using `importlib.util.find_spec`.

    Returns:
        bool: True if Optimum Habana is available, False otherwise.
    """
    from transformers.utils.import_utils import is_optimum_available

    return is_optimum_available() and importlib.util.find_spec("optimum.habana") is not None


def register_algo(name):
    """Decorator function to register algorithms in the algos_mapping dictionary.

    Usage example:
        @register_algo(name=example_algo)
        def example_algo(model: torch.nn.Module, quant_config: RTNConfig) -> torch.nn.Module:
            ...

    Args:
        name (str): The name under which the algorithm function will be registered.

    Returns:
        decorator: The decorator function to be used with algorithm functions.
    """

    def decorator(algo_func):
        algos_mapping[name] = algo_func
        return algo_func

    return decorator


def fetch_module(model, op_name):
    """Get module with a given op name.

    Args:
        model (object): the input model.
        op_name (str): name of op.

    Returns:
        module (object).
    """
    module = model
    name_list = op_name.split(".")
    for name in name_list:
        if hasattr(module, name):
            module = getattr(module, name)
        else:
            logger.warning(f"The {op_name} is not present in the model.")
            return None
    return module


def set_module(model, op_name, new_module):
    """Set module with a given op name.

    Args:
        model (object): the input model.
        op_name (str): name of op.
        new_module (object): the input model.

    Returns:
        module (object).
    """
    name_list = op_name.split(".")
    if len(name_list) == 1:
        setattr(model, name_list[-1], new_module)
        return
    else:
        second_last_module = fetch_module(model, ".".join(name_list[:-1]))
        if second_last_module is None:
            logger.warning(f"Setting skipped as the {op_name} is not present in the model.")
            return None
        else:
            setattr(second_last_module, name_list[-1], new_module)


get_attr = fetch_module
set_attr = set_module


def get_model_info(model: torch.nn.Module, white_module_list: List[Callable]) -> List[Tuple[str, str]]:
    """Get model info according to white_module_list."""
    module_dict = dict(model.named_modules())
    filter_result = []
    filter_result_set = set()
    for op_name, module in module_dict.items():
        if isinstance(module, tuple(white_module_list)):
            pair = (op_name, type(module).__name__)
            if pair not in filter_result_set:
                filter_result_set.add(pair)
                filter_result.append(pair)
    logger.debug(f"Get model info: {filter_result}")
    return filter_result


def get_double_quant_config_dict(double_quant_type="BNB_NF4"):
    """Query config dict of double_quant according to double_quant_type.

    Args:
        double_quant_type (str, optional): double_quant type. Defaults to "BNB_NF4".
    """
    from neural_compressor.torch.utils.constants import DOUBLE_QUANT_CONFIGS

    assert double_quant_type in DOUBLE_QUANT_CONFIGS, "Supported double quant configs: {}".format(
        list(DOUBLE_QUANT_CONFIGS.keys())
    )
    return DOUBLE_QUANT_CONFIGS[double_quant_type]


def get_quantizer(model, quantizer_cls, quant_config=None, *args, **kwargs):
    """Get the quantizer.

    Initialize a quantizer or get `quantizer` attribute from model.

    Args:
        model (torch.nn.Module): pytorch model.
        quantizer_cls (Quantizer): quantizer class of a specific algorithm.
        quant_config (dict, optional): Specifies how to apply the algorithm on the given model.
            Defaults to None.

    Returns:
        quantizer object.
    """
    if not hasattr(model, "quantizer"):
        quantizer = quantizer_cls(quant_config=quant_config, *args, **kwargs)
        return quantizer
    else:
        return model.quantizer


def postprocess_model(model, mode, quantizer):
    """Process `quantizer` attribute of model according to current phase.

    In `prepare` phase, the `quantizer` is set as an attribute of the model
    to avoid redundant initialization during `convert` phase.

    In 'convert' or 'quantize' phase, the unused `quantizer` attribute is removed.

    Args:
        model (torch.nn.Module): pytorch model.
        mode (Mode): The mode of current phase, including 'prepare', 'convert' and 'quantize'.
        quantizer (Quantizer): quantizer object.
    """
    if mode == Mode.PREPARE:
        model.quantizer = quantizer
    elif mode == Mode.CONVERT or mode == Mode.QUANTIZE:
        if getattr(model, "quantizer", False):
            del model.quantizer


def dump_model_op_stats(mode, tune_cfg):
    """Dump quantizable ops stats of model to user.

    Args:
        mode (object): quantization mode.
        tune_cfg (dict): quantization config
    """
    if mode == Mode.PREPARE:
        return
    res = {}
    # collect all dtype info and build empty results with existing op_type
    dtype_set = set()
    for op, config in tune_cfg.items():
        op_type = op[1]
        config = config.to_dict()
        if not config["dtype"] == "fp32":
            num_bits = config["bits"]
            group_size = config["group_size"]
            dtype_str = "A32W{}G{}".format(num_bits, group_size)
            dtype_set.add(dtype_str)
    dtype_set.add("FP32")
    dtype_list = list(dtype_set)
    dtype_list.sort()

    for op, config in tune_cfg.items():
        config = config.to_dict()
        op_type = op[1]
        if op_type not in res.keys():
            res[op_type] = {dtype: 0 for dtype in dtype_list}

    # fill in results with op_type and dtype
    for op, config in tune_cfg.items():
        config = config.to_dict()
        if config["dtype"] == "fp32":
            res[op_type]["FP32"] += 1
        else:
            num_bits = config["bits"]
            group_size = config["group_size"]
            dtype_str = "A32W{}G{}".format(num_bits, group_size)
            res[op_type][dtype_str] += 1

    # update stats format for dump.
    field_names = ["Op Type", "Total"]
    field_names.extend(dtype_list)
    output_data = []
    for op_type in res.keys():
        field_results = [op_type, sum(res[op_type].values())]
        field_results.extend([res[op_type][dtype] for dtype in dtype_list])
        output_data.append(field_results)

    Statistics(output_data, header="Mixed Precision Statistics", field_names=field_names).print_stat()


def get_model_device(model: torch.nn.Module):
    """Get the device.

    Args:
        model (torch.nn.Module): the input model.

    Returns:
        device (str): a string.
    """
    for n, p in model.named_parameters():
        return p.data.device.type  # p.data.device == device(type='cpu')


def get_processor_type_from_user_config(user_processor_type: Optional[Union[str, ProcessorType]] = None):
    """Get the processor type.

    Get the processor type based on the user configuration or automatically detect it based on the hardware.

    Args:
        user_processor_type (Optional[Union[str, ProcessorType]]): The user-specified processor type. Defaults to None.

    Returns:
        ProcessorType: The detected or user-specified processor type.

    Raises:
        AssertionError: If the user-specified processor type is not supported.
        NotImplementedError: If the processor type is not recognized.
    """
    if user_processor_type is None:
        processor_type = detect_processor_type_based_on_hw()
    elif isinstance(user_processor_type, ProcessorType):
        processor_type = user_processor_type
    elif isinstance(user_processor_type, str):
        user_processor_type = user_processor_type.lower().capitalize()
        assert user_processor_type in ProcessorType.__members__, f"Unsupported processor type: {user_processor_type}"
        processor_type = ProcessorType(user_processor_type)
    else:
        raise NotImplementedError(f"Unsupported processor type: {user_processor_type}")
    return processor_type


def dowload_hf_model(repo_id, cache_dir=None, repo_type=None, revision=None):
    """Download hugging face model from hf hub."""
    import os

    from huggingface_hub.constants import DEFAULT_REVISION, HUGGINGFACE_HUB_CACHE
    from huggingface_hub.file_download import REGEX_COMMIT_HASH, repo_folder_name
    from huggingface_hub.utils import EntryNotFoundError

    if cache_dir is None:
        cache_dir = HUGGINGFACE_HUB_CACHE
    if revision is None:
        revision = DEFAULT_REVISION
    if repo_type is None:
        repo_type = "model"
    storage_folder = os.path.join(cache_dir, repo_folder_name(repo_id=repo_id, repo_type=repo_type))
    commit_hash = None
    if REGEX_COMMIT_HASH.match(revision):
        commit_hash = revision
    else:
        ref_path = os.path.join(storage_folder, "refs", revision)
        if os.path.exists(ref_path):
            with open(ref_path) as f:
                commit_hash = f.read()
    if storage_folder and commit_hash:
        pointer_path = os.path.join(storage_folder, "snapshots", commit_hash)
        if os.path.isdir(pointer_path):
            return pointer_path
    else:  # pragma: no cover
        from huggingface_hub import snapshot_download

        file_path = snapshot_download(repo_id)
        return file_path


def load_empty_model(pretrained_model_name_or_path, cls=None, **kwargs):
    """Load a empty model."""
    import os

    from accelerate import init_empty_weights
    from transformers import AutoConfig, AutoModelForCausalLM
    from transformers.models.auto.auto_factory import _BaseAutoModelClass

    cls = AutoModelForCausalLM if cls is None else cls
    is_local = os.path.isdir(pretrained_model_name_or_path)
    if is_local:  # pragma: no cover
        path = pretrained_model_name_or_path
    else:
        path = dowload_hf_model(pretrained_model_name_or_path)
    if cls.__base__ == _BaseAutoModelClass:
        config = AutoConfig.from_pretrained(path, **kwargs)
        with init_empty_weights():
            model = cls.from_config(config)
    else:  # pragma: no cover
        config = cls.config_class.from_pretrained(path, **kwargs)
        with init_empty_weights():
            model = cls(config)
    model.tie_weights()
    model.eval()
    model.path = pretrained_model_name_or_path
    return model


def get_module(module, key):
    """Get module from model by key name.

    Args:
        module (torch.nn.Module): original model
        key (str): module name to be replaced
    """
    name_list = key.split(".")
    for name in name_list:
        module = getattr(module, name, None)
    return module


def get_layer_names_in_block(
    model, supported_types=[torch.nn.Linear, transformers.modeling_utils.Conv1D], quant_block_list=None
):
    """Retrieves the names of layers within each block of the model.

    Returns:
        list: A list of strings, where each string is the name of a layer
              within a block of the model.
    """
    for n, m in model.named_modules():
        if isinstance(m, tuple(supported_types)):
            m.tmp_name = n
    layers_in_block = []
    if bool(quant_block_list):
        all_blocks = quant_block_list
    else:
        all_blocks = get_block_names(model)
    for block_names in all_blocks:
        for block_name in block_names:
            block = get_module(model, block_name)
            for n, m in block.named_modules():
                if hasattr(m, "tmp_name"):
                    layers_in_block.append(m.tmp_name)
    for n, m in model.named_modules():
        if hasattr(m, "tmp_name"):
            delattr(m, "tmp_name")
    return layers_in_block


def to_dtype(input, dtype=torch.float32):
    """Moves input data to the specified data type.

    Args:
    input: The input data to be moved.
    dtype: The target data type.

    Returns:
    The input data on the specified data type.
    """
    if input is None:
        return None
    if isinstance(input, torch.Tensor):
        return input.to(dtype)
    if isinstance(input, dict) or isinstance(input, UserDict):
        for inp in input.keys():
            input[inp] = to_dtype(input[inp], dtype)

    elif isinstance(input, list) or isinstance(input, tuple):
        if len(input) == 0:
            return input
        input_res = []
        for inp in input:
            input_res.append(to_dtype(inp, dtype))
        if isinstance(input, tuple):
            input_res = tuple(input_res)
        input = input_res

    return input


# for VLM usage
def to_device(input, device=torch.device("cpu")):
    """Moves input data to the specified device.

    Args:
    input: The input data to be moved.
    device: The target device.

    Returns:
    The input data on the specified device.
    """
    if input is None:
        return None
    if isinstance(input, torch.Tensor):
        return input.to(device)
    if isinstance(input, dict) or isinstance(input, UserDict):
        for inp in input.keys():
            input[inp] = to_device(input[inp], device)

    elif isinstance(input, list) or isinstance(input, tuple):
        if len(input) == 0:
            return input
        input_res = []
        for inp in input:
            input_res.append(to_device(inp, device))
        if isinstance(input, tuple):
            input_res = tuple(input_res)
        input = input_res

    return input


def get_block_names(model):
    """Get the block names for transformers-like networks.

    Args:
    model: The model.

    Returns:
    block_names: A list whose elements are list of block's layer names
    """
    block_names = []
    target_modules = []
    for n, m in model.named_modules():
        if hasattr(type(m), "__name__") and "ModuleList" in type(m).__name__:
            target_modules.append((n, m))
            break  ## only find the first modulelist, may be not robust
    for i, target_m in enumerate(target_modules):
        block_names.append([])
        for n, m in target_m[1].named_children():
            block_names[i].append(target_m[0] + "." + n)
    return block_names


def validate_modules(module_names):
    """Test a list of modules' validity.

    Args:
    modules (list of str): List of strings to be validated.

    Returns:
    bool: True if all modules have equal length or not dependent, otherwise False.
    """
    if not bool(module_names):  # pragma: no cover
        raise ValueError("Empty modules")
    if len(module_names) < 2:
        return True
    split_modules = [s.split(".") for s, _ in module_names]
    lengths = [len(parts) for parts in split_modules]
    if len(set(lengths)) == 1:  # pragma: no cover
        return True
    max_length = max(lengths)
    min_length = min(lengths)
    longest_module = next(s for s in split_modules if len(s) == max_length)
    shortest_module = next(s for s in split_modules if len(s) == min_length)
    shortest_module = ".".join(shortest_module)
    longest_module = ".".join(longest_module)
    # Check if the shortest name is a substring of the longest name
    if shortest_module in longest_module:  # pragma: no cover
        raise ValueError(
            "Invalid modules, at least two modules detected" " as dependent, {shortest_module} and {longest_module}"
        )
    return True


def get_multimodal_block_names(model, quant_vision=False):
    """Get the multimodal model block names for transformers-like networks.

    Args:
    model: The model.

    Returns:
    block_names: A list whose elements are list of block's layer names
    """
    block_names = []
    target_modules = []
    Vison_blocks_tuple = (
        "vision",
        "visual",
    )
    for n, m in model.named_modules():
        if hasattr(type(m), "__name__") and "ModuleList" in type(m).__name__:
            if quant_vision or all(key not in n.lower() for key in (Vison_blocks_tuple)):
                target_modules.append((n, m))
    validate_modules(target_modules)
    for i, target_m in enumerate(target_modules):
        block_names.append([])
        for n, m in target_m[1].named_children():
            block_names[i].append(target_m[0] + "." + n)
    return block_names


def detect_device(device=None):
    """Detects the device to use for model execution (GPU, HPU, or CPU).

    Args:
        device (str, int, torch.device, optional):
            - If a string ('cuda', 'cpu', or 'hpu') or torch.device is provided, that device is selected.
            - If an integer is provided, it treats it as a GPU device index.
            - If None or 'auto', it automatically selects 'cuda' if available, 'hpu' if Habana is available,
              or falls back to 'cpu'.

    Returns:
        str: The selected device in string format ('cuda:X', 'hpu', or 'cpu').
    """

    def is_valid_digit(s):
        try:
            num = int(s)
            return 0 <= num
        except:
            return False

    dev_idx = None
    if is_valid_digit(device):
        dev_idx = int(device)
        device = "auto"
    if device is None or device == "auto":
        if torch.cuda.is_available():
            device = torch.device("cuda")
            print("Using GPU device")
        elif is_optimum_habana_available():  # pragma: no cover
            device = torch.device("hpu")
            print("Using HPU device")
        # Use CPU as a fallback
        else:
            device = torch.device("cpu")
            print("Using CPU device")
        if dev_idx is not None and str(device) != "cpu":
            device = str(device) + f":{dev_idx}"
        return str(device)
    elif isinstance(device, torch.device):
        device = str(device)
    return device


def run_fn_for_vlm_autoround(model, dataloader, seqlen=512, nsamples=512):
    """Runs a model on a provided dataset with automatic device detection for vector-language models.

    Args:
        model: The model to run.
        dataloader: A PyTorch dataloader providing the input data for the model.
        seqlen (int, optional): The minimum sequence length of input data to process. Defaults to 512.
        nsamples (int, optional): The number of samples to process before stopping. Defaults to 512.

    Returns:
        None
    """
    device = model.orig_model.device
    total_cnt = 0
    for org_data in dataloader:
        if isinstance(org_data, torch.Tensor):
            input_ids = org_data.to(device)
            data = input_ids
        elif isinstance(org_data, tuple) or isinstance(org_data, list):
            data = org_data
            input_ids = data[0]
        else:
            data = {}
            for key in org_data.keys():
                data[key] = to_device(org_data[key], device)
                if key == "images":
                    data[key] = to_dtype(org_data[key], model.orig_model.dtype)
            input_ids = data["input_ids"]
        if input_ids.shape[-1] < seqlen:
            continue

        if isinstance(data, tuple) or isinstance(data, list):
            model(*data)
        elif isinstance(data, dict):
            model(**data)
        else:
            model(data)
        total_cnt += input_ids.shape[0] if len(input_ids.shape) > 1 else 1
        if total_cnt >= nsamples:
            break<|MERGE_RESOLUTION|>--- conflicted
+++ resolved
@@ -30,12 +30,8 @@
     detect_processor_type_based_on_hw,
     logger,
 )
-<<<<<<< HEAD
 import transformers
 from collections import UserDict
-
-=======
->>>>>>> f915e494
 
 OP_NAME_AND_TYPE_TUPLE_TYPE: TypeAlias = Tuple[str, Union[torch.nn.Module, Callable]]
 
