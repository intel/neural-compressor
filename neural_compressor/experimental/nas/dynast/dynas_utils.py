--- conflicted
+++ resolved
@@ -180,11 +180,8 @@
         latency_predictor: Predictor,
         datasetpath: str,
         batch_size: int,
-<<<<<<< HEAD
         num_workers: int = 20,
-=======
         **kwargs,
->>>>>>> ae3cf563
     ) -> None:
         """Initialize the attributes."""
         self.supernet = supernet
