--- conflicted
+++ resolved
@@ -284,21 +284,6 @@
             return features_train, features_test, labels_train, labels_test
 
 
-<<<<<<< HEAD
-class TransformerLTEncoding(ParameterManager):
-    def __init__(self, param_dict: dict, verbose: bool = False, seed: int = 0):
-        super().__init__(param_dict, verbose, seed)
-
-    def onehot_custom(self, subnet_cfg, provide_onehot=True):
-
-        features = []
-        #import ipdb;ipdb.set_trace()
-        features.extend(subnet_cfg['encoder_embed_dim'])
-
-        #encoder_layer_num = subnet_cfg['encoder_layer_num']
-        encode_layer_num_int = 6  # encoder_layer_num[0]
-        # features.extend(encoder_layer_num)
-=======
 class TransformerLTEncoding(ParameterManager):  #noqa: D101
     def __init__(self, param_dict: dict, verbose: bool = False, seed: int = 0):  #noqa: D107
         super().__init__(param_dict, verbose, seed)
@@ -309,7 +294,6 @@
         features.extend(subnet_cfg['encoder_embed_dim'])
 
         encode_layer_num_int = 6
->>>>>>> 73675ef5
 
         # Encoder FFN Embed Dim
         encoder_ffn_embed_dim = subnet_cfg['encoder_ffn_embed_dim']
@@ -373,13 +357,6 @@
             one_hot_count = 0
             unique_values = self.unique_values
 
-<<<<<<< HEAD
-            # uncomment
-            # with open(self.onehot_unique,'rb') as f:
-            #    load_unique_values = pickle.load(f)
-            #    unique_values = load_unique_values.tolist()
-=======
->>>>>>> 73675ef5
             for unique in unique_values:
                 one_hot_count += len(unique.tolist())
 
@@ -396,11 +373,6 @@
         else:
             return features
 
-<<<<<<< HEAD
-        # return np.array(ks_onehot + ex_onehot)
-
-=======
->>>>>>> 73675ef5
     def import_csv(
         self,
         filepath: str,
@@ -409,13 +381,7 @@
         column_names: List[str] = None,
         drop_duplicates: bool = True,
     ) -> pd.DataFrame:
-<<<<<<< HEAD
-        '''
-        Import a csv file generated from a supernetwork search for the purpose
-        of training a predictor.
-=======
         """Import a csv file generated from a supernetwork search for the purpose of training a predictor.
->>>>>>> 73675ef5
 
         filepath - path of the csv to be imported.
         config - the subnetwork configuration
@@ -423,12 +389,7 @@
         column_names - a list of column names for the dataframe
         df - the output dataframe that contains the original config dict, pymoo, and 1-hot
              equivalent vector for training.
-<<<<<<< HEAD
-        '''
-
-=======
         """
->>>>>>> 73675ef5
         if column_names == None:
             df = pd.read_csv(filepath)
         else:
@@ -456,10 +417,6 @@
             config_as_onehot = self.onehot_custom(
                 config_as_dict, provide_onehot=False)
             convert_to_onehot.append(config_as_onehot)
-<<<<<<< HEAD
-        #import ipdb;ipdb.set_trace()
-=======
->>>>>>> 73675ef5
         df[config] = convert_to_dict
         df['config_pymoo'] = convert_to_pymoo
         df['config_onehot'] = convert_to_onehot
@@ -474,18 +431,10 @@
         split: float = 0.33,
         seed: bool = None,
     ) -> Tuple[list, list, list, list]:
-<<<<<<< HEAD
-        '''
-        Create a sklearn compatible test/train set from an imported results csv
-        after "import_csv" method is run.
-        '''
-
-=======
         """Create a sklearn compatible test/train.
 
         The set is created from an imported results csv after "import_csv" method is run.
         """
->>>>>>> 73675ef5
         collect_rows = list()
         for i in range(len(dataframe)):
             collect_rows.append(np.asarray(dataframe['config_onehot'].iloc[i]))
