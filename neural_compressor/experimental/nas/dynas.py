--- conflicted
+++ resolved
@@ -119,30 +119,10 @@
         self.acc_predictor = None
         self.macs_predictor = None
         self.latency_predictor = None
-<<<<<<< HEAD
-
-        self.results_csv_path = results_csv_path
-        self.search_algo = None
-        self.supernet = supernet
-        self.metrics = metrics
-        self.num_evals = num_evals
-        self.results_csv_path = results_csv_path
-        self.dataset_path = dataset_path
-        self.supernet_ckpt_path = supernet_ckpt_path
-        self.batch_size = batch_size
-        self.population = population
-        self.seed = seed
-        if self.population < 10:  # pragma: no cover
-            raise NotImplementedError(
-                "Please specify a population size >= 10"
-            )
-
-=======
         self.results_csv_path = None
         self.num_workers = None
         self.init_cfg(conf_fname_or_obj)
 
->>>>>>> 73675ef5
     def estimate(self, individual):
         """Estimate performance of the model.
 
@@ -165,10 +145,7 @@
             latency_predictor=None,
             datasetpath=self.dataset_path,
             batch_size=self.batch_size,
-<<<<<<< HEAD
-=======
             num_workers=self.num_workers,
->>>>>>> 73675ef5
             checkpoint_path=self.supernet_ckpt_path,
         )
 
@@ -224,10 +201,7 @@
                 latency_predictor=self.latency_predictor,
                 datasetpath=self.dataset_path,
                 batch_size=self.batch_size,
-<<<<<<< HEAD
-=======
                 num_workers=self.num_workers,
->>>>>>> 73675ef5
                 checkpoint_path=self.supernet_ckpt_path
             )
 
@@ -317,9 +291,6 @@
             self.latency_predictor = self.Predictor()
             self.latency_predictor.train(features, labels.ravel())
         else:
-<<<<<<< HEAD
-            self.latency_predictor = None
-=======
             self.latency_predictor = None
 
     def init_cfg(self, conf_fname_or_obj):
@@ -351,5 +322,4 @@
                 "Please specify a population size >= 10"
             )
         else:
-            self.population = dynas_config.population
->>>>>>> 73675ef5
+            self.population = dynas_config.population