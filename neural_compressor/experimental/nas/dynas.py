"""DyNAS approach class."""

# Copyright (c) 2022 Intel Corporation
#
# Licensed under the Apache License, Version 2.0 (the "License");
# you may not use this file except in compliance with the License.
# You may obtain a copy of the License at
#
#   http://www.apache.org/licenses/LICENSE-2.0
#
# Unless required by applicable law or agreed to in writing, software
# distributed under the License is distributed on an "AS IS" BASIS,
# WITHOUT WARRANTIES OR CONDITIONS OF ANY KIND, either express or implied.
# See the License for the specific language governing permissions and
# limitations under the License.

import os

import pandas as pd
from neural_compressor.conf.config import Conf, NASConfig
from neural_compressor.utils import logger

from .nas import NASBase
from .nas_utils import nas_registry


@nas_registry("DyNAS")
class DyNAS(NASBase):
    """DyNAS approach.

    Defining the pipeline for DyNAS approach.

    Args:
        conf_fname_or_obj (string or obj):
            The path to the YAML configuration file or the object of NASConfig.
    """

    def __init__(self, conf_fname_or_obj):
<<<<<<< HEAD
        from .dynast.dynas_manager import (ParameterManager,
                                           TransformerLTEncoding)
=======
        """Initialize the attributes."""
        from .dynast.dynas_manager import ParameterManager
>>>>>>> 40e9e567
        from .dynast.dynas_predictor import Predictor
        from .dynast.dynas_search import (ProblemMultiObjective,
                                          SearchAlgoManager)
        from .dynast.dynas_utils import (EvaluationInterfaceMobileNetV3,
                                         EvaluationInterfaceResNet50,
                                         EvaluationInterfaceTransformerLT,
                                         OFARunner, TransformerLTRunner)

        self.ParameterManager = ParameterManager
        self.Predictor = Predictor
        self.ProblemMultiObjective = ProblemMultiObjective
        self.SearchAlgoManager = SearchAlgoManager
        self.SUPERNET_PARAMETERS = {
            'ofa_resnet50': {
                'd':  {'count': 5,  'vars': [0, 1, 2]},
                'e':  {'count': 18, 'vars': [0.2, 0.25, 0.35]},
                'w':  {'count': 6,  'vars': [0, 1, 2]},
            },
            'ofa_mbv3_d234_e346_k357_w1.0': {
                'ks':  {'count': 20, 'vars': [3, 5, 7]},
                'e':  {'count': 20, 'vars': [3, 4, 6]},
                'd':  {'count': 5,  'vars': [2, 3, 4]},
            },
            'ofa_mbv3_d234_e346_k357_w1.2': {
                'ks':  {'count': 20, 'vars': [3, 5, 7]},
                'e':  {'count': 20, 'vars': [3, 4, 6]},
                'd':  {'count': 5,  'vars': [2, 3, 4]},
            },
            'transformer_lt_wmt_en_de': {
                'encoder_embed_dim': {'count': 1, 'vars': [640, 512]},
                'decoder_embed_dim': {'count': 1, 'vars': [640, 512]},
                'encoder_ffn_embed_dim': {'count': 6, 'vars': [3072, 2048, 1024]},
                'decoder_ffn_embed_dim': {'count': 6, 'vars': [3072, 2048, 1024]},
                'decoder_layer_num': {'count': 1, 'vars': [6, 5, 4, 3, 2, 1]},
                'encoder_self_attention_heads': {'count': 6, 'vars': [8, 4]},
                'decoder_self_attention_heads': {'count': 6, 'vars': [8, 4]},
                'decoder_ende_attention_heads': {'count': 6, 'vars': [8, 4]},
                'decoder_arbitrary_ende_attn': {'count': 6, 'vars': [-1, 1, 2]},
            },
        }
        self.RUNNERS = {
            'ofa_resnet50': OFARunner,
            'ofa_mbv3_d234_e346_k357_w1.0': OFARunner,
            'ofa_mbv3_d234_e346_k357_w1.2': OFARunner,
            'transformer_lt_wmt_en_de': TransformerLTRunner,
        }

        self.EVALUATION_INTERFACE = {'ofa_resnet50': EvaluationInterfaceResNet50,
                                     'ofa_mbv3_d234_e346_k357_w1.0': EvaluationInterfaceMobileNetV3,
                                     'ofa_mbv3_d234_e346_k357_w1.2': EvaluationInterfaceMobileNetV3,
                                     'transformer_lt_wmt_en_de': EvaluationInterfaceTransformerLT}

        self.LINAS_INNERLOOP_EVALS = {'ofa_resnet50': 5000,
                                      'ofa_mbv3_d234_e346_k357_w1.0': 20000,
                                      'ofa_mbv3_d234_e346_k357_w1.2': 20000,
                                      'transformer_lt_wmt_en_de': 10000}

        self.SUPERNET_ENCODING = {
            'ofa_resnet50': ParameterManager,
            'ofa_mbv3_d234_e346_k357_w1.0': ParameterManager,
            'ofa_mbv3_d234_e346_k357_w1.2': ParameterManager,
            'ofa_proxyless_d234_e346_k357_w1.3': ParameterManager,
            'transformer_lt_wmt_en_de': TransformerLTEncoding,
        }

        super().__init__()
        self.acc_predictor = None
        self.macs_predictor = None
        self.latency_predictor = None
        self.results_csv_path = None
        self.init_cfg(conf_fname_or_obj)

    def estimate(self, individual):
        """Estimate performance of the model.

        Returns:
            Evaluated metrics of the model.
        """
        self.validation_interface.eval_subnet(individual)

    def init_for_search(self):
<<<<<<< HEAD
        self.supernet_manager = self.SUPERNET_ENCODING[self.supernet](
            param_dict=self.SUPERNET_PARAMETERS[self.supernet], seed=self.seed
=======
        """Initialize the search configuration."""
        self.supernet_manager = self.ParameterManager(
            param_dict=self.SUPERNET_PARAMETERS[self.supernet],
            seed=self.seed
>>>>>>> 40e9e567
        )

        # Validation High-Fidelity Measurement Runner
        self.runner_validate = self.RUNNERS[self.supernet](
            supernet=self.supernet,
            acc_predictor=None,
            macs_predictor=None,
            latency_predictor=None,
            datasetpath=self.dataset_path,
            batch_size=self.batch_size,
            checkpoint_path=self.supernet_ckpt_path
        )

        # Setup validation interface
        self.validation_interface = self.EVALUATION_INTERFACE[self.supernet](
            evaluator=self.runner_validate,
            metrics=self.metrics,
            manager=self.supernet_manager,
            csv_path=self.results_csv_path
        )

        # Clear csv file if one exists
        # self.validation_interface.clear_csv()

    def search(self):
        """Execute the search process.

        Returns:
            Best model architectures found in the search process.
        """
        self.init_for_search()

        # Randomly sample search space for initial population
        # if number of results in results_csv_path smaller than population.

        if not os.path.exists(self.results_csv_path):
            # Clear also creates empty CSV file.
            self.validation_interface.clear_csv()

        df = pd.read_csv(self.results_csv_path)
        latest_population = [self.supernet_manager.random_sample()
                             for _ in range(max(self.population - df.shape[0], 0))]

        # Start Lightweight Iterative Neural Architecture Search (LINAS)
        num_loops = round(self.num_evals/self.population)
        for loop in range(num_loops):

            for i, individual in enumerate(latest_population):
                logger.info(
                '[DyNAS-T] Starting eval {} of {} in LINAS loop {} of {}.'.format(
                    i+1, len(latest_population), loop+1, num_loops))
                self.validation_interface.eval_subnet(individual)

            self.create_acc_predictor()
            self.create_macs_predictor()
            self.create_latency_predictor()

            # Inner-loop Low-Fidelity Predictor Runner, need to re-instantiate every loop
            runner_predict = self.RUNNERS[self.supernet](
                supernet=self.supernet,
                acc_predictor=self.acc_predictor,
                macs_predictor=self.macs_predictor,
                latency_predictor=self.latency_predictor,
                datasetpath=self.dataset_path,
                batch_size=self.batch_size,
                checkpoint_path=self.supernet_ckpt_path
            )

            # Setup validation interface
            prediction_interface = self.EVALUATION_INTERFACE[self.supernet](
                evaluator=runner_predict,
                manager=self.supernet_manager,
                metrics=self.metrics,
                csv_path=None,
                predictor_mode=True
            )

            problem = self.ProblemMultiObjective(
                evaluation_interface=prediction_interface,
                param_count=self.supernet_manager.param_count,
                param_upperbound=self.supernet_manager.param_upperbound
            )

            if self.search_algo == 'age':
                search_manager = self.SearchAlgoManager(
                    algorithm='age', seed=self.seed)
                search_manager.configure_age(population=self.population,
                                             num_evals=self.LINAS_INNERLOOP_EVALS[self.supernet])
            else:
                search_manager = self.SearchAlgoManager(
                    algorithm='nsga2', seed=self.seed)
                search_manager.configure_nsga2(population=self.population,
                                               num_evals=self.LINAS_INNERLOOP_EVALS[self.supernet])

            results = search_manager.run_search(problem)

            latest_population = results.pop.get('X')

        logger.info(
            "[DyNAS-T] Validated model architectures in file: {}".format(self.results_csv_path))

        output = list()
        for individual in latest_population:
            output.append(self.supernet_manager.translate2param(individual))

        return output

<<<<<<< HEAD
    def select_model_arch(self):  # pragma: no cover
=======
    def select_model_arch(self): # pragma: no cover
        """Select the model architecture."""
>>>>>>> 40e9e567
        # model_arch_proposition intrinsically contained in
        # pymoo.minimize API of search_manager.run_search method,
        # don't have to implement it explicitly.
        pass

    def create_acc_predictor(self):
        """Create the accuracy predictor."""
        if 'acc' in self.metrics:
            logger.info('[DyNAS-T] Building Accuracy Predictor')
            df = self.supernet_manager.import_csv(self.results_csv_path,
                                                  config='config',
                                                  objective='acc',
                                                  column_names=['config', 'date', 'lat', 'macs', 'acc'])
            features, labels = self.supernet_manager.create_training_set(df)
            self.acc_predictor = self.Predictor()
            self.acc_predictor.train(features, labels.ravel())
        else:
            self.acc_predictor = None

    def create_macs_predictor(self):
        """Create the MACs predictor."""
        if 'macs' in self.metrics:
            logger.info('[DyNAS-T] Building MACs Predictor')
            df = self.supernet_manager.import_csv(self.results_csv_path,
                                                  config='config',
                                                  objective='macs',
                                                  column_names=['config', 'date', 'lat', 'macs', 'acc'])
            features, labels = self.supernet_manager.create_training_set(df)
            self.macs_predictor = self.Predictor()
            self.macs_predictor.train(features, labels.ravel())
        else:
            self.macs_predictor = None

    def create_latency_predictor(self):
        """Create the latency predictor."""
        if 'lat' in self.metrics:
            logger.info('[DyNAS-T] Building Latency Predictor')
            df = self.supernet_manager.import_csv(self.results_csv_path,
                                                  config='config',
                                                  objective='lat',
                                                  column_names=['config', 'date', 'lat', 'macs', 'acc'])
            features, labels = self.supernet_manager.create_training_set(df)
            self.latency_predictor = self.Predictor()
            self.latency_predictor.train(features, labels.ravel())
        else:
            self.latency_predictor = None

    def init_cfg(self, conf_fname_or_obj):
        """Initialize the configuration."""
        if isinstance(conf_fname_or_obj, str):
            if os.path.isfile(conf_fname_or_obj):
                self.conf = Conf(conf_fname_or_obj).usr_cfg
        elif isinstance(conf_fname_or_obj, NASConfig):
            conf_fname_or_obj.validate()
            self.conf = conf_fname_or_obj.usr_cfg
        else:  # pragma: no cover
            raise NotImplementedError(
                "Please provide a str path to the config file or an object of NASConfig."
            )
        # self.init_search_cfg(self.conf.nas)
        assert 'dynas' in self.conf.nas, "Must specify dynas section."
        dynas_config = self.conf.nas.dynas
        self.search_algo = self.conf.nas.search.search_algorithm
        self.supernet = dynas_config.supernet
        self.metrics = dynas_config.metrics
        self.num_evals = dynas_config.num_evals
        self.results_csv_path = dynas_config.results_csv_path
        self.dataset_path = dynas_config.dataset_path
        self.supernet_ckpt_path = dynas_config.supernet_ckpt_path
        self.batch_size = dynas_config.batch_size
        if dynas_config.population < 10:  # pragma: no cover
            raise NotImplementedError(
                "Please specify a population size >= 10"
            )
        else:
            self.population = dynas_config.population<|MERGE_RESOLUTION|>--- conflicted
+++ resolved
@@ -36,13 +36,8 @@
     """
 
     def __init__(self, conf_fname_or_obj):
-<<<<<<< HEAD
-        from .dynast.dynas_manager import (ParameterManager,
-                                           TransformerLTEncoding)
-=======
         """Initialize the attributes."""
-        from .dynast.dynas_manager import ParameterManager
->>>>>>> 40e9e567
+        from .dynast.dynas_manager import ParameterManager, TransformerLTEncoding
         from .dynast.dynas_predictor import Predictor
         from .dynast.dynas_search import (ProblemMultiObjective,
                                           SearchAlgoManager)
@@ -124,16 +119,9 @@
         self.validation_interface.eval_subnet(individual)
 
     def init_for_search(self):
-<<<<<<< HEAD
+        """Initialize the search configuration."""
         self.supernet_manager = self.SUPERNET_ENCODING[self.supernet](
-            param_dict=self.SUPERNET_PARAMETERS[self.supernet], seed=self.seed
-=======
-        """Initialize the search configuration."""
-        self.supernet_manager = self.ParameterManager(
-            param_dict=self.SUPERNET_PARAMETERS[self.supernet],
-            seed=self.seed
->>>>>>> 40e9e567
-        )
+            param_dict=self.SUPERNET_PARAMETERS[self.supernet], seed=self.seed)
 
         # Validation High-Fidelity Measurement Runner
         self.runner_validate = self.RUNNERS[self.supernet](
@@ -240,12 +228,8 @@
 
         return output
 
-<<<<<<< HEAD
-    def select_model_arch(self):  # pragma: no cover
-=======
     def select_model_arch(self): # pragma: no cover
         """Select the model architecture."""
->>>>>>> 40e9e567
         # model_arch_proposition intrinsically contained in
         # pymoo.minimize API of search_manager.run_search method,
         # don't have to implement it explicitly.
