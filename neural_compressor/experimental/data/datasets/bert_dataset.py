#!/usr/bin/env python
# -*- coding: utf-8 -*-
#
# Copyright (c) 2021 Intel Corporation
#
# Licensed under the Apache License, Version 2.0 (the "License");
# you may not use this file except in compliance with the License.
# You may obtain a copy of the License at
#
#   http://www.apache.org/licenses/LICENSE-2.0
#
# Unless required by applicable law or agreed to in writing, software
# distributed under the License is distributed on an "AS IS" BASIS,
# WITHOUT WARRANTIES OR CONDITIONS OF ANY KIND, either express or implied.
# See the License for the specific language governing permissions and
# limitations under the License.

"""Built-in BERT datasets class for multiple framework backends."""

import os
import logging
import json
import dataclasses
from dataclasses import dataclass
from typing import List, Optional, Union
from neural_compressor.utils.utility import LazyImport
from .dataset import dataset_registry, Dataset
torch = LazyImport('torch')
transformers = LazyImport('transformers')

logger = logging.getLogger("neural_compressor")

@dataset_registry(dataset_type="bert", framework="pytorch", dataset_format='')
class PytorchBertDataset(Dataset):
<<<<<<< HEAD
    """Not displayed in API Docs.
       Dataset used for model Bert.
=======
    """PyTorch dataset used for model Bert.

>>>>>>> 3701f174
       This Dataset is to construct from the Bert TensorDataset and not a full implementation
       from yaml config. The original repo link is: https://github.com/huggingface/transformers.
       When you want use this Dataset, you should add it before you initialize your DataLoader.
       (TODO) add end to end support for easy config by yaml by adding the method of
       load examples and process method.

    Args: dataset (list): list of data.
          task (str): the task of the model, support "classifier", "squad".
          model_type (str, default='bert'): model type, support 'distilbert', 'bert',
                                            'xlnet', 'xlm'.
          transform (transform object, default=None):  transform to process input data.
          filter (Filter objects, default=None): filter out examples according
                                                 to specific conditions.

    Examples:
        dataset = [[
           [101,2043,2001],
           [1,1,1],
           [[0,0,0,0,0,0,0],
            [0,0,0,0,0,0,0],
            [0,0,0,0,0,0,0]],
           [1,1,1],
           [1,1,1],
           [[0,0,0,0,0,0,0],
            [0,0,0,0,0,0,0],
            [0,0,0,0,0,0,0]]
        ]]
        dataset = PytorchBertDataset(dataset=dataset, task='classifier', model_type='bert',
                                     transform=preprocess, filter=filter)
    """

    def __init__(self, dataset, task, model_type='bert', transform=None, filter=None):
        """Initialize the attributes of class."""
        self.dataset = dataset
        assert task in ("classifier", "squad"), "Bert task support only classifier squad"
        self.task = task
        self.transform = transform
        self.model_type = model_type

    def __len__(self):
        """Length of the dataset."""
        return len(self.dataset)

    def __getitem__(self, index):
        """Magic method.

        x[i] is roughly equivalent to type(x).__getitem__(x, index)
        """
        sample = self.dataset[index]
        if self.transform is not None:
            sample = self.transform(sample)
        if self.task == 'classifier':
            inputs = {
                'input_ids': sample[0],
                'attention_mask': sample[1],
                'labels': sample[3]}

            if self.model_type != 'distilbert':
                # XLM, DistilBERT and RoBERTa don't use segment_ids
                if self.model_type in ['bert', 'xlnet']:
                    inputs['token_type_ids'] = sample[2]
            sample = (inputs, inputs['labels'])

        elif self.task == 'squad':
            inputs = {
                'input_ids': sample[0],
                'attention_mask': sample[1], }
            if self.model_type != 'distilbert':
                # XLM, DistilBERT and RoBERTa don't use segment_ids
                inputs['token_type_ids'] = sample[2] if self.model_type in [
                    'bert', 'xlnet'] else None
            if self.model_type in ['xlnet', 'xlm']:
                inputs.update({'cls_index': sample[4], 'p_mask': sample[5]})
            example_indices = sample[3]
            sample = (inputs, example_indices)
        return sample


@dataset_registry(dataset_type="GLUE", framework="onnxrt_qlinearops, \
                    onnxrt_integerops", dataset_format='')
class ONNXRTBertDataset(Dataset):
    """ONNXRT dataset used for model Bert.

    Args: data_dir (str): The input data dir.
          model_name_or_path (str): Path to pre-trained student model or shortcut name,
                                    selected in the list:
          max_seq_length (int, default=128): The maximum length after tokenization.
                                Sequences longer than this will be truncated,
                                sequences shorter will be padded.
          do_lower_case (bool, default=True): Whether to lowercase the input when tokenizing.
          task (str, default=mrpc): The name of the task to fine-tune.
                                    Choices include mrpc, qqp, qnli, rte,
                                    sts-b, cola, mnli, wnli.
          model_type (str, default='bert'): model type, support 'distilbert', 'bert',
                                            'mobilebert', 'roberta'.
          dynamic_length (bool, default=False): Whether to use fixed sequence length.
          evaluate (bool, default=True): Whether do evaluation or training.
          transform (transform object, default=None):  transform to process input data.
          filter (Filter objects, default=None): filter out examples according
                                                 to specific conditions.

    Examples:
        dataset = ONNXRTBertDataset(data_dir=data_dir, model_name_or_path='bert-base-uncase',
                                     transform=preprocess, filter=filter)
    """
    def __init__(self, data_dir, model_name_or_path, max_seq_length=128,\
                do_lower_case=True, task='mrpc', model_type='bert', dynamic_length=False,\
                evaluate=True, transform=None, filter=None):
        """Initialize the attributes of class."""
        task = task.lower()
        model_type = model_type.lower()
        assert task in ['mrpc', 'qqp', 'qnli', 'rte', 'sts-b', 'cola', \
            'mnli', 'wnli'], 'Unsupported task type'
        assert model_type in ['distilbert', 'bert', 'mobilebert', 'roberta'], 'Unsupported \
            model type'

        self.dynamic_length = dynamic_length
        self.model_type = model_type
        self.max_seq_length = max_seq_length
        tokenizer = transformers.AutoTokenizer.from_pretrained(model_name_or_path,
            do_lower_case=do_lower_case)
        self.dataset = load_and_cache_examples(data_dir, model_name_or_path, \
            max_seq_length, task, model_type, tokenizer, evaluate)

    def __len__(self):
        """Length of the dataset."""
        return len(self.dataset)

    def __getitem__(self, index):
        """Magic method.

        x[i] is roughly equivalent to type(x).__getitem__(x, index)
        """
        return self.dataset[index]


def load_and_cache_examples(data_dir, model_name_or_path, max_seq_length, task, \
    model_type, tokenizer, evaluate):
    """Load and cache the examples.

    Helper Function for ONNXRTBertDataset.
    """
    from torch.utils.data import TensorDataset

    processor = transformers.glue_processors[task]()
    output_mode = transformers.glue_output_modes[task]
    # Load data features from cache or dataset file
    if not os.path.exists("./dataset_cached"):
        os.makedirs("./dataset_cached")
    cached_features_file = os.path.join("./dataset_cached", 'cached_{}_{}_{}_{}'.format(
        'dev' if evaluate else 'train',
        list(filter(None, model_name_or_path.split('/'))).pop(),
        str(max_seq_length),
        str(task)))
    if os.path.exists(cached_features_file):
        logger.info("Load features from cached file {}.".format(cached_features_file))
        features = torch.load(cached_features_file)
    else:
        logger.info("Create features from dataset file at {}.".format(data_dir))
        label_list = processor.get_labels()
        if task in ['mnli', 'mnli-mm'] and model_type in ['roberta']:
            # HACK(label indices are swapped in RoBERTa pretrained model)
            label_list[1], label_list[2] = label_list[2], label_list[1]
        examples = processor.get_dev_examples(data_dir) if evaluate else \
            processor.get_train_examples(data_dir)
        features = convert_examples_to_features(examples,
                                                tokenizer,
                                                task=task,
                                                label_list=label_list,
                                                max_length=max_seq_length,
                                                output_mode=output_mode,
        )
        logger.info("Save features into cached file {}.".format(cached_features_file))
        torch.save(features, cached_features_file)
    # Convert to Tensors and build dataset
    all_input_ids = torch.tensor([f.input_ids for f in features], dtype=torch.long)
    all_attention_mask = torch.tensor([f.attention_mask for f in features], dtype=torch.long)
    all_token_type_ids = torch.tensor([f.token_type_ids for f in features], dtype=torch.long)
    all_seq_lengths = torch.tensor([f.seq_length for f in features], dtype=torch.long)
    if output_mode == "classification":
        all_labels = torch.tensor([f.label for f in features], dtype=torch.long)
    elif output_mode == "regression":
        all_labels = torch.tensor([f.label for f in features], dtype=torch.float)
    dataset = TensorDataset(all_input_ids, all_attention_mask, all_token_type_ids, \
        all_seq_lengths, all_labels)
    return dataset


def convert_examples_to_features(
    examples,
    tokenizer,
    max_length=128,
    task=None,
    label_list=None,
    output_mode="classification",
    pad_token=0,
    pad_token_segment_id=0,
    mask_padding_with_zero=True,
):
    """Convert examples to features.

    Helper function for load_and_cache_examples.
    """
    processor = transformers.glue_processors[task]()
    if label_list is None:
        label_list = processor.get_labels()
        logger.info("Use label list {} for task {}.".format(label_list, task))
    label_map = {label: i for i, label in enumerate(label_list)}
    features = []
    for (ex_index, example) in enumerate(examples):
        inputs = tokenizer.encode_plus(
            example.text_a,
            example.text_b,
            add_special_tokens=True,
            max_length=max_length,
            return_token_type_ids=True,
            truncation=True,
        )
        input_ids, token_type_ids = inputs["input_ids"], inputs["token_type_ids"]
        # The mask has 1 for real tokens and 0 for padding tokens. Only real
        # tokens are attended to.
        attention_mask = [1 if mask_padding_with_zero else 0] * len(input_ids)

        # Zero-pad up to the sequence length.
        seq_length = len(input_ids)
        padding_length = max_length - len(input_ids)

        input_ids = input_ids + ([pad_token] * padding_length)
        attention_mask = attention_mask + \
            ([0 if mask_padding_with_zero else 1] * padding_length)
        token_type_ids = token_type_ids + ([pad_token_segment_id] * padding_length)

        assert len(input_ids) == max_length, \
            "Error with input_ids length {} vs {}".format(
            len(input_ids), max_length)
        assert len(attention_mask) == max_length, \
            "Error with attention_mask length {} vs {}".format(
            len(attention_mask), max_length
        )
        assert len(token_type_ids) == max_length, \
            "Error with token_type_ids length {} vs {}".format(
            len(token_type_ids), max_length
        )
        if output_mode == "classification":
            label = label_map[example.label]
        elif output_mode == "regression":
            label = float(example.label)
        else:
            raise KeyError(output_mode)

        feats = InputFeatures(
            input_ids=input_ids,
            attention_mask=attention_mask,
            token_type_ids=token_type_ids,
            label=label,
            seq_length=seq_length,
        )
        features.append(feats)
    return features


@dataclass(frozen=True)
class InputFeatures:
    """Single set of features of data.

    Property names are the same names as the corresponding inputs to a model.

    Args:
        input_ids: Indices of input sequence tokens in the vocabulary.
        attention_mask: Mask to avoid performing attention on padding token indices.
            Mask values selected in ``[0, 1]``: Usually ``1`` for tokens that are NOT MASKED,
            ``0`` for MASKED (padded) tokens.
        token_type_ids: (Optional) Segment token indices to indicate first and second
            portions of the inputs. Only some models use them.
        label: (Optional) Label corresponding to the input. Int for classification problems,
            float for regression problems.
        seq_length: (Optional) The length of input sequence before padding.
    """

    input_ids: List[int]
    attention_mask: Optional[List[int]] = None
    token_type_ids: Optional[List[int]] = None
    label: Optional[Union[int, float]] = None
    seq_length: Optional[List[int]] = None

    def to_json_string(self):
        """Serialize this instance to a JSON string."""
        return json.dumps(dataclasses.asdict(self)) + "\n"


@dataset_registry(dataset_type="bert", framework="tensorflow, tensorflow_itex", dataset_format='')
class TensorflowBertDataset(Dataset):
    """Tensorflow dataset used for model Bert.

    This dataset supports tfrecord data, please refer to Guide to create tfrecord file first.

    Args: root (str): path of dataset.
          label_file (str): path of label file.
          task (str, default='squad'): task type of model.
          model_type (str, default='bert'): model type, support 'bert'.
          transform (transform object, default=None):  transform to process input data.
          filter (Filter objects, default=None): filter out examples according
                                                 to specific conditions
    """

    def __init__(self, root, label_file, task='squad',
            model_type='bert', transform=None, filter=None):
        """Initialize the attributes of class."""
        import json
        with open(label_file) as lf:
            label_json = json.load(lf)
            assert label_json['version'] == '1.1', 'only support squad 1.1'
            self.label = label_json['data']
        self.root = root
        self.transform = transform
        self.filter = filter

    def __getitem__(self, index):
        """Magic method.

        x[i] is roughly equivalent to type(x).__getitem__(x, index).
        """
        return self.root, self.label

    def __len__(self):
        """Length of the dataset."""
        return 1


class ParseDecodeBert():
    """Helper function for TensorflowModelZooBertDataset.

    Parse the features from sample.
    """

    def __call__(self, sample):
        """Parse the sample data.

        Args:
            sample: Data to be parsed.
        """
        import tensorflow as tf
        # Dense features in Example proto.
        feature_map = {
            'input_ids':
            tf.compat.v1.VarLenFeature(dtype=tf.int64),
            'input_mask':
            tf.compat.v1.VarLenFeature(dtype=tf.int64),
            'segment_ids':
            tf.compat.v1.VarLenFeature(dtype=tf.int64),
        }

        features = tf.io.parse_single_example(sample, feature_map)

        input_ids = features['input_ids'].values
        input_mask = features['input_mask'].values
        segment_ids = features['segment_ids'].values

        return (input_ids, input_mask, segment_ids)

@dataset_registry(dataset_type="mzbert", framework="tensorflow, tensorflow_itex", dataset_format='')
class TensorflowModelZooBertDataset(Dataset):
    """Tensorflow dataset for three-input Bert in tf record format.

    Root is a full path to tfrecord file, which contains the file name.
    Please use Resize transform when batch_size > 1
    Args: root (str): path of dataset.
          label_file (str): path of label file.
          task (str, default='squad'): task type of model.
          model_type (str, default='bert'): model type, support 'bert'.
          transform (transform object, default=None):  transform to process input data.
          filter (Filter objects, default=None): filter out examples according.
    """

    def __init__(self, root, label_file, task='squad',
            model_type='bert', transform=None, filter=None, num_cores=28):
        """Initialize the attributes of class."""
        import json
        with open(label_file) as lf:
            label_json = json.load(lf)
            assert label_json['version'] == '1.1', 'only support squad 1.1'
            self.label = label_json['data']
        import tensorflow as tf
        record_iterator = tf.compat.v1.python_io.tf_record_iterator(root)
        example = tf.train.SequenceExample()
        for element in record_iterator:
            example.ParseFromString(element)
            break
        feature = example.context.feature
        if len(feature['input_ids'].int64_list.value) == 0 \
            and len(feature['input_mask'].int64_list.value) == 0:
            raise ValueError("Tfrecord format is incorrect, please refer\
                'https://github.com/tensorflow/models/blob/master/research/\
                object_detection/dataset_tools/' to create correct tfrecord")
        # pylint: disable=no-name-in-module
        from tensorflow.python.data.experimental import parallel_interleave
        tfrecord_paths = [root]
        ds = tf.data.TFRecordDataset.list_files(tfrecord_paths)
        ds = ds.apply(
            parallel_interleave(tf.data.TFRecordDataset,
                                cycle_length=num_cores,
                                block_length=5,
                                sloppy=True,
                                buffer_output_elements=10000,
                                prefetch_input_elements=10000))
        if transform is not None:
            transform.transform_list.insert(0, ParseDecodeBert())
        else:
            transform = ParseDecodeBert()
        ds = ds.map(transform, num_parallel_calls=None)
        if filter is not None:
            ds = ds.filter(filter)
        ds = ds.prefetch(buffer_size=1000)
        from ..dataloaders.tensorflow_dataloader import TFDataDataLoader
        ds = TFDataDataLoader(ds)
        self.root = []
        for inputs in ds:
            self.root.append(inputs)
        self.transform = transform
        self.filter = filter

    def __getitem__(self, index):
        """Magic method.

        x[i] is roughly equivalent to type(x).__getitem__(x, index)
        """
        return self.root[index], self.label

    def __len__(self):
        """Length of the dataset."""
        return len(self.root)<|MERGE_RESOLUTION|>--- conflicted
+++ resolved
@@ -32,13 +32,7 @@
 
 @dataset_registry(dataset_type="bert", framework="pytorch", dataset_format='')
 class PytorchBertDataset(Dataset):
-<<<<<<< HEAD
-    """Not displayed in API Docs.
-       Dataset used for model Bert.
-=======
     """PyTorch dataset used for model Bert.
-
->>>>>>> 3701f174
        This Dataset is to construct from the Bert TensorDataset and not a full implementation
        from yaml config. The original repo link is: https://github.com/huggingface/transformers.
        When you want use this Dataset, you should add it before you initialize your DataLoader.
