#!/usr/bin/env python
# -*- coding: utf-8 -*-
#
# Copyright (c) 2021 Intel Corporation
#
# Licensed under the Apache License, Version 2.0 (the "License");
# you may not use this file except in compliance with the License.
# You may obtain a copy of the License at
#
#   http://www.apache.org/licenses/LICENSE-2.0
#
# Unless required by applicable law or agreed to in writing, software
# distributed under the License is distributed on an "AS IS" BASIS,
# WITHOUT WARRANTIES OR CONDITIONS OF ANY KIND, either express or implied.
# See the License for the specific language governing permissions and
# limitations under the License.
# ==============================================================================
"""Neural Compressor Quantization API."""

import os
import pickle
import random
import numpy as np
from .component import Component
from ..conf.dotdict import deep_get, deep_set, DotDict
from ..strategy import STRATEGIES
from ..utils import logger
from ..utils.utility import time_limit
from ..utils.create_obj_from_config import create_dataloader
from ..model import BaseModel
from ..conf.config import QuantConf
from ..conf.pythonic_config import Config
from deprecated import deprecated

class Quantization(Component):
    """This class provides easy use API for quantization.

       It automatically searches for optimal quantization recipes for low precision model inference,
       achieving best tuning objectives like inference performance within accuracy loss constraints.
       Tuner abstracts out the differences of quantization APIs across various DL frameworks
       and brings a unified API for automatic quantization that works on frameworks including
       tensorflow, pytorch and mxnet.
       Since DL use cases vary in the accuracy metrics (Top-1, MAP, ROC etc.), loss criteria
       (<1% or <0.1% etc.) and tuning objectives (performance, memory footprint etc.).
       Tuner class provides a flexible configuration interface via YAML for users to specify
       these parameters.

    Args:
        conf_fname_or_obj (string or obj): The path to the YAML configuration file or
            QuantConf class containing accuracy goal, tuning objective and preferred
            calibration & quantization tuning space etc.

    """

    def __init__(self, conf_fname_or_obj=None):
        """Quantization constructor."""
        super(Quantization, self).__init__()
        if isinstance(conf_fname_or_obj, QuantConf):
            self.conf = conf_fname_or_obj
        elif isinstance(conf_fname_or_obj, Config):
            self.conf = QuantConf()
            self.conf.map_pyconfig_to_cfg(conf_fname_or_obj)
        else:
            self.conf = QuantConf(conf_fname_or_obj)
        self._init_with_conf()

        seed = self.cfg.tuning.random_seed
        random.seed(seed)
        np.random.seed(seed)
        self._calib_dataloader = None
        self._calib_func = None

    def _create_eval_dataloader(self, cfg):
        """Create default evaluation dataloader if eval_func is not set."""
        # when eval_func is set, will be directly used and eval_dataloader can be None
        if self._eval_func is None:
            if self._eval_dataloader is None:
                eval_dataloader_cfg = deep_get(cfg, 'evaluation.accuracy.dataloader')
                if eval_dataloader_cfg is None:
                    logger.info("Because both eval_dataloader_cfg and user-defined eval_func are None," \
                        " automatically setting 'tuning.exit_policy.performance_only = True'.")
                    deep_set(cfg, 'tuning.exit_policy.performance_only', True)
                    logger.info("Generate a fake evaluation function.")
                    self._eval_func = self._fake_eval_func
                else:
                    if deep_get(cfg, 'evaluation.accuracy.iteration') == -1 and 'dummy_v2' \
                        in deep_get(cfg, 'evaluation.accuracy.dataloader.dataset', {}):
                        deep_set(cfg, 'evaluation.accuracy.iteration', 10)

                    self._eval_dataloader = create_dataloader(self.framework, \
                                                              eval_dataloader_cfg)
        if os.environ.get("PERFORMANCE_ONLY") in ['0', '1']:
            performance_only = bool(int(os.environ.get("PERFORMANCE_ONLY")))
            deep_set(cfg, 'tuning.exit_policy.performance_only', performance_only)
            logger.info("Get environ 'PERFORMANCE_ONLY={}'," \
                " force setting 'tuning.exit_policy.performance_only = True'.".format(performance_only))

    def _create_calib_dataloader(self, cfg):
        """Create default calibration dataloader if train_func is not set."""
        approach_cfg = deep_get(cfg, 'quantization.approach')

        if self._calib_dataloader is None and self._calib_func is None:
            if approach_cfg in ['post_training_static_quant', 'post_training_auto_quant']:
                calib_dataloader_cfg = deep_get(cfg, 'quantization.calibration.dataloader')

                if approach_cfg == "post_training_auto_quant" and calib_dataloader_cfg == None:
                    logger.error("dataloader is required for 'post_training_auto_quant'. "
                                 "use 'post_training_dynamic_quant' instead if no dataloader provided.")
                assert calib_dataloader_cfg is not None, \
                       'dataloader field of calibration field of quantization section ' \
                       'in yaml file should be configured as calib_dataloader property is NOT set!'

                if deep_get(calib_dataloader_cfg, 'shuffle'):
                    logger.warning("Reset `shuffle` field to False when post_training_static_quant"
                                   " is selected.")
                    deep_set(calib_dataloader_cfg, 'shuffle', False)
            elif approach_cfg == 'quant_aware_training':
                calib_dataloader_cfg = deep_get(cfg, 'quantization.train.dataloader')
                assert calib_dataloader_cfg is not None, \
                       'dataloader field of train field of quantization section ' \
                       'in yaml file should be configured as calib_dataloader property is NOT set!'
            else:
                calib_dataloader_cfg = None

            if calib_dataloader_cfg:
                self._calib_dataloader = create_dataloader(self.framework, calib_dataloader_cfg)

    def pre_process(self):
        """Prepare dataloaders, qfuncs for Component."""
        cfg = self.conf.usr_cfg
        assert isinstance(self._model, BaseModel), 'need set your Model for quantization....'

        self._create_eval_dataloader(cfg)
        self._create_calib_dataloader(cfg)
        strategy = cfg.tuning.strategy.name.lower()
        assert strategy in STRATEGIES, "Tuning strategy {} is NOT supported".format(strategy)

        _resume = None
        # check if interrupted tuning procedure exists. if yes, it will resume the
        # whole auto tune process.
        self.resume_file = os.path.abspath(os.path.expanduser(cfg.tuning.workspace.resume)) \
                           if cfg.tuning.workspace and cfg.tuning.workspace.resume else None
        if self.resume_file:
            assert os.path.exists(self.resume_file), \
                "The specified resume file {} doesn't exist!".format(self.resume_file)
            with open(self.resume_file, 'rb') as f:
                _resume = pickle.load(f).__dict__


        import torchvision.datasets as datasets
        import torchvision.transforms as transforms
<<<<<<< HEAD
        data_path = "/home/bfang1/Projects/HAWQ_INC/datasets/raw"
=======
        data_path = "/mnt/data2/dataset/dataset/imagenet/img_raw"
>>>>>>> 26061f21
        traindir = os.path.join(data_path, 'train')
        valdir = os.path.join(data_path, 'val')
        normalize = transforms.Normalize(mean=[0.485, 0.456, 0.406],
                                         std=[0.229, 0.224, 0.225])

        train_dataset = datasets.ImageFolder(
            traindir,
            transforms.Compose([
                transforms.RandomResizedCrop(224),
                transforms.RandomHorizontalFlip(),
                transforms.ToTensor(),
                normalize,
            ]))

        val_dataset = datasets.ImageFolder(
            valdir,
            transforms.Compose([
                transforms.RandomResizedCrop(224),
                transforms.RandomHorizontalFlip(),
                transforms.ToTensor(),
                normalize,
            ]))

        from torch.utils.data import DataLoader

        self._calib_dataloader = DataLoader(train_dataset, batch_size=1, shuffle=True)
        self._eval_dataloader = DataLoader(val_dataset, batch_size=1, shuffle=False)

        self.strategy = STRATEGIES[strategy](
            self._model,
            self.conf,
            self._calib_dataloader,
            self._calib_func,
            self._eval_dataloader,
            self._eval_func,
            _resume,
            self.hooks)
        if getattr(self._calib_dataloader, 'distributed', False):
            self.register_hook('on_train_begin', self.strategy.adaptor._pre_hook_for_hvd)

    def execute(self):
        """Quantization execute routinue based on strategy design."""
        try:
            with time_limit(self.conf.usr_cfg.tuning.exit_policy.timeout):
                self.strategy.traverse()
        except KeyboardInterrupt:
            pass
        except Exception as e:
            logger.error("Unexpected exception {} happened during tuning.".format(repr(e)))
            import traceback
            traceback.print_exc()
        finally:
            if self.strategy.best_qmodel:
                logger.info(
                    "Specified timeout or max trials is reached! "
                    "Found a quantized model which meet accuracy goal. Exit.")
                self.strategy.deploy_config()
            else:
                logger.error(
                    "Specified timeout or max trials is reached! "
                    "Not found any quantized model which meet accuracy goal. Exit.")

            return self.strategy.best_qmodel

    def __call__(self):
        """Automatic quantization tuning main entry point.

           This interface works on all the DL frameworks that neural_compressor supports
           and provides three usages:
           a) Fully yaml configuration: User specifies all the info through yaml,
              including dataloaders used in calibration and evaluation phases
              and quantization tuning settings.

              For this usage, only model parameter is mandatory.

           b) Partial yaml configuration: User specifies dataloaders used in calibration
              and evaluation phase by code.
              The tool provides built-in dataloaders and evaluators, user just need provide
              a dataset implemented __iter__ or __getitem__ methods and invoke dataloader()
              with dataset as input parameter to create neural_compressor dataloader before calling this
              function.

              After that, User specifies fp32 "model", calibration dataset "calib_dataloader"
              and evaluation dataset "eval_dataloader".
              The calibrated and quantized model is evaluated with "eval_dataloader"
              with evaluation metrics specified in the configuration file. The evaluation tells
              the tuner whether the quantized model meets the accuracy criteria. If not,
              the tuner starts a new calibration and tuning flow.

              For this usage, model, calib_dataloader and eval_dataloader parameters are mandatory.

           c) Partial yaml configuration: User specifies dataloaders used in calibration phase
              by code.
              This usage is quite similar with b), just user specifies a custom "eval_func"
              which encapsulates the evaluation dataset by itself.
              The calibrated and quantized model is evaluated with "eval_func".
              The "eval_func" tells the tuner whether the quantized model meets
              the accuracy criteria. If not, the Tuner starts a new calibration and tuning flow.

              For this usage, model, calib_dataloader and eval_func parameters are mandatory.

        Returns:
            quantized model: best qanitized model found, otherwise return None

        """
        return super(Quantization, self).__call__()

    fit = __call__

    def dataset(self, dataset_type, *args, **kwargs):
        """Get dataset according to dataset_type."""
        from ..data import DATASETS
        return DATASETS(self.framework)[dataset_type](*args, **kwargs)

    @property
    def calib_dataloader(self):
        """Get `calib_dataloader` attribute."""
        return self._calib_dataloader

    @calib_dataloader.setter
    def calib_dataloader(self, dataloader):
        """Set Data loader for calibration, mandatory for post-training quantization.

        It is iterable and the batched data should consists of a tuple like
        (input, label) if the calibration dataset containing label, or yield (input, _)
        for label-free calibration dataset, the input in the batched data will be used for
        model inference, so it should satisfy the input format of specific model.
        In calibration process, label of data loader will not be used and
        neither the postprocess and metric. User only need to set
        calib_dataloader when calib_dataloader can not be configured from yaml file.

        Args:
            dataloader(generator): user are supported to set a user defined dataloader
                                    which meet the requirements that can yield tuple of
                                    (input, label)/(input, _) batched data. Another good
                                    practice is to use neural_compressor.experimental.common.DataLoader
                                    to initialize a neural_compressor dataloader object. Notice
                                    neural_compressor.experimental.common.DataLoader is just a wrapper of the
                                    information needed to build a dataloader, it can't yield
                                    batched data and only in this setter method
                                    a 'real' calib_dataloader will be created,
                                    the reason is we have to know the framework info
                                    and only after the Quantization object created then
                                    framework infomation can be known.
                                    Future we will support creating iterable dataloader
                                    from neural_compressor.experimental.common.DataLoader
        """
        from .common import _generate_common_dataloader
        self._calib_dataloader = _generate_common_dataloader(
            dataloader, self.framework)

    @property
    def metric(self):
        """Get `metric` attribute."""
        assert False, 'Should not try to get the value of `metric` attribute.'
        return None

    @metric.setter
    def metric(self, user_metric):
        """Set metric class and neural_compressor will initialize this class when evaluation.

        neural_compressor have many built-in metrics, but user can set specific metric through
        this api. The metric class should take the outputs of the model or
        postprocess(if have) as inputs, neural_compressor built-in metric always take
        (predictions, labels) as inputs for update,
        and user_metric.metric_cls should be sub_class of neural_compressor.metric.BaseMetric
        or user defined metric object
        Args:
            user_metric(neural_compressor.experimental.common.Metric):
                user_metric should be object initialized from
                neural_compressor.experimental.common.Metric, in this method the
                user_metric.metric_cls will be registered to
                specific frameworks and initialized.
        """
        if deep_get(self.conf.usr_cfg, "evaluation.accuracy.metric"):
            logger.warning("Override the value of `metric` field defined in yaml file" \
                           " as user defines the value of `metric` attribute by code.")

        from .common import Metric as NCMetric
        from ..metric import METRICS
        if isinstance(user_metric, NCMetric):
            name = user_metric.name
            metric_cls = user_metric.metric_cls
            metric_cfg = {name: {**user_metric.kwargs}}
        else:
            for i in ['reset', 'update', 'result']:
                assert hasattr(user_metric, i), 'Please realise {} function' \
                                                'in user defined metric'.format(i)
            metric_cls = type(user_metric).__name__
            name = 'user_' + metric_cls
            metric_cfg = {name: id(user_metric)}
        deep_set(self.conf.usr_cfg, "evaluation.accuracy.metric", metric_cfg)
        self.conf.usr_cfg = DotDict(self.conf.usr_cfg)
        metrics = METRICS(self.framework)
        metrics.register(name, metric_cls)
        self._metric = user_metric

    @property
    def objective(self):
        """Get `objective` attribute."""
        assert False, 'Should not try to get the value of `objective` attribute.'
        return None

    @objective.setter
    def objective(self, user_objective):
        """Set objective, neural_compressor supports built-in objectives and user defined objective.

        The built-in objectives include Accuracy, Performance, Footprint and ModelSize.
        """
        if deep_get(self.conf.usr_cfg, "tuning.multi_objectives.objective") or \
            deep_get(self.conf.usr_cfg, "tuning.objective"):
            logger.warning("Override the value of `objective` field defined in yaml file" \
                           " as user defines the value of `objective` attribute by code.")

        user_obj_cfg = "tuning.objective" if deep_get(self.conf.usr_cfg, "tuning.objective") \
            else "tuning.multi_objectives.objective"
        from ..objective import objective_custom_registry
        objective_cls = type(user_objective)
        name = user_objective.__class__.__name__
        objective_cfg = name if deep_get(self.conf.usr_cfg, "tuning.objective") else [name]
        deep_set(self.conf.usr_cfg, user_obj_cfg, objective_cfg)
        self.conf.usr_cfg = DotDict(self.conf.usr_cfg)
        objective_custom_registry(name, objective_cls)

    @property
    def postprocess(self, user_postprocess):
        """Get `postprocess` attribute."""
        assert False, 'Should not try to get the value of `postprocess` attribute.'
        return None

    @postprocess.setter
    def postprocess(self, user_postprocess):
        """Set postprocess class and neural_compressor will initialize this class when evaluation.

        The postprocess class should take the outputs of the model as inputs, and
        output (predictions, labels) as inputs for metric update.
        user_postprocess.postprocess_cls should be sub_class of neural_compressor.data.BaseTransform.

        Args:
            user_postprocess: neural_compressor.experimental.common.Postprocess
                user_postprocess should be object initialized from
                neural_compressor.experimental.common.Postprocess,
                in this method the user_postprocess.postprocess_cls will be
                registered to specific frameworks and initialized.
        """
        from .common import Postprocess as NCPostprocess
        assert isinstance(user_postprocess, NCPostprocess), \
            'please initialize a neural_compressor.experimental.common.Postprocess and set....'
        postprocess_cfg = {user_postprocess.name : {**user_postprocess.kwargs}}
        if deep_get(self.conf.usr_cfg, "evaluation.accuracy.postprocess"):
            logger.warning("Override the value of `postprocess` field defined in yaml file" \
                           " as user defines the value of `postprocess` attribute by code.")
        deep_set(
            self.conf.usr_cfg, "evaluation.accuracy.postprocess.transform", postprocess_cfg)
        from ..data import TRANSFORMS
        postprocesses = TRANSFORMS(self.framework, 'postprocess')
        postprocesses.register(user_postprocess.name, user_postprocess.postprocess_cls)

    # if user doesn't config evaluation dataloader in yaml and eval_func is None, a
    # fake eval func is created to do quantization once without tuning
    def _fake_eval_func(self, model):
        """Return fake accuracy 1 when no need to run tuning."""
        return 1.

    # BELOW API TO BE DEPRECATED!
    @property
    def q_func(self):
        """Get `q_func` attribute."""
        assert False, 'Should not try to get the value of `q_func` attribute.'
        return None

    @q_func.setter
    def q_func(self, user_q_func):
        """Calibrate quantization parameters for Post-training static quantization.

           It is optional and only takes effect when user choose
           "post_training_static_quant" approach in yaml.

        Args:
            user_q_func: This function takes "model" as input parameter
                         and executes entire inference process or training process with self
                         contained training hyper-parameters..
        """
        self._calib_func = user_q_func

    calib_func = q_func

    def __repr__(self):
        """Return the class string."""
        return 'Quantization'<|MERGE_RESOLUTION|>--- conflicted
+++ resolved
@@ -149,11 +149,7 @@
 
         import torchvision.datasets as datasets
         import torchvision.transforms as transforms
-<<<<<<< HEAD
-        data_path = "/home/bfang1/Projects/HAWQ_INC/datasets/raw"
-=======
         data_path = "/mnt/data2/dataset/dataset/imagenet/img_raw"
->>>>>>> 26061f21
         traindir = os.path.join(data_path, 'train')
         valdir = os.path.join(data_path, 'val')
         normalize = transforms.Normalize(mean=[0.485, 0.456, 0.406],
