--- conflicted
+++ resolved
@@ -38,7 +38,7 @@
     of the model after quantization. It starts with the original(fp32) model,
     and then quantize the OPs to lower precision OP type wisely and OP wisely.
     """
-        
+
     def __init__(self,
                  model,
                  conf,
@@ -51,33 +51,13 @@
                  q_hooks=None):
         """Init conservative tuning strategy.
 
-<<<<<<< HEAD
-=======
-    def __init__(self,
-                 model,
-                 conf,
-                 q_dataloader=None,
-                 q_func=None,
-                 eval_func=None,
-                 eval_dataloader=None,
-                 eval_metric=None,
-                 resume=None,
-                 q_hooks=None):
-        """Init conservative tuning strategy.
-
->>>>>>> e5667218
         Args:
             model: The FP32 model specified for low precision tuning.
             conf: The Conf class instance includes all user configurations.
             q_dataloader: Data loader for calibration, mandatory for post-training quantization.  Defaults to None.
             q_func: Training function for quantization aware training. Defaults to None. Defaults to None.
-<<<<<<< HEAD
-            eval_func: The evaluation function provided by user. This function takes model as parameter, and 
-                evaluation dataset and metrics should be encapsulated in this function implementation and 
-=======
             eval_func: The evaluation function provided by user. This function takes model as parameter, and
                 evaluation dataset and metrics should be encapsulated in this function implementation and
->>>>>>> e5667218
                 outputs a higher-is-better accuracy scalar value.
             eval_dataloader: Data loader for evaluation. Defaults to None.
             eval_metric: Metric for evaluation. Defaults to None.
