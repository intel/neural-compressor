#!/usr/bin/env python
# -*- coding: utf-8 -*-
#
# Copyright (c) 2021 Intel Corporation
#
# Licensed under the Apache License, Version 2.0 (the "License");
# you may not use this file except in compliance with the License.
# You may obtain a copy of the License at
#
#   http://www.apache.org/licenses/LICENSE-2.0
#
# Unless required by applicable law or agreed to in writing, software
# distributed under the License is distributed on an "AS IS" BASIS,
# WITHOUT WARRANTIES OR CONDITIONS OF ANY KIND, either express or implied.
# See the License for the specific language governing permissions and
# limitations under the License.

"""The conservative tuning strategy for quantization level 0."""

import copy
import os
import numpy as np

from collections import deque
from collections import OrderedDict as COrderedDict
from copy import deepcopy
from typing import Dict, List, Tuple, OrderedDict

from .strategy import strategy_registry, TuneStrategy
from .utils.tuning_space import TuningItem
from ..utils import logger
from ..utils.utility import Statistics

@strategy_registry
class ConservativeTuneStrategy(TuneStrategy):
    """Tuning strategy with accuracy first, performance second.
    
    The quantization level O0 is designed for user who want to keep the accuracy
    of the model after quantization. It starts with the original(fp32) model,
    and then quantize the OPs to lower precision OP type wisely and OP wisely.
    """

    def __init__(self, model, conf, q_dataloader, q_func=None, eval_dataloader=None, 
                 eval_func=None, dicts=None, q_hooks=None):
        """Init conservative tuning strategy."""
        super().__init__(model, conf, q_dataloader, q_func, eval_dataloader, 
                         eval_func, dicts, q_hooks)
        self.acc_meet_flag = False

    def next_tune_cfg(self):
        """Generate and yield the next tuning config with below order.

        1. Query all quantifiable ops and save as a list of [(op_name, op_type), ...]
        2. Classify the op by its op type
        3. Add op to quant_queue according to the op type priority
        4. Go through the quant_queue and replace it with the fp32 config in tune_cfg if
        accuracy meets the requirements else continue
        5. For bf16 and fp16 operators, do the same as int8 operators.

        Yields:
            tune_config (dict): It's a dict containing the tuning configuration to run.
        """
        tuning_space = self.tuning_space
        calib_sampling_size_lst = tuning_space.root_item.get_option_by_name('calib_sampling_size').options
        calib_sampling_size = calib_sampling_size_lst[0]
        tune_cfg = self._initialize_tune_cfg()
        tune_cfg['calib_sampling_size'] = calib_sampling_size
        op_type_priority = self._get_op_type_priority()
        quant_items_pool = self._quant_items_pool(op_type_priority)
        logger.info(f"*** Try to convert op into lower precision to improve performance.")
        for dtype, op_items in quant_items_pool.items():
            logger.info(f"*** Start to convert op into {dtype}.")
            for op_type, items_lst in op_items.items():
                logger.info(f"*** Try to convert all {op_type} ops into {dtype}.")
                tmp_tune_cfg = deepcopy(tune_cfg)
                for item, quant_mode in items_lst:
                    op_info = item.name
                    op_config = tuning_space.set_deafult_config(op_info, quant_mode)
                    tmp_tune_cfg[op_info] = op_config
                yield tmp_tune_cfg
                if self.acc_meet_flag:
                    logger.info(f"*** Convert all {op_type} ops to {dtype} and accuracy still meet the requirements")
                    tune_cfg = deepcopy(tmp_tune_cfg)
                else:
                    tmp_tune_cfg = deepcopy(tune_cfg)
                    logger.info(f"*** Convert all {op_type} ops to {dtype} but accuracy not meet the requirements")
                    logger.info(f"*** Try to convert {op_type} op into {dtype} one by one.")
                    for item, quant_mode in items_lst:
                        op_info = item.name
                        op_config = tuning_space.set_deafult_config(op_info, quant_mode)
                        tmp_tune_cfg[op_info] = op_config
                        yield tmp_tune_cfg
                        if self.acc_meet_flag:
                            tune_cfg[op_info] = op_config
                            logger.info((f"*** Convert one {op_type} op({op_info}) "
                                         f"into {dtype} and accuracy still meet the requirements"))
                        else:
                            tmp_tune_cfg[op_info] = tune_cfg[op_info]
                            logger.info(f"*** Skip convert {op_info}.")
        logger.info(f"*** Ending tuning process due to no quantifiable op left.")

    def traverse(self):
        """Traverse the tuning space."""
        self._eval_baseline()

        # Start tuning
        trials_count = 0
        for op_tuning_cfg in self.next_tune_cfg():
            tune_cfg = self._tune_cfg_converter(op_tuning_cfg)
            trials_count += 1
            tuning_history = self._find_tuning_history(tune_cfg)
            if tuning_history and trials_count < self.cfg.tuning.exit_policy.max_trials:
                self.last_tune_result = tuning_history['last_tune_result']
                self.best_tune_result = tuning_history['best_tune_result']
                logger.warn("Find evaluated tuning config, skip.")
                continue
            logger.debug("Dump current tuning configuration:")
            logger.debug(tune_cfg)
            self.tuning_times += 1
            q_model = self.adaptor.quantize(copy.deepcopy(tune_cfg), self.model, self.calib_dataloader, self.q_func)
            self.algo.calib_iter = tune_cfg['calib_iteration']
            self.algo.q_model = q_model
            # TODO align the api to let strategy has access to pre_optimized model
            assert self.adaptor.pre_optimized_model
            self.algo.origin_model = self.adaptor.pre_optimized_model
            if self.cfg.quantization.recipes.fast_bias_correction:
                self.algo.algorithms[0].quantization_cfg = tune_cfg
            self.last_qmodel = self.algo()
            assert self.last_qmodel
<<<<<<< HEAD
            # Return the last quantized model as a result. if performance only.
            if self.cfg.tuning.exit_policy.performance_only:
                self.best_qmodel = self.last_qmodel
                self._add_tuning_history(copy.deepcopy(tune_cfg),
                                         (-1, [0]),
                                         q_config=self.q_model.q_config)
                return
=======
            self.last_tune_cfg = copy.deepcopy(tune_cfg)
>>>>>>> 3dd581e1
            self.last_tune_result = self._evaluate(self.last_qmodel)
            self.acc_meet_flag = self.objectives.accuracy_meets()
            if self.acc_meet_flag:
                # For the first tuning
                if not self.best_tune_result:
                    self.best_tune_result = self.last_tune_result
                    self.best_qmodel = self.last_qmodel
                    self.best_tune_result = self.last_tune_result
                else:
                    # Update current tuning config and model with best performance
                    get_better_performance = self._compare_performace(self.last_tune_result, self.best_tune_result)
                    if get_better_performance:
                        logger.info(f"*** Update the model with better performance.")
                        self.best_qmodel = self.last_qmodel
                        self.best_tune_result = self.last_tune_result
                    else:
                        logger.info(f"*** The qmodel was not updated due to not achieving better performance.")
            # Dump the current state to log
            self._dump_tuning_state(trials_count, self.last_tune_result, self.best_tune_result, self.baseline)
            # Judge stop or continue tuning
            need_stop = self.stop(trials_count)
            # Record the tuning history
            saved_tune_cfg = copy.deepcopy(tune_cfg)
            saved_last_tune_result = copy.deepcopy(self.last_tune_result)
            self._add_tuning_history(saved_tune_cfg,
                                    saved_last_tune_result,
                                    q_config=q_model.q_config)
            self.tune_result_record.append(copy.deepcopy(self.last_tune_result))
            self.tune_cfg = tune_cfg
            self._dump_tuning_process_statistics()
            if need_stop:
                if self.cfg.tuning.diagnosis and self.cfg.tuning.diagnosis.diagnosis_after_tuning:
                    logger.debug(f'*** Start to do diagnosis (inspect tensor).')
                    self._diagnosis()
                self._recover_best_qmodel_from_tuning_cfg()
                if self.use_multi_objective and len(self.tune_result_record) > 1 and \
                    self.best_tune_result is not None:
                    best_trail, best_result = self.objectives.best_result(self.tune_result_record,
                                                                          copy.deepcopy(self.baseline))
                    if best_result != self.best_tune_result:
                        from neural_compressor.utils.utility import recover
                        self.best_qmodel = recover(self.model.model, 
                            os.path.join(self.cfg.tuning.workspace.path, 'history.snapshot'),
                            best_trail)
                        self.best_tune_result = best_result
                    self._dump_tuning_process_statistics()
                break

    def stop(self, trials_count):
        """Check whether needed to stop the traverse procedure.

        Args:
            trials_count (int): current total count of tuning trails.

        Returns:
            bool: whether needed to stop the traverse procedure.
        """
        need_stop = False
        if trials_count >= self.cfg.tuning.exit_policy.max_trials:
            need_stop = True
        return need_stop
            
    def _compare_performace(self, last_tune_result, best_tune_result): # pragma: no cover
        """Compare the tuning result with performance only.

        Args:
            last_tune_result (list): The list of last tuning result.
            best_tune_result (list): The list of best tuning result.

        Returns:
            bool: whether the best tuning result is better than last tuning result
              in performance.
        """
        _, last_perf = last_tune_result
        _, best_perf = best_tune_result
        return last_perf[0] < best_perf[0]
    
    def _dump_tuning_state(self, trials_count, last_tune_result, best_tune_result, baseline):
        if last_tune_result:
            last_tune = last_tune_result[0] if \
                isinstance(last_tune_result[0], list) else [last_tune_result[0]]
            for name, data in zip(self.metric_name, last_tune):
                if len(self.tune_data[name]) == 1:
                    self.tune_data[name].append(data)
                else:
                    self.tune_data[name][1] = data

            if self.metric_weight and len(last_tune) > 1:
                weighted_acc = np.mean(np.array(last_tune) * self.metric_weight)                    
                if len(self.tune_data['Weighted accuracy']) == 1:
                    self.tune_data['Weighted accuracy'].append(weighted_acc)
                else:
                    self.tune_data['Weighted accuracy'][1] = weighted_acc
                last_tune = [weighted_acc]

            last_tune_msg = '[Accuracy (int8|fp32):' + \
                ''.join([' {:.4f}|{:.4f}'.format(last, base) for last, base in \
                zip(last_tune, self.tune_data['baseline'])]) + \
                ''.join([', {} (int8|fp32): {:.4f}|{:.4f}'.format( \
                x, y, z) for x, y, z in zip( \
                self.objectives.representation, last_tune_result[1], baseline[1]) \
                if x != 'Accuracy']) + ']'
        else: # pragma: no cover
            last_tune_msg = 'n/a'
            for name in self.tune_data.keys() - {'baseline'}:
                if len(self.tune_data[name]) == 1:
                    self.tune_data[name].append('n/a')
                else:
                    self.tune_data[name][1] = 'n/a'

        if best_tune_result:
            best_tune = best_tune_result[0] if isinstance(best_tune_result[0], list) \
                        else [best_tune_result[0]]
 
            for name, data in zip(self.metric_name, best_tune):
                if len(self.tune_data[name]) == 2:
                     self.tune_data[name].append(data)
                else:
                    self.tune_data[name][2] = data

            if self.metric_weight and len(best_tune) > 1:
                weighted_acc = np.mean(np.array(best_tune) * self.metric_weight)

                if len(self.tune_data['Weighted accuracy']) == 2:
                    self.tune_data['Weighted accuracy'].append(weighted_acc)
                else: # pragma: no cover
                    self.tune_data['Weighted accuracy'][2] = weighted_acc

                best_tune = [weighted_acc]

            best_tune_msg = '[Accuracy:' + ''.join([' {:.4f}'.format(best) \
                for best in best_tune]) + ''.join([', {}: {:.4f}'.format(x,y) \
                for x,y in zip(self.objectives.representation, \
                best_tune_result[1]) if x != 'Accuracy']) + ']'

        else:
            best_tune_msg = 'n/a'
            for name in self.tune_data.keys() - {'baseline'}:
                if len(self.tune_data[name]) == 2:
                    self.tune_data[name].append('n/a')
                else:
                    self.tune_data[name][2] = 'n/a'

        logger.info("Tune {} result is: {}, Best tune result is: {}".format(trials_count,
                                                                            last_tune_msg,
                                                                            best_tune_msg))
        output_data = [[info_type, 
            '{:.4f} '.format(self.tune_data[info_type][0]) if \
            not isinstance(self.tune_data[info_type][0], str) else self.tune_data[info_type][0], 
            '{:.4f} '.format(self.tune_data[info_type][1]) if \
            not isinstance(self.tune_data[info_type][1], str) else self.tune_data[info_type][1],
            '{:.4f} '.format(self.tune_data[info_type][2]) if \
            not isinstance(self.tune_data[info_type][2], str) else self.tune_data[info_type][2]] \
            for info_type in self.tune_data.keys() if info_type != 'baseline']

        output_data.extend([[obj, 
            '{:.4f} '.format(baseline[1][i]) if baseline else 'n/a',
            '{:.4f} '.format(last_tune_result[1][i]) if last_tune_result else 'n/a',
            '{:.4f} '.format(best_tune_result[1][i]) if best_tune_result else 'n/a'] \
            for i, obj in enumerate(self.objectives.representation)])

        Statistics(output_data,
                   header='Tune Result Statistics',
                   field_names=['Info Type', 'Baseline', 'Tune {} result'.format(trials_count), \
                                                                'Best tune result']).print_stat()

    def _get_op_type_priority(self):
        optypewise_cap = self.capability['optypewise']
        op_type_priority = list(optypewise_cap.keys())
        return op_type_priority

    def _sorted_item_by_op_type(self, 
                                items_lst: List[Tuple[TuningItem, str]], 
                                op_type_priority: List[str]) -> OrderedDict[str, List]:
        """Socring the tuning items according to its op type.
        
        Args:
            items_lst: The tuning item list. # [(op_item, quant_mode), ... ]
            op_type_priority: The op type list with the order. # [optype_1, optype_2]

        Returns:
            The tuning items list that sorted according to its op type.
            OrderDict:
                # op_type: [(TuningItem, quant_mode), ...]
                conv2d: [(TuningItem, static), (TuningItem, static)] 
                linear: [(TuningItem, static), (TuningItem, static)]
        """
        op_type_lst_from_items_lst = list(set([item[0].name[1] for item in items_lst]))
        # For items whose op type does not exist in the priority list, assign it with lowest priority.
        sorted_op_type_lst = [op_type for op_type in op_type_priority if op_type in op_type_lst_from_items_lst]
        sorted_op_type_lst += list(set(op_type_lst_from_items_lst) - set(op_type_priority))
        sorted_items = COrderedDict()
        for op_type in sorted_op_type_lst:
            sorted_items[op_type] = []
        for op_item, quant_mode in items_lst:
            op_type = op_item.name[1]
            sorted_items[op_type].append((op_item, quant_mode))
        return sorted_items
            
    def _initialize_tune_cfg(self):
        """Initialize the tuning config with fp32 AMAP.

        Returns:
            The intialized tuning config.
        """
        tuning_space = self.tuning_space
        quant_mode_wise_items = tuning_space.quant_mode_wise_items
        # Initialize the tuning config
        initial_tuning_cfg = {}
        all_ops = set()
        fp32_ops = []
        for quant_mode, items_lst in quant_mode_wise_items.items():
            items_name_lst = [item.name for item in items_lst]
            all_ops = all_ops.union(set(items_name_lst))
            if quant_mode == "fp32":
                fp32_ops += [item.name for item in items_lst]
        non_fp32_ops_dtype = {}
        fp32_ops_set = set(fp32_ops)
        for quant_mode, items_lst in quant_mode_wise_items.items():
            items_name_set = set([item.name for item in items_lst])
            tmp_non_fp32_ops = items_name_set.difference(fp32_ops_set)
            if tmp_non_fp32_ops:
                for op_info in tmp_non_fp32_ops:
                    non_fp32_ops_dtype[op_info] = quant_mode
        for op_info in fp32_ops:
            initial_tuning_cfg[op_info] = tuning_space.set_deafult_config(op_info, "fp32")
        for op_info, quant_mode in non_fp32_ops_dtype.items():
            initial_tuning_cfg[op_info] = tuning_space.set_deafult_config(op_info, quant_mode)
        return initial_tuning_cfg
            
    def _quant_items_pool(self, op_type_priority: List[str]) -> OrderedDict[
        str, OrderedDict[str, List[Tuple[TuningItem, str]]]]:
        """Create the op queue to be quantized.
        
        --------------------------------------------------------------------------
        | Level 1 |         bf16       |         fp16       |  static/dynamic    |
        | Level 2 | conv2d, linear, ...| conv2d, linear, ...| conv2d, linear, ...|
        
        Args:
            op_type_priority: The optype list with priority.
            
        Returns:
            The op item pool to convert into lower precision.
            quant_items_pool(OrderDict):
                bf16:
                    OrderDict:
                        conv2d: [(TuningItem, bf16), (TuningItem, bf16)]
                        linear: [(TuningItem, bf16), (TuningItem, bf16)]
                int8:
                    OrderDict:
                        # (TuningItem, quant_mode)
                        conv2d: [(TuningItem, static), (TuningItem, static)] 
                        linear: [(TuningItem, static), (TuningItem, static)]
        """
        quant_mode_wise_items = self.tuning_space.quant_mode_wise_items
        # Add all quantized pair into queue
        quant_items_pool = COrderedDict()
        # collect and sorted all ops that support bf16 and fp16
        for quant_mode in  ['bf16', 'fp16']:
            if quant_mode in quant_mode_wise_items:
                op_item_pairs = [(op_item, quant_mode) for op_item in quant_mode_wise_items[quant_mode]]
                op_item_pairs = self._sorted_item_by_op_type(op_item_pairs, op_type_priority)
                quant_items_pool[quant_mode] = op_item_pairs
        op_item_pairs = []
        quant_ops_name_set = set()
        # collect and sorted all ops that support int8
        for quant_mode, items_lst in quant_mode_wise_items.items():
            if "static" in quant_mode or 'dynamic' in quant_mode:
                _quant_mode = "static" if "static" in quant_mode else "dynamic"
                op_item_pairs += [(item, _quant_mode) for item in items_lst if item.name not in quant_ops_name_set]
                quant_ops_name_set = quant_ops_name_set.union([item.name for item in items_lst])
                op_item_pairs = self._sorted_item_by_op_type(op_item_pairs, op_type_priority)
                quant_items_pool['int8'] = op_item_pairs
        return quant_items_pool<|MERGE_RESOLUTION|>--- conflicted
+++ resolved
@@ -127,7 +127,6 @@
                 self.algo.algorithms[0].quantization_cfg = tune_cfg
             self.last_qmodel = self.algo()
             assert self.last_qmodel
-<<<<<<< HEAD
             # Return the last quantized model as a result. if performance only.
             if self.cfg.tuning.exit_policy.performance_only:
                 self.best_qmodel = self.last_qmodel
@@ -135,9 +134,7 @@
                                          (-1, [0]),
                                          q_config=self.q_model.q_config)
                 return
-=======
             self.last_tune_cfg = copy.deepcopy(tune_cfg)
->>>>>>> 3dd581e1
             self.last_tune_result = self._evaluate(self.last_qmodel)
             self.acc_meet_flag = self.objectives.accuracy_meets()
             if self.acc_meet_flag:
