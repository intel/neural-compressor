#!/usr/bin/env python
# -*- coding: utf-8 -*-
#
# Copyright (c) 2021 Intel Corporation
#
# Licensed under the Apache License, Version 2.0 (the "License");
# you may not use this file except in compliance with the License.
# You may obtain a copy of the License at
#
#   http://www.apache.org/licenses/LICENSE-2.0
#
# Unless required by applicable law or agreed to in writing, software
# distributed under the License is distributed on an "AS IS" BASIS,
# WITHOUT WARRANTIES OR CONDITIONS OF ANY KIND, either express or implied.
# See the License for the specific language governing permissions and
# limitations under the License.

from abc import abstractmethod
from enum import EnumMeta
import os
import math
import copy
import pickle
from collections import OrderedDict, defaultdict
from pathlib import Path
import yaml
import numpy as np

from neural_compressor.adaptor.tensorflow import TensorFlowAdaptor
from ..objective import MultiObjective
from ..adaptor import FRAMEWORKS
from ..utils.utility import Statistics, dump_data_to_local
from ..utils.utility import fault_tolerant_file, equal_dicts, GLOBAL_STATE, MODE
from ..utils.create_obj_from_config import create_eval_func, create_train_func
from ..utils import logger
from ..utils import OPTIONS
from ..version import __version__
from ..conf.dotdict import DotDict, deep_get, deep_set
from ..algorithm import AlgorithmScheduler
from ..algorithm.fast_bias_correction import FastBiasCorrection

import copy
import numpy as np
from collections import OrderedDict
from ..utils import logger


from .st_utils.tuning_sampler import OpTypeWiseTuningSampler, FallbackTuningSampler
from .st_utils.tuning_space import TuningItem, TuningSpace
from .st_utils.tuning_structs import OpTuningConfig


STRATEGIES = {}


def strategy_registry(cls):
    """The class decorator used to register all TuneStrategy subclasses.

    Args:
        cls (class): The class of register.

    Returns:
        cls: The class of register.
    """
    assert cls.__name__.endswith(
        'TuneStrategy'
    ), "The name of subclass of TuneStrategy should end with \'TuneStrategy\' substring."
    if cls.__name__[:-len('TuneStrategy')].lower() in STRATEGIES:
        raise ValueError('Cannot have two strategies with the same name')
    STRATEGIES[cls.__name__[:-len('TuneStrategy')].lower()] = cls
    return cls

@strategy_registry
class TuneStrategy(object):
    """The base class of tuning strategy.

    Args:
        model (object):                        The FP32 model specified for low precision tuning.
        conf (Conf):                           The Conf class instance initialized from user yaml
                                               config file.
        q_dataloader (generator):              Data loader for calibration, mandatory for
                                               post-training quantization.
                                               It is iterable and should yield a tuple (input,
                                               label) for calibration dataset containing label,
                                               or yield (input, _) for label-free calibration
                                               dataset. The input could be a object, list, tuple or
                                               dict, depending on user implementation, as well as
                                               it can be taken as model input.
        q_func (function, optional):           Reserved for future use.
        eval_dataloader (generator, optional): Data loader for evaluation. It is iterable
                                               and should yield a tuple of (input, label).
                                               The input could be a object, list, tuple or dict,
                                               depending on user implementation, as well as it can
                                               be taken as model input. The label should be able
                                               to take as input of supported metrics. If this
                                               parameter is not None, user needs to specify
                                               pre-defined evaluation metrics through configuration
                                               file and should set "eval_func" parameter as None.
                                               Tuner will combine model, eval_dataloader and
                                               pre-defined metrics to run evaluation process.
        eval_func (function, optional):        The evaluation function provided by user.
                                               This function takes model as parameter, and
                                               evaluation dataset and metrics should be
                                               encapsulated in this function implementation and
                                               outputs a higher-is-better accuracy scalar value.

                                               The pseudo code should be something like:

                                               def eval_func(model):
                                                    input, label = dataloader()
                                                    output = model(input)
                                                    accuracy = metric(output, label)
                                                    return accuracy
        resume(dict, optional):                The dict containing resume information.
                                               Defaults to None.
    """


    def __init__(self, model, conf, q_dataloader=None, q_func=None,
                 eval_dataloader=None, eval_func=None, resume=None, q_hooks=None):
        self.model = model
        self.cfg = conf.usr_cfg
        self.history_path = self.create_path(self.cfg.tuning.workspace.path, './history.snapshot')
        self.deploy_path = self.create_path(self.cfg.tuning.workspace.path, 'deploy.yaml')
        logger.debug("Dump user yaml configuration:")
        logger.debug(self.cfg)

        self.eval_dataloader = eval_dataloader
        self.calib_dataloader = q_dataloader
        self.q_func = q_func
        self.q_hooks = q_hooks
        self.eval_func = eval_func
        GLOBAL_STATE.STATE = MODE.QUANTIZATION
        framework, framework_specific_info = self.set_framework_info(q_dataloader, q_func)
        self.adaptor = FRAMEWORKS[framework](framework_specific_info)
        self.framework = framework

        self.set_q_func()
        self.set_objectives()
        self.tune_data = {}
        self.tune_result_record = []
        self.tuning_history = []
        # The tuning history ever made, structured like below:
        # [
        #   {
        #     'version': __version__,
        #     'cfg': cfg1,
        #     'framework': tensorflow
        #     'baseline': baseline1,
        #     'last_tune_result': last_tune_result1,
        #     'best_tune_result': best_tune_result1,
        #     'history': [
        #                  # tuning history under same yaml config
        #                  {'tune_cfg': tune_cfg1, 'tune_result': \
        #                               tune_result1, 'q_config': q_config1, ...},

        #                   ...,
        #                ],
        #     # new fields added by subclass for resuming
        #     ...,
        #   },
        #   # tuning history under different yaml configs
        #   ...,
        # ]

        self.baseline = None
        self.last_tune_result = None
        self.last_qmodel = None
        self.best_tune_result = None
        self.best_qmodel = None
        self.cur_best_acc = self.initial_best_acc() # track the current best accuracy
        self.cur_best_tuning_cfg = {} # track tuning cfg with the current best accuracy

        self.capability = self.adaptor.query_fw_capability(model)
        logger.debug(self.capability)
        self.set_tuning_space(conf)

        self.algo = AlgorithmScheduler(self.cfg.quantization.recipes)
        self.algo.dataloader = self.calib_dataloader  # reuse the calibration iteration
        self.algo.origin_model = self.model
        self.algo.adaptor = self.adaptor

        self._optype_statistics = None
        self.fallback_stats_baseline = None
        self.fallback_stats = None
        self.tuning_times = 0
        self.fallback_start_point = 0
        self.metric_met_point = 0

        if resume is not None: self.setup_resume(resume)


    @abstractmethod
    def next_tune_cfg(self):
        """The generator of yielding next tuning config to traverse by concrete strategies
           according to last tuning result.

        Yields:
            tune_config (dict): It's a dict containing the tuning configuration to run.
        """
        raise NotImplementedError


    def traverse(self):
        """The main traverse logic, which could be override by some concrete strategy which needs
           more hooks.
        """
        if not (self.cfg.evaluation and self.cfg.evaluation.accuracy and \
            (self.cfg.evaluation.accuracy.metric or self.cfg.evaluation.accuracy.multi_metrics)) \
            and self.eval_func is None:
            logger.info("Neither evaluation function nor metric is defined." \
                        " Generate a quantized model with default quantization configuration.")
            self.cfg.tuning.exit_policy.performance_only = True
            logger.info("Force setting 'tuning.exit_policy.performance_only = True'.")
            logger.info("Generate a fake evaluation function.")
            self.eval_func = self._fake_eval_func

        # get fp32 model baseline
        if self.baseline is None:
            logger.info("Get FP32 model baseline.")
            self._fp32_model = self.model
            self.baseline = self._evaluate(self.model)       
            self.objectives.baseline = self.baseline
            # record the FP32 baseline
            self._add_tuning_history()
        self.show_baseline_info()

        trials_count = 0

        for op_tuning_cfg in self.next_tune_cfg():
            tune_cfg = self._tune_cfg_converter(op_tuning_cfg)
            trials_count += 1
            tuning_history = self._find_tuning_history(tune_cfg)
            if tuning_history and trials_count < self.cfg.tuning.exit_policy.max_trials:
                self.last_tune_result = tuning_history['last_tune_result']
                self.best_tune_result = tuning_history['best_tune_result']
                logger.warn("Find evaluated tuning config, skip.")
                continue
            logger.debug("Dump current tuning configuration:")
            logger.debug(tune_cfg)

            self.tuning_times += 1
            self.q_model = self.adaptor.quantize(
                copy.deepcopy(tune_cfg), self.model, self.calib_dataloader, self.q_func)
            self.algo.calib_iter = tune_cfg['calib_iteration']
            self.algo.q_model = self.q_model
            # TODO align the api to let strategy has access to pre_optimized model
            assert self.adaptor.pre_optimized_model
            self.algo.origin_model = self.adaptor.pre_optimized_model
            if self.cfg.quantization.recipes.fast_bias_correction:
                self.algo.algorithms[0].quantization_cfg = tune_cfg
            self.last_qmodel = self.algo()
            assert self.last_qmodel
            self.last_tune_result = self._evaluate(self.last_qmodel)
            self.cur_best_acc, self.cur_best_tuning_cfg = self.update_best_op_tuning_cfg(op_tuning_cfg)
            need_stop = self.stop(self.cfg.tuning.exit_policy.timeout, trials_count)

            # record the tuning history
            saved_tune_cfg = copy.deepcopy(tune_cfg)
            saved_last_tune_result = copy.deepcopy(self.last_tune_result)
            self._add_tuning_history(saved_tune_cfg,
                                    saved_last_tune_result,
                                    q_config=self.q_model.q_config)
            self.tune_result_record.append(copy.deepcopy(self.last_tune_result))
            self.tune_cfg = tune_cfg
            self._dump_tuning_process_statistics()
            if need_stop:
                if self.cfg.tuning.diagnosis and self.cfg.tuning.diagnosis.diagnosis_after_tuning:
                    logger.debug(f'*** Start to do diagnosis (inspect tensor).')
                    self._diagnosis()
                if self.use_multi_objective and len(self.tune_result_record) > 1 and \
                    self.best_tune_result is not None:
                    best_trail, best_result = self.objectives.best_result(self.tune_result_record,
                                                                          copy.deepcopy(self.baseline))
                    if best_result != self.best_tune_result:
                        from neural_compressor.utils.utility import recover
                        self.best_qmodel = recover(self.model.model, 
                            os.path.join(self.cfg.tuning.workspace.path, 'history.snapshot'),
                            best_trail)
                        self.best_tune_result = best_result
                    self._dump_tuning_process_statistics()
                break


    def _fallback_started(self):
        self.fallback_start_point = self.tuning_times

    def _update_optype_statistics(self):
        self._optype_statistics = defaultdict(lambda:defaultdict(int))

        for op_name_type, op_tune_cfg in self.tune_cfg['op'].items():
            optype = op_name_type[1]
            quant_mode = op_tune_cfg['activation']['quant_mode']
            if isinstance(quant_mode, tuple) or isinstance(quant_mode, list):
                quant_mode = quant_mode[0]
            dtype = 'INT8' if quant_mode in ('static', 'dynamic') \
                    else quant_mode.upper()
            self._optype_statistics[optype]['Total'] += 1
            self._optype_statistics[optype][dtype] += 1
        return

    def _dump_tuning_process_statistics(self):
        self._update_optype_statistics()
        
        logger.debug("Current tuning process statistics:")
        logger.debug(f"Total Tuning Times: {self.tuning_times}")
        logger.debug("Fallback started at Tune {}".format(self.fallback_start_point))
        logger.debug("Objective(s) met at Tune {}".format(self.metric_met_point))

        fallback_stats = self._calculate_fallback_op_count()
        if self.fallback_stats_baseline == None: 
            self.fallback_stats_baseline = fallback_stats
        logger.debug(f"Fallbacked ops count: {self.fallback_stats_baseline - fallback_stats}")

        if isinstance(self.adaptor, TensorFlowAdaptor):
            self._compare_optype_statistics()
        
        return

    def _calculate_fallback_op_count(self, target_dtype='INT8'):
        fallback_stats = defaultdict(int)
        
        for optype in self._optype_statistics:
            for dtype, count in self._optype_statistics[optype].items():
                fallback_stats[dtype] += count

        return fallback_stats[target_dtype]

    
    def _compare_optype_statistics(self, fields=None, optypes=None,
                                   skip_fields=None, skip_optypes=None):
        assert(fields == None or skip_fields == None)
        assert(optypes == None or skip_optypes == None)
        if not isinstance(self.adaptor, TensorFlowAdaptor):
            logger.debug("OpType statistics comparation is only available for TensorFlow adaptor.")
            return

        adaptor_statistics = self.adaptor.optype_statistics

        def _field_skipped(field):
            if fields != None:
                return field not in fields
            elif skip_fields != None:
                return field in skip_fields

        def _optype_skipped(optype):
            if optypes != None:
                return optype not in optypes
            elif skip_optypes != None:
                return optype in skip_optypes
        

        field_names = adaptor_statistics[0][1:]
        adaptor_data = {
            line[0].lower() : {dtype : count for dtype, count in zip(field_names, line[1:])}
        for line in adaptor_statistics[1]}
        strategy_data = self._optype_statistics
            
        # compare adaptor statistics to strategy statistics
        logger.debug("Statistics difference between adaptor and tuning config:")
        has_difference = False
        difference_count = 0
        for optype in adaptor_data:
            if optype not in strategy_data or _optype_skipped(optype): continue
            for field in field_names:
                if _field_skipped(field): continue
                adaptor_count = adaptor_data[optype][field]
                strategy_count = strategy_data[optype][field]
                if adaptor_count != strategy_count:
                    has_difference = True 
                    if field == 'INT8':
                        difference_count += abs(strategy_count - adaptor_count)                   
                    logger.debug("\t{}: [adaptor: {} | tune_cfg: {}]".format(
                        (optype, field), adaptor_count, strategy_count))
        if not has_difference:
            logger.debug("\tNone")
        logger.debug(f"\tDifference(s) in total: {difference_count}")
        return
        
    def initial_tuning_cfg(self):
        if self.cfg.quantization.approach == 'post_training_auto_quant':
            query_order = ['static', 'dynamic', 'bf16', 'fp32']
        elif self.cfg.quantization.approach == 'post_training_dynamic_quant':
            query_order = ['dynamic', 'bf16', 'fp32']
        elif self.cfg.quantization.approach == 'post_training_static_quant':
            query_order = ['static', 'bf16', 'fp32']
        elif self.cfg.quantization.approach == 'quant_aware_training':
            query_order = ['static', 'dynamic', 'bf16', 'fp32']

        quant_mode_wise_items = OrderedDict()
        pre_items = set()
        for quant_mode in query_order:
            items = self.tuning_space.query_items_by_quant_mode(quant_mode)
            filtered_items = [item for item in items if item not in pre_items]
            pre_items = pre_items.union(set(items))
            quant_mode_wise_items[quant_mode] = filtered_items

        def initial_op_quant_mode(items_lst, target_quant_mode, op_item_dtype_dict):
            for item in items_lst:
                op_item_dtype_dict[item.name] = target_quant_mode

        op_item_dtype_dict = OrderedDict()
        for quant_mode, quant_mode_items in quant_mode_wise_items.items():
            initial_op_quant_mode(quant_mode_items, quant_mode, op_item_dtype_dict)

        initial_op_tuning_cfg = {}
        for op_name_dtype, quant_mode in op_item_dtype_dict.items():
            initial_op_tuning_cfg[op_name_dtype] = OpTuningConfig(op_name_dtype[0], op_name_dtype[1], 
                                                                  quant_mode, self.tuning_space)
        return op_item_dtype_dict, quant_mode_wise_items, initial_op_tuning_cfg

    def show_baseline_info(self):
        if self.baseline:
            self.tune_data['baseline'] = self.baseline[0] if \
                isinstance(self.baseline[0], list) else [self.baseline[0]]
            for name, data in zip(self.metric_name, self.tune_data['baseline']):
                self.tune_data[name] = [data]
            if self.metric_weight:
                # baseline is weighted accuracy
                self.tune_data['Weighted accuracy'] = \
                    [np.mean(np.array(self.tune_data['baseline']) * self.metric_weight)]
                self.tune_data['baseline'] = self.tune_data['Weighted accuracy']
            baseline_msg = '[Accuracy:' + \
                ''.join([' {:.4f}'.format(i) for i in self.tune_data['baseline']]) + \
                ''.join([', {}: {:.4f}'.format(x,y) for x,y in zip( \
                self.objectives.representation, self.baseline[1]) if x != 'Accuracy']) + ']'
        else: # pragma: no cover
            if self.metric_weight:
                self.tune_data['Weighted accuracy'] = ['n/a']
            self.tune_data['baseline'] = ['n/a']

            for name, data in zip(self.metric_name, self.tune_data['baseline']):
                self.tune_data[name] = ['n/a']
            baseline_msg = 'n/a'
        logger.info("FP32 baseline is: {}".format(baseline_msg))

    def initial_best_acc(self):
        if len(self.metric_name) == 1 or self.metric_weight is not None:
            best_acc = float('-inf') if self.higher_is_better else float('inf')
        else:
            best_acc = [float('-inf') if higher_is_better else float('inf') for \
                        higher_is_better in self.metric_criterion]
        return best_acc

    def _tune_cfg_converter(self, op_tuning_cfg):
        """ convert op_tuning_cfg for adaptor

        Args:
            op_tuning_cfg (Dict): 
        """
        tune_cfg = {'op': OrderedDict()}
        for op_name_type, op_config in op_tuning_cfg.items():
            if isinstance(op_config, OpTuningConfig):
                tune_cfg['op'][op_name_type] = op_config.get_state()
            else:
                tune_cfg[op_name_type] = op_config
        tune_cfg['calib_sampling_size'] = op_tuning_cfg['calib_sampling_size']
        if self.calib_dataloader is not None:
            tune_cfg['calib_iteration'] =  math.ceil(int(tune_cfg['calib_sampling_size']) / \
                                                    self.calib_dataloader.batch_size) 
        else:
            tune_cfg['calib_iteration'] = 1
        tune_cfg['advance'] = self.cfg.quantization.advance
        return tune_cfg

    def set_tuning_space(self, conf):
        calib_sampling_size_lst = self.cfg.quantization.calibration.sampling_size
        calib_sampling_size_lst = [int(calib_sampling_size) for calib_sampling_size in calib_sampling_size_lst]
        if self.calib_dataloader:
            self.calib_iter = [math.ceil(int(x) / self.calib_dataloader.batch_size) \
                               for x in calib_sampling_size_lst]
        else:
            self.calib_iter = 1
        # create tuning space
        adaptor_cap = {
            'calib': {'calib_sampling_size': calib_sampling_size_lst},
            'op': self.capability['opwise']
        }
        self.tuning_space = TuningSpace(adaptor_cap, conf=conf, framework=self.framework)
        logger.debug(self.tuning_space.root_item.get_details())

    def setup_resume(self, resume):
        self.__dict__.update(resume)
        for history in self.tuning_history:
            if self._same_yaml(history['cfg'], self.cfg):
                self.__dict__.update({k: v for k, v in history.items() \
                                        if k not in ['version', 'history']})
                logger.info("Start to resume tuning process.")
                # resume the best tuning model if needed
                try:
                    index = history['id'] - 1
                    resume_tuning_cfg = history['history'][index]['tune_cfg']
                    self.best_qmodel = self.adaptor.quantize(resume_tuning_cfg,
                                                                self.model, 
                                                                self.calib_dataloader, 
                                                                self.q_func)
                except:
                    logger.debug("Can not resume the best quantize model from history.")
                    
                break

    def set_q_func(self):
        if self.q_func == None and self.cfg.quantization.approach == 'quant_aware_training':
            train_cfg = self.cfg.quantization.train
            assert train_cfg, "train field of quantization section in yaml file must " \
                              "be configured for quantization aware training if q_func is NOT set."
            assert self.calib_dataloader, "dataloader field of train field of quantization " \
                                          "section in yaml file must be configured."
            self.q_func = create_train_func(self.framework, self.calib_dataloader, \
                                            self.adaptor, train_cfg, hooks=self.q_hooks)

    def create_path(self, custom_path, filename):
        new_path = os.path.join(os.path.abspath(os.path.expanduser(custom_path)),filename)
        path = Path(os.path.dirname(new_path))
        path.mkdir(exist_ok=True, parents=True)
        return new_path

    def set_framework_info(self, q_dataloader, q_func=None):
        framework_specific_info = {'device': self.cfg.device,
                                   'approach': self.cfg.quantization.approach,
                                   'random_seed': self.cfg.tuning.random_seed}
        framework = self.cfg.model.framework.lower()
        framework_specific_info.update({'backend': self.cfg.model.get('backend', 'default')})
        framework_specific_info.update({'format': self.cfg.model.get('quant_format', 'default')})

        self.mixed_precision_mode = bool('mixed_precision' in self.cfg) or \
            bool('graph_optimization' in self.cfg)

        if 'tensorflow' in framework:
            framework_specific_info.update(
                {"inputs": self.cfg.model.inputs,
                 "outputs": self.cfg.model.outputs,
                 'workspace_path': self.cfg.tuning.workspace.path,
                 'recipes': self.cfg.quantization.recipes,
                 'performance_only': self.cfg.tuning.exit_policy.performance_only,
                 'use_bf16': self.cfg.use_bf16 if self.cfg.use_bf16 is not None else False})
<<<<<<< HEAD
        if 'keras' in framework:
            framework_specific_info.update({
                 'workspace_path': self.cfg.tuning.workspace.path, })
=======
            if self.cfg.model.backend == 'itex':
                self.cfg.model.framework = 'tensorflow_itex'
                framework = 'tensorflow_itex'
>>>>>>> 583545b5
        if framework == 'mxnet':
            framework_specific_info.update({"q_dataloader": q_dataloader})
        if 'onnx' in framework.lower():
            if self.mixed_precision_mode:
                framework_specific_info.update({"approach": "post_training_dynamic_quant"})
            framework_specific_info.update({"deploy_path": os.path.dirname(self.deploy_path)})
            framework_specific_info.update({'workspace_path': self.cfg.tuning.workspace.path})
            framework_specific_info.update({'recipes': self.cfg.quantization.recipes})
            framework_specific_info.update(
                                {'graph_optimization': OPTIONS[framework].graph_optimization})
            framework_specific_info.update({'reduce_range': self.cfg.reduce_range})
            if framework.lower() == 'onnxrt_qdq' or \
                framework_specific_info['backend'] == 'onnxrt_trt_ep':
                framework_specific_info.update({'format': 'QDQ'})
                framework = 'onnxrt_qdq'
        if framework == 'pytorch_ipex' or framework == 'pytorch' or framework == 'pytorch_fx':
            if self.cfg.model.backend == 'ipex':
                self.cfg.model.framework = 'pytorch_ipex'
                framework = 'pytorch_ipex'
            elif self.cfg.model.backend == 'default':
                self.cfg.model.framework = 'pytorch_fx'
                framework = 'pytorch_fx'
            if self.mixed_precision_mode:
                framework_specific_info.update({"approach": "post_training_dynamic_quant"})
            framework_specific_info.update({"q_dataloader": q_dataloader})
            framework_specific_info.update({"use_bf16": self.cfg.use_bf16 \
                            if self.cfg.use_bf16 is not None else True})
            framework_specific_info.update(
                {"workspace_path": os.path.dirname(self.deploy_path)})
            if self.cfg['quantization']['op_wise'] is not None \
               and 'default_qconfig' in self.cfg['quantization']['op_wise']:
                framework_specific_info.update(
                    {"default_qconfig": self.cfg['quantization']['op_wise']['default_qconfig']})
            framework_specific_info.update({"q_func": q_func})
        return framework, framework_specific_info

    def set_objectives(self):
        self.higher_is_better = bool(self.cfg.tuning.accuracy_criterion.higher_is_better)
        self.use_multi_objective = deep_get(self.cfg, 'tuning.multi_objectives') and \
            len(self.cfg.tuning.multi_objectives.objective) > 1
        objectives = [i.lower() for i in self.cfg.tuning.multi_objectives.objective] if \
            self.use_multi_objective else [self.cfg.tuning.objective.lower()]
        self.metric_weight = deep_get(self.cfg, 'evaluation.accuracy.multi_metrics.weight')
        self.metric_name = ['Accuracy'] if \
            not deep_get(self.cfg, 'evaluation.accuracy.multi_metrics') else \
            self.cfg.evaluation.accuracy.multi_metrics.keys()-{'weight','higher_is_better'}
        if len(self.metric_name) == 1:
            self.metric_criterion = [self.higher_is_better]
        elif not deep_get(self.cfg, 'evaluation.accuracy.multi_metrics.higher_is_better'):
            # default is True
            self.metric_criterion = [True] * len(self.metric_name)
        else:
            self.metric_criterion = \
                deep_get(self.cfg, 'evaluation.accuracy.multi_metrics.higher_is_better')

        self.objectives = MultiObjective(objectives, 
                             self.cfg.tuning.accuracy_criterion,
                             self.metric_criterion,
                             self.metric_weight,
                             deep_get(self.cfg, 'tuning.multi_objectives.higher_is_better'),
                             deep_get(self.cfg, 'tuning.multi_objectives.weight'))

    def _same_yaml(self, src_yaml, dst_yaml):
        """Check whether two yamls are same, excluding those keys which does not really
           impact tuning result, such as tensorboard, workspace, resume options under tuning
           section of yaml.
        """
        if equal_dicts(src_yaml, dst_yaml, ignore_keys=['tuning']) and \
           equal_dicts(src_yaml.tuning, src_yaml.tuning, compare_keys=['objective',
                                                                       'accuracy_criterion',
                                                                       'random_seed',
                                                                       'exit_policy']):
            return True

        return False

    def update_best_op_tuning_cfg(self, op_tuning_cfg):
        # track and update the best tuning cfg/acc
        acc, _ = self.last_tune_result
        if self.cur_best_tuning_cfg is None:
            self.cur_best_tuning_cfg = copy.deepcopy(op_tuning_cfg)
        if not isinstance(acc, list) and ((self.higher_is_better and acc >= self.cur_best_acc) \
            or (not self.higher_is_better and acc <= self.cur_best_acc)):
            self.cur_best_acc = acc
            self.cur_best_tuning_cfg = copy.deepcopy(op_tuning_cfg)
        elif len(self.metric_name) > 1 and self.metric_weight is not None:
            acc = np.mean(np.array(acc) * self.metric_weight)
            if (self.higher_is_better and acc >= self.cur_best_acc) or \
                (not self.higher_is_better and acc <= self.cur_best_acc):
                self.cur_best_acc = acc
                self.cur_best_tuning_cfg = copy.deepcopy(op_tuning_cfg)
        elif len(self.metric_name) > 1 and self.metric_weight is None:
            if all([acc_i >= best_i if higher_is_better else acc_i <= best_i for \
                acc_i, best_i, higher_is_better in \
                zip(acc, self.cur_best_acc, self.metric_criterion)]):
                self.cur_best_acc = acc
                self.cur_best_tuning_cfg = copy.deepcopy(op_tuning_cfg)
        logger.debug(f"Best acc is {self.cur_best_acc}.")
        return self.cur_best_acc, self.cur_best_tuning_cfg

    def deploy_config(self):
        acc_dataloader_cfg = deep_get(self.cfg, 'evaluation.accuracy.dataloader')
        perf_dataloader_cfg = deep_get(self.cfg, 'evaluation.performance.dataloader')
        # use acc dataloader if perf dataloader is not configured
        if perf_dataloader_cfg is None:
            perf_dataloader_cfg = acc_dataloader_cfg

        self.deploy_cfg = OrderedDict()
        # int8 dataloader graph transform
        if deep_get(perf_dataloader_cfg, 'transform.QuantizedInput') is not None \
          or deep_get(acc_dataloader_cfg, 'transform.QuantizedInput') is not None:
            self.best_qmodel, scale = self.adaptor.quantize_input(self.best_qmodel)
            deep_set(perf_dataloader_cfg, 'transform.QuantizedInput.dtype', 'int8')
            deep_set(perf_dataloader_cfg, 'transform.QuantizedInput.scale', scale)
            deep_set(acc_dataloader_cfg, 'transform.QuantizedInput.dtype', 'int8')
            deep_set(acc_dataloader_cfg, 'transform.QuantizedInput.scale', scale)

        self.deploy_cfg['model'] = self.cfg.model
        self.deploy_cfg['device'] = self.cfg.device
        if self.cfg.evaluation is not None:
            deep_set(self.cfg, 'evaluation.performance.dataloader',\
                perf_dataloader_cfg)
            deep_set(self.cfg, 'evaluation.accuracy.dataloader', \
                acc_dataloader_cfg)
            self.deploy_cfg['evaluation'] = self.cfg.evaluation

        def setup_yaml():
            represent_dict_order = lambda self, \
                data: self.represent_mapping('tag:yaml.org,2002:map', data.items())
            yaml.add_representer(OrderedDict, represent_dict_order)
            yaml.add_representer(DotDict, represent_dict_order)
        setup_yaml()
        with open(self.deploy_path, 'w+') as f:
            yaml.dump(self.deploy_cfg, f)
            logger.info("Save deploy yaml to {}".format(self.deploy_path))

    def _get_common_cfg(self, model_wise_cfg, op_wise_cfgs):
        """Get the common parts from the model_wise_cfg.
            This function is focused on composing the configuration that consists of
            model-wise field and op-wise unique field data.

        Args:
            model_wise_cfg ([DotDict]): The model-wise configuration.
            op_wise_cfgs ([List]): The list of each op's config in DotDict type.

        Returns:
            [DotDict]: The combined configration with the op-wise unique field.
        """
        model_wise_keys = model_wise_cfg.keys()

        result = op_wise_cfgs[0]
        for each_op_wise_cfg in op_wise_cfgs:
            tmp_cfg = {}
            for k in model_wise_keys:
                tmp_cfg[k] = each_op_wise_cfg[k]

            if model_wise_cfg == tmp_cfg:
                result = each_op_wise_cfg
                break

        return result

    @property
    def evaluation_result(self):
        return self._evaluate(self.model)

    def _evaluate(self, model):
        """The interface of evaluating model.

        Args:
            model (object): The model to be evaluated.

        Returns:
            Objective: The objective value evaluated
        """
        if self.eval_func:
            if self.cfg.tuning.tensorboard:
                # Pytorch can insert observer to model in this hook.
                # Tensorflow don't support this mode for now
                model = self.adaptor._pre_eval_hook(model)
            val = self.objectives.evaluate(
                self.eval_func, model if self.framework == "pytorch_ipex" else model.model
            )
            if self.cfg.tuning.tensorboard:
                # post_eval_hook to deal the tensor
                self.adaptor._post_eval_hook(model, accuracy=val[0])
        else:
            assert self.cfg.evaluation and self.cfg.evaluation.accuracy and \
                (self.cfg.evaluation.accuracy.metric or \
                self.cfg.evaluation.accuracy.multi_metrics), \
                "metric or multi_metrics field of accuracy field of evaluation" \
                " section should not be empty"

            postprocess_cfg = self.cfg.evaluation.accuracy.postprocess
            metric_cfg = self.cfg.evaluation.accuracy.metric if \
                self.cfg.evaluation.accuracy.metric else \
                self.cfg.evaluation.accuracy.multi_metrics
            iteration = -1 if self.cfg.evaluation.accuracy.iteration is None \
                else self.cfg.evaluation.accuracy.iteration
            eval_func = create_eval_func(self.framework,
                self.eval_dataloader,
                self.adaptor,
                metric_cfg,
                postprocess_cfg,
                iteration,
                tensorboard = self.cfg.tuning.tensorboard,
                fp32_baseline = self.baseline == None)

            if getattr(self.eval_dataloader, 'distributed', False):
                if 'tensorflow' in self.framework:
                    import horovod.tensorflow as hvd
                elif self.framework in ['pytorch_ipex','pytorch','pytorch_fx']:
                    import horovod.torch as hvd
                else:
                    raise NotImplementedError("Currently only TensorFlow and PyTorch "
                                              "support distributed inference in PTQ.")
                hvd.init()
                try:
                    len_dataloader = len(self.eval_dataloader)
                except:
                    logger.info("The length of the distributed dataloader is unknown."
                                "When the iteration of evaluation dataloader in each "
                                "process is inconsistent, an error may occur.")
                else:
                    list_len_dataloader = hvd.allgather_object(len_dataloader)
                    if hvd.rank() == 0:
                        for i in range(len(list_len_dataloader)-1):
                            if list_len_dataloader[i] != list_len_dataloader[i+1]:
                                raise AttributeError("The evaluation dataloader's iteration is"
                                                     "different between processes, please reset "
                                                     "dataloader's batch_size.")
            val = self.objectives.evaluate(eval_func, model) 
        if isinstance(val[0], list):
            assert all([np.isscalar(i) for i in val[0]]), \
                "The eval_func should return a scalar or list of scalar, " \
                "but not {}!".format(str([type(i) for i in val[0]]))
        else:
            assert np.isscalar(val[0]), \
                "The eval_func should return a scalar or list of scalar, " \
                "but not {}!".format(str(type(val[0])))
            
        return val

    def __getstate__(self):
        """Magic method for pickle saving.

        Returns:
            dict: Saved dict for resuming
        """
        return {'tuning_history': self.tuning_history}

    def __setstate__(self, d):
        """Magic method for pickle loading.

        Args:
            d (dict): The dict to load.
        """
        self.__dict__.update(d)

    def stop(self, timeout, trials_count):
        """Check if need to stop traversing the tuning space, either accuracy goal is met
           or timeout is reach.

        Returns:
            bool: True if need stop, otherwise False
        """
        need_stop = False
        if self.cfg.tuning.exit_policy.performance_only or \
            self.objectives.compare(self.best_tune_result, self.baseline):
            del self.best_tune_result
            del self.best_qmodel
            self.best_tune_result = self.last_tune_result
            self.best_qmodel = self.last_qmodel
            if self.metric_met_point == 0:
                self.metric_met_point = self.tuning_times
        else:
            del self.last_qmodel

        if self.last_tune_result:
            last_tune = self.last_tune_result[0] if \
                isinstance(self.last_tune_result[0], list) else [self.last_tune_result[0]]

            for name, data in zip(self.metric_name, last_tune):
                if len(self.tune_data[name]) == 1:
                    self.tune_data[name].append(data)
                else:
                    self.tune_data[name][1] = data

            if self.metric_weight and len(last_tune) > 1:
                weighted_acc = np.mean(np.array(last_tune) * self.metric_weight)
                    
                if len(self.tune_data['Weighted accuracy']) == 1:
                    self.tune_data['Weighted accuracy'].append(weighted_acc)
                else:
                    self.tune_data['Weighted accuracy'][1] = weighted_acc

                last_tune = [weighted_acc]

            last_tune_msg = '[Accuracy (int8|fp32):' + \
                ''.join([' {:.4f}|{:.4f}'.format(last, base) for last, base in \
                zip(last_tune, self.tune_data['baseline'])]) + \
                ''.join([', {} (int8|fp32): {:.4f}|{:.4f}'.format( \
                x, y, z) for x, y, z in zip( \
                self.objectives.representation, self.last_tune_result[1], self.baseline[1]) \
                if x != 'Accuracy']) + ']'
        else: # pragma: no cover
            last_tune_msg = 'n/a'
            for name in self.tune_data.keys() - {'baseline'}:
                if len(self.tune_data[name]) == 1:
                    self.tune_data[name].append('n/a')
                else:
                    self.tune_data[name][1] = 'n/a'

        if self.best_tune_result:
            best_tune = self.best_tune_result[0] if isinstance(self.best_tune_result[0], list) \
                        else [self.best_tune_result[0]]
 
            for name, data in zip(self.metric_name, best_tune):
                if len(self.tune_data[name]) == 2:
                     self.tune_data[name].append(data)
                else:
                    self.tune_data[name][2] = data

            if self.metric_weight and len(best_tune) > 1:
                weighted_acc = np.mean(np.array(best_tune) * self.metric_weight)

                if len(self.tune_data['Weighted accuracy']) == 2:
                    self.tune_data['Weighted accuracy'].append(weighted_acc)
                else: # pragma: no cover
                    self.tune_data['Weighted accuracy'][2] = weighted_acc

                best_tune = [weighted_acc]

            best_tune_msg = '[Accuracy:' + ''.join([' {:.4f}'.format(best) \
                for best in best_tune]) + ''.join([', {}: {:.4f}'.format(x,y) \
                for x,y in zip(self.objectives.representation, \
                self.best_tune_result[1]) if x != 'Accuracy']) + ']'

        else:
            best_tune_msg = 'n/a'
            for name in self.tune_data.keys() - {'baseline'}:
                if len(self.tune_data[name]) == 2:
                    self.tune_data[name].append('n/a')
                else:
                    self.tune_data[name][2] = 'n/a'

        logger.info("Tune {} result is: {}, Best tune result is: {}".format(trials_count,
                                                                            last_tune_msg,
                                                                            best_tune_msg))
        output_data = [[info_type, 
            '{:.4f} '.format(self.tune_data[info_type][0]) if \
            not isinstance(self.tune_data[info_type][0], str) else self.tune_data[info_type][0], 
            '{:.4f} '.format(self.tune_data[info_type][1]) if \
            not isinstance(self.tune_data[info_type][1], str) else self.tune_data[info_type][1],
            '{:.4f} '.format(self.tune_data[info_type][2]) if \
            not isinstance(self.tune_data[info_type][2], str) else self.tune_data[info_type][2]] \
            for info_type in self.tune_data.keys() if info_type != 'baseline']

        output_data.extend([[obj, 
            '{:.4f} '.format(self.baseline[1][i]) if self.baseline else 'n/a',
            '{:.4f} '.format(self.last_tune_result[1][i]) if self.last_tune_result else 'n/a',
            '{:.4f} '.format(self.best_tune_result[1][i]) if self.best_tune_result else 'n/a'] \
            for i, obj in enumerate(self.objectives.representation)])

        Statistics(output_data,
                   header='Tune Result Statistics',
                   field_names=['Info Type', 'Baseline', 'Tune {} result'.format(trials_count), \
                                                                'Best tune result']).print_stat()


        if self.cfg.tuning.exit_policy.performance_only:
            need_stop = True
        elif timeout == 0 and self.best_tune_result:
            need_stop = True
        elif trials_count >= self.cfg.tuning.exit_policy.max_trials:
            need_stop = True
        else:
            need_stop = False

        return need_stop

    def _save(self):
        """save current tuning state to snapshot for resuming.

        """

        logger.info("Save tuning history to {}.".format(self.history_path))
        with fault_tolerant_file(self.history_path) as f:
            pickle.dump(self, f, protocol=pickle.HIGHEST_PROTOCOL)

    def _find_tuning_history(self, tune_cfg):
        """check if the specified tune_cfg is evaluated or not on same yaml config.

        Args:
            tune_cfg (dict): The tune_cfg to check if evaluated before.

        Returns:
            tuning_history or None: The tuning history containing evaluated tune_cfg.
        """
        for tuning_history in self.tuning_history:
            # only check if a tune_cfg is evaluated under same yam config, excluding
            # some fields in tuning section of yaml, such as tensorboard, snapshot, resume.
            if self._same_yaml(tuning_history['cfg'], self.cfg):
                for history in tuning_history['history']:
                    if history and history['tune_cfg'] == tune_cfg:
                        return tuning_history

        return None

    def _find_history(self, tune_cfg):
        """check if the specified tune_cfg is evaluated or not on same yaml config.

        Returns:
            history or None: The history containing evaluated tune_cfg.
        """
        for tuning_history in self.tuning_history:
            # only check if a tune_cfg is evaluated under same yam config, excluding
            # some fields in tuning section of yaml, such as tensorboard, snapshot, resume.
            if self._same_yaml(tuning_history['cfg'], self.cfg):
                for history in tuning_history['history']:
                    if history and history['tune_cfg'] == tune_cfg:
                        return history
        return None

    def _find_self_tuning_history(self):
        """find self history dict.

        Returns:
            history or None: The history for self.
        """
        for tuning_history in self.tuning_history:
            # only check if a tune_cfg is evaluated under same yam config, excluding
            # some fields in tuning section of yaml, such as tensorboard, snapshot, resume.
            if self._same_yaml(tuning_history['cfg'], self.cfg):
                return tuning_history

        return None

    def _add_tuning_history(self, tune_cfg=None, tune_result=None, **kwargs):
        """add tuning history.
           note this record is added under same yaml config.

        """
        found = False
        d = {'tune_cfg': tune_cfg, 'tune_result': tune_result}
        for tuning_history in self.tuning_history:
            if self._same_yaml(tuning_history['cfg'], self.cfg):
                d.update(kwargs)
                tuning_history['history'].append(d)
                tuning_history['last_tune_result'] = self.last_tune_result
                tuning_history['best_tune_result'] = self.best_tune_result
                tuning_history['cfg'] = self.cfg
                found = True
                break

        if not found:
            tuning_history = {}
            tuning_history['version']  = __version__
            tuning_history['cfg']     = self.cfg
            tuning_history['baseline'] = self.baseline
            tuning_history['last_tune_result'] = self.last_tune_result
            tuning_history['best_tune_result'] = self.best_tune_result
            tuning_history['history']  = []
            if tune_cfg and tune_result:
                d.update(kwargs)
                tuning_history['history'].append(d)
            self.tuning_history.append(tuning_history)

        self._save()

    def _fake_eval_func(self, model):
        return 1.

    def _diagnosis(self):
        import logging
        logger = logging.getLogger("neural_compressor")
        iteration_list = self.cfg.tuning.diagnosis.iteration_list
        inspect_type = self.cfg.tuning.diagnosis.inspect_type
        save_to_disk = self.cfg.tuning.diagnosis.save_to_disk
        save_path = self.cfg.tuning.diagnosis.save_path
        inspect_node_lst, updated_cfg = self.adaptor.diagnosis_helper(self._fp32_model, 
                                                                      self.last_qmodel, 
                                                                      self.tune_cfg, 
                                                                      save_path = save_path)
        op_list = self.cfg.tuning.diagnosis.op_list
        if not op_list:
            op_list = list(inspect_node_lst)
        else:
            op_list = list(set(op_list).intersection(inspect_node_lst))

        logger.debug(f'*** Start to inspect tensor :{op_list} in  fp32 model.')
        self.adaptor.inspect_tensor(self._fp32_model,
                                    dataloader=self.calib_dataloader,
                                    op_list=op_list,
                                    iteration_list=iteration_list,
                                    inspect_type=inspect_type, 
                                    save_to_disk=save_to_disk,
                                    save_path= save_path + '/fp32/',
                                    quantization_cfg=updated_cfg)

        logger.debug(f'*** Start to inspect tensor :{op_list} in  quantized model.')
        self.adaptor.inspect_tensor(self.last_qmodel, 
                                    dataloader=self.calib_dataloader,
                                    op_list=op_list,
                                    iteration_list=iteration_list,
                                    inspect_type=inspect_type, 
                                    save_to_disk=save_to_disk,
                                    save_path= save_path + '/quan/',
                                    quantization_cfg=updated_cfg)
    
<|MERGE_RESOLUTION|>--- conflicted
+++ resolved
@@ -1,1055 +1,1052 @@
-#!/usr/bin/env python
-# -*- coding: utf-8 -*-
-#
-# Copyright (c) 2021 Intel Corporation
-#
-# Licensed under the Apache License, Version 2.0 (the "License");
-# you may not use this file except in compliance with the License.
-# You may obtain a copy of the License at
-#
-#   http://www.apache.org/licenses/LICENSE-2.0
-#
-# Unless required by applicable law or agreed to in writing, software
-# distributed under the License is distributed on an "AS IS" BASIS,
-# WITHOUT WARRANTIES OR CONDITIONS OF ANY KIND, either express or implied.
-# See the License for the specific language governing permissions and
-# limitations under the License.
-
-from abc import abstractmethod
-from enum import EnumMeta
-import os
-import math
-import copy
-import pickle
-from collections import OrderedDict, defaultdict
-from pathlib import Path
-import yaml
-import numpy as np
-
-from neural_compressor.adaptor.tensorflow import TensorFlowAdaptor
-from ..objective import MultiObjective
-from ..adaptor import FRAMEWORKS
-from ..utils.utility import Statistics, dump_data_to_local
-from ..utils.utility import fault_tolerant_file, equal_dicts, GLOBAL_STATE, MODE
-from ..utils.create_obj_from_config import create_eval_func, create_train_func
-from ..utils import logger
-from ..utils import OPTIONS
-from ..version import __version__
-from ..conf.dotdict import DotDict, deep_get, deep_set
-from ..algorithm import AlgorithmScheduler
-from ..algorithm.fast_bias_correction import FastBiasCorrection
-
-import copy
-import numpy as np
-from collections import OrderedDict
-from ..utils import logger
-
-
-from .st_utils.tuning_sampler import OpTypeWiseTuningSampler, FallbackTuningSampler
-from .st_utils.tuning_space import TuningItem, TuningSpace
-from .st_utils.tuning_structs import OpTuningConfig
-
-
-STRATEGIES = {}
-
-
-def strategy_registry(cls):
-    """The class decorator used to register all TuneStrategy subclasses.
-
-    Args:
-        cls (class): The class of register.
-
-    Returns:
-        cls: The class of register.
-    """
-    assert cls.__name__.endswith(
-        'TuneStrategy'
-    ), "The name of subclass of TuneStrategy should end with \'TuneStrategy\' substring."
-    if cls.__name__[:-len('TuneStrategy')].lower() in STRATEGIES:
-        raise ValueError('Cannot have two strategies with the same name')
-    STRATEGIES[cls.__name__[:-len('TuneStrategy')].lower()] = cls
-    return cls
-
-@strategy_registry
-class TuneStrategy(object):
-    """The base class of tuning strategy.
-
-    Args:
-        model (object):                        The FP32 model specified for low precision tuning.
-        conf (Conf):                           The Conf class instance initialized from user yaml
-                                               config file.
-        q_dataloader (generator):              Data loader for calibration, mandatory for
-                                               post-training quantization.
-                                               It is iterable and should yield a tuple (input,
-                                               label) for calibration dataset containing label,
-                                               or yield (input, _) for label-free calibration
-                                               dataset. The input could be a object, list, tuple or
-                                               dict, depending on user implementation, as well as
-                                               it can be taken as model input.
-        q_func (function, optional):           Reserved for future use.
-        eval_dataloader (generator, optional): Data loader for evaluation. It is iterable
-                                               and should yield a tuple of (input, label).
-                                               The input could be a object, list, tuple or dict,
-                                               depending on user implementation, as well as it can
-                                               be taken as model input. The label should be able
-                                               to take as input of supported metrics. If this
-                                               parameter is not None, user needs to specify
-                                               pre-defined evaluation metrics through configuration
-                                               file and should set "eval_func" parameter as None.
-                                               Tuner will combine model, eval_dataloader and
-                                               pre-defined metrics to run evaluation process.
-        eval_func (function, optional):        The evaluation function provided by user.
-                                               This function takes model as parameter, and
-                                               evaluation dataset and metrics should be
-                                               encapsulated in this function implementation and
-                                               outputs a higher-is-better accuracy scalar value.
-
-                                               The pseudo code should be something like:
-
-                                               def eval_func(model):
-                                                    input, label = dataloader()
-                                                    output = model(input)
-                                                    accuracy = metric(output, label)
-                                                    return accuracy
-        resume(dict, optional):                The dict containing resume information.
-                                               Defaults to None.
-    """
-
-
-    def __init__(self, model, conf, q_dataloader=None, q_func=None,
-                 eval_dataloader=None, eval_func=None, resume=None, q_hooks=None):
-        self.model = model
-        self.cfg = conf.usr_cfg
-        self.history_path = self.create_path(self.cfg.tuning.workspace.path, './history.snapshot')
-        self.deploy_path = self.create_path(self.cfg.tuning.workspace.path, 'deploy.yaml')
-        logger.debug("Dump user yaml configuration:")
-        logger.debug(self.cfg)
-
-        self.eval_dataloader = eval_dataloader
-        self.calib_dataloader = q_dataloader
-        self.q_func = q_func
-        self.q_hooks = q_hooks
-        self.eval_func = eval_func
-        GLOBAL_STATE.STATE = MODE.QUANTIZATION
-        framework, framework_specific_info = self.set_framework_info(q_dataloader, q_func)
-        self.adaptor = FRAMEWORKS[framework](framework_specific_info)
-        self.framework = framework
-
-        self.set_q_func()
-        self.set_objectives()
-        self.tune_data = {}
-        self.tune_result_record = []
-        self.tuning_history = []
-        # The tuning history ever made, structured like below:
-        # [
-        #   {
-        #     'version': __version__,
-        #     'cfg': cfg1,
-        #     'framework': tensorflow
-        #     'baseline': baseline1,
-        #     'last_tune_result': last_tune_result1,
-        #     'best_tune_result': best_tune_result1,
-        #     'history': [
-        #                  # tuning history under same yaml config
-        #                  {'tune_cfg': tune_cfg1, 'tune_result': \
-        #                               tune_result1, 'q_config': q_config1, ...},
-
-        #                   ...,
-        #                ],
-        #     # new fields added by subclass for resuming
-        #     ...,
-        #   },
-        #   # tuning history under different yaml configs
-        #   ...,
-        # ]
-
-        self.baseline = None
-        self.last_tune_result = None
-        self.last_qmodel = None
-        self.best_tune_result = None
-        self.best_qmodel = None
-        self.cur_best_acc = self.initial_best_acc() # track the current best accuracy
-        self.cur_best_tuning_cfg = {} # track tuning cfg with the current best accuracy
-
-        self.capability = self.adaptor.query_fw_capability(model)
-        logger.debug(self.capability)
-        self.set_tuning_space(conf)
-
-        self.algo = AlgorithmScheduler(self.cfg.quantization.recipes)
-        self.algo.dataloader = self.calib_dataloader  # reuse the calibration iteration
-        self.algo.origin_model = self.model
-        self.algo.adaptor = self.adaptor
-
-        self._optype_statistics = None
-        self.fallback_stats_baseline = None
-        self.fallback_stats = None
-        self.tuning_times = 0
-        self.fallback_start_point = 0
-        self.metric_met_point = 0
-
-        if resume is not None: self.setup_resume(resume)
-
-
-    @abstractmethod
-    def next_tune_cfg(self):
-        """The generator of yielding next tuning config to traverse by concrete strategies
-           according to last tuning result.
-
-        Yields:
-            tune_config (dict): It's a dict containing the tuning configuration to run.
-        """
-        raise NotImplementedError
-
-
-    def traverse(self):
-        """The main traverse logic, which could be override by some concrete strategy which needs
-           more hooks.
-        """
-        if not (self.cfg.evaluation and self.cfg.evaluation.accuracy and \
-            (self.cfg.evaluation.accuracy.metric or self.cfg.evaluation.accuracy.multi_metrics)) \
-            and self.eval_func is None:
-            logger.info("Neither evaluation function nor metric is defined." \
-                        " Generate a quantized model with default quantization configuration.")
-            self.cfg.tuning.exit_policy.performance_only = True
-            logger.info("Force setting 'tuning.exit_policy.performance_only = True'.")
-            logger.info("Generate a fake evaluation function.")
-            self.eval_func = self._fake_eval_func
-
-        # get fp32 model baseline
-        if self.baseline is None:
-            logger.info("Get FP32 model baseline.")
-            self._fp32_model = self.model
-            self.baseline = self._evaluate(self.model)       
-            self.objectives.baseline = self.baseline
-            # record the FP32 baseline
-            self._add_tuning_history()
-        self.show_baseline_info()
-
-        trials_count = 0
-
-        for op_tuning_cfg in self.next_tune_cfg():
-            tune_cfg = self._tune_cfg_converter(op_tuning_cfg)
-            trials_count += 1
-            tuning_history = self._find_tuning_history(tune_cfg)
-            if tuning_history and trials_count < self.cfg.tuning.exit_policy.max_trials:
-                self.last_tune_result = tuning_history['last_tune_result']
-                self.best_tune_result = tuning_history['best_tune_result']
-                logger.warn("Find evaluated tuning config, skip.")
-                continue
-            logger.debug("Dump current tuning configuration:")
-            logger.debug(tune_cfg)
-
-            self.tuning_times += 1
-            self.q_model = self.adaptor.quantize(
-                copy.deepcopy(tune_cfg), self.model, self.calib_dataloader, self.q_func)
-            self.algo.calib_iter = tune_cfg['calib_iteration']
-            self.algo.q_model = self.q_model
-            # TODO align the api to let strategy has access to pre_optimized model
-            assert self.adaptor.pre_optimized_model
-            self.algo.origin_model = self.adaptor.pre_optimized_model
-            if self.cfg.quantization.recipes.fast_bias_correction:
-                self.algo.algorithms[0].quantization_cfg = tune_cfg
-            self.last_qmodel = self.algo()
-            assert self.last_qmodel
-            self.last_tune_result = self._evaluate(self.last_qmodel)
-            self.cur_best_acc, self.cur_best_tuning_cfg = self.update_best_op_tuning_cfg(op_tuning_cfg)
-            need_stop = self.stop(self.cfg.tuning.exit_policy.timeout, trials_count)
-
-            # record the tuning history
-            saved_tune_cfg = copy.deepcopy(tune_cfg)
-            saved_last_tune_result = copy.deepcopy(self.last_tune_result)
-            self._add_tuning_history(saved_tune_cfg,
-                                    saved_last_tune_result,
-                                    q_config=self.q_model.q_config)
-            self.tune_result_record.append(copy.deepcopy(self.last_tune_result))
-            self.tune_cfg = tune_cfg
-            self._dump_tuning_process_statistics()
-            if need_stop:
-                if self.cfg.tuning.diagnosis and self.cfg.tuning.diagnosis.diagnosis_after_tuning:
-                    logger.debug(f'*** Start to do diagnosis (inspect tensor).')
-                    self._diagnosis()
-                if self.use_multi_objective and len(self.tune_result_record) > 1 and \
-                    self.best_tune_result is not None:
-                    best_trail, best_result = self.objectives.best_result(self.tune_result_record,
-                                                                          copy.deepcopy(self.baseline))
-                    if best_result != self.best_tune_result:
-                        from neural_compressor.utils.utility import recover
-                        self.best_qmodel = recover(self.model.model, 
-                            os.path.join(self.cfg.tuning.workspace.path, 'history.snapshot'),
-                            best_trail)
-                        self.best_tune_result = best_result
-                    self._dump_tuning_process_statistics()
-                break
-
-
-    def _fallback_started(self):
-        self.fallback_start_point = self.tuning_times
-
-    def _update_optype_statistics(self):
-        self._optype_statistics = defaultdict(lambda:defaultdict(int))
-
-        for op_name_type, op_tune_cfg in self.tune_cfg['op'].items():
-            optype = op_name_type[1]
-            quant_mode = op_tune_cfg['activation']['quant_mode']
-            if isinstance(quant_mode, tuple) or isinstance(quant_mode, list):
-                quant_mode = quant_mode[0]
-            dtype = 'INT8' if quant_mode in ('static', 'dynamic') \
-                    else quant_mode.upper()
-            self._optype_statistics[optype]['Total'] += 1
-            self._optype_statistics[optype][dtype] += 1
-        return
-
-    def _dump_tuning_process_statistics(self):
-        self._update_optype_statistics()
-        
-        logger.debug("Current tuning process statistics:")
-        logger.debug(f"Total Tuning Times: {self.tuning_times}")
-        logger.debug("Fallback started at Tune {}".format(self.fallback_start_point))
-        logger.debug("Objective(s) met at Tune {}".format(self.metric_met_point))
-
-        fallback_stats = self._calculate_fallback_op_count()
-        if self.fallback_stats_baseline == None: 
-            self.fallback_stats_baseline = fallback_stats
-        logger.debug(f"Fallbacked ops count: {self.fallback_stats_baseline - fallback_stats}")
-
-        if isinstance(self.adaptor, TensorFlowAdaptor):
-            self._compare_optype_statistics()
-        
-        return
-
-    def _calculate_fallback_op_count(self, target_dtype='INT8'):
-        fallback_stats = defaultdict(int)
-        
-        for optype in self._optype_statistics:
-            for dtype, count in self._optype_statistics[optype].items():
-                fallback_stats[dtype] += count
-
-        return fallback_stats[target_dtype]
-
-    
-    def _compare_optype_statistics(self, fields=None, optypes=None,
-                                   skip_fields=None, skip_optypes=None):
-        assert(fields == None or skip_fields == None)
-        assert(optypes == None or skip_optypes == None)
-        if not isinstance(self.adaptor, TensorFlowAdaptor):
-            logger.debug("OpType statistics comparation is only available for TensorFlow adaptor.")
-            return
-
-        adaptor_statistics = self.adaptor.optype_statistics
-
-        def _field_skipped(field):
-            if fields != None:
-                return field not in fields
-            elif skip_fields != None:
-                return field in skip_fields
-
-        def _optype_skipped(optype):
-            if optypes != None:
-                return optype not in optypes
-            elif skip_optypes != None:
-                return optype in skip_optypes
-        
-
-        field_names = adaptor_statistics[0][1:]
-        adaptor_data = {
-            line[0].lower() : {dtype : count for dtype, count in zip(field_names, line[1:])}
-        for line in adaptor_statistics[1]}
-        strategy_data = self._optype_statistics
-            
-        # compare adaptor statistics to strategy statistics
-        logger.debug("Statistics difference between adaptor and tuning config:")
-        has_difference = False
-        difference_count = 0
-        for optype in adaptor_data:
-            if optype not in strategy_data or _optype_skipped(optype): continue
-            for field in field_names:
-                if _field_skipped(field): continue
-                adaptor_count = adaptor_data[optype][field]
-                strategy_count = strategy_data[optype][field]
-                if adaptor_count != strategy_count:
-                    has_difference = True 
-                    if field == 'INT8':
-                        difference_count += abs(strategy_count - adaptor_count)                   
-                    logger.debug("\t{}: [adaptor: {} | tune_cfg: {}]".format(
-                        (optype, field), adaptor_count, strategy_count))
-        if not has_difference:
-            logger.debug("\tNone")
-        logger.debug(f"\tDifference(s) in total: {difference_count}")
-        return
-        
-    def initial_tuning_cfg(self):
-        if self.cfg.quantization.approach == 'post_training_auto_quant':
-            query_order = ['static', 'dynamic', 'bf16', 'fp32']
-        elif self.cfg.quantization.approach == 'post_training_dynamic_quant':
-            query_order = ['dynamic', 'bf16', 'fp32']
-        elif self.cfg.quantization.approach == 'post_training_static_quant':
-            query_order = ['static', 'bf16', 'fp32']
-        elif self.cfg.quantization.approach == 'quant_aware_training':
-            query_order = ['static', 'dynamic', 'bf16', 'fp32']
-
-        quant_mode_wise_items = OrderedDict()
-        pre_items = set()
-        for quant_mode in query_order:
-            items = self.tuning_space.query_items_by_quant_mode(quant_mode)
-            filtered_items = [item for item in items if item not in pre_items]
-            pre_items = pre_items.union(set(items))
-            quant_mode_wise_items[quant_mode] = filtered_items
-
-        def initial_op_quant_mode(items_lst, target_quant_mode, op_item_dtype_dict):
-            for item in items_lst:
-                op_item_dtype_dict[item.name] = target_quant_mode
-
-        op_item_dtype_dict = OrderedDict()
-        for quant_mode, quant_mode_items in quant_mode_wise_items.items():
-            initial_op_quant_mode(quant_mode_items, quant_mode, op_item_dtype_dict)
-
-        initial_op_tuning_cfg = {}
-        for op_name_dtype, quant_mode in op_item_dtype_dict.items():
-            initial_op_tuning_cfg[op_name_dtype] = OpTuningConfig(op_name_dtype[0], op_name_dtype[1], 
-                                                                  quant_mode, self.tuning_space)
-        return op_item_dtype_dict, quant_mode_wise_items, initial_op_tuning_cfg
-
-    def show_baseline_info(self):
-        if self.baseline:
-            self.tune_data['baseline'] = self.baseline[0] if \
-                isinstance(self.baseline[0], list) else [self.baseline[0]]
-            for name, data in zip(self.metric_name, self.tune_data['baseline']):
-                self.tune_data[name] = [data]
-            if self.metric_weight:
-                # baseline is weighted accuracy
-                self.tune_data['Weighted accuracy'] = \
-                    [np.mean(np.array(self.tune_data['baseline']) * self.metric_weight)]
-                self.tune_data['baseline'] = self.tune_data['Weighted accuracy']
-            baseline_msg = '[Accuracy:' + \
-                ''.join([' {:.4f}'.format(i) for i in self.tune_data['baseline']]) + \
-                ''.join([', {}: {:.4f}'.format(x,y) for x,y in zip( \
-                self.objectives.representation, self.baseline[1]) if x != 'Accuracy']) + ']'
-        else: # pragma: no cover
-            if self.metric_weight:
-                self.tune_data['Weighted accuracy'] = ['n/a']
-            self.tune_data['baseline'] = ['n/a']
-
-            for name, data in zip(self.metric_name, self.tune_data['baseline']):
-                self.tune_data[name] = ['n/a']
-            baseline_msg = 'n/a'
-        logger.info("FP32 baseline is: {}".format(baseline_msg))
-
-    def initial_best_acc(self):
-        if len(self.metric_name) == 1 or self.metric_weight is not None:
-            best_acc = float('-inf') if self.higher_is_better else float('inf')
-        else:
-            best_acc = [float('-inf') if higher_is_better else float('inf') for \
-                        higher_is_better in self.metric_criterion]
-        return best_acc
-
-    def _tune_cfg_converter(self, op_tuning_cfg):
-        """ convert op_tuning_cfg for adaptor
-
-        Args:
-            op_tuning_cfg (Dict): 
-        """
-        tune_cfg = {'op': OrderedDict()}
-        for op_name_type, op_config in op_tuning_cfg.items():
-            if isinstance(op_config, OpTuningConfig):
-                tune_cfg['op'][op_name_type] = op_config.get_state()
-            else:
-                tune_cfg[op_name_type] = op_config
-        tune_cfg['calib_sampling_size'] = op_tuning_cfg['calib_sampling_size']
-        if self.calib_dataloader is not None:
-            tune_cfg['calib_iteration'] =  math.ceil(int(tune_cfg['calib_sampling_size']) / \
-                                                    self.calib_dataloader.batch_size) 
-        else:
-            tune_cfg['calib_iteration'] = 1
-        tune_cfg['advance'] = self.cfg.quantization.advance
-        return tune_cfg
-
-    def set_tuning_space(self, conf):
-        calib_sampling_size_lst = self.cfg.quantization.calibration.sampling_size
-        calib_sampling_size_lst = [int(calib_sampling_size) for calib_sampling_size in calib_sampling_size_lst]
-        if self.calib_dataloader:
-            self.calib_iter = [math.ceil(int(x) / self.calib_dataloader.batch_size) \
-                               for x in calib_sampling_size_lst]
-        else:
-            self.calib_iter = 1
-        # create tuning space
-        adaptor_cap = {
-            'calib': {'calib_sampling_size': calib_sampling_size_lst},
-            'op': self.capability['opwise']
-        }
-        self.tuning_space = TuningSpace(adaptor_cap, conf=conf, framework=self.framework)
-        logger.debug(self.tuning_space.root_item.get_details())
-
-    def setup_resume(self, resume):
-        self.__dict__.update(resume)
-        for history in self.tuning_history:
-            if self._same_yaml(history['cfg'], self.cfg):
-                self.__dict__.update({k: v for k, v in history.items() \
-                                        if k not in ['version', 'history']})
-                logger.info("Start to resume tuning process.")
-                # resume the best tuning model if needed
-                try:
-                    index = history['id'] - 1
-                    resume_tuning_cfg = history['history'][index]['tune_cfg']
-                    self.best_qmodel = self.adaptor.quantize(resume_tuning_cfg,
-                                                                self.model, 
-                                                                self.calib_dataloader, 
-                                                                self.q_func)
-                except:
-                    logger.debug("Can not resume the best quantize model from history.")
-                    
-                break
-
-    def set_q_func(self):
-        if self.q_func == None and self.cfg.quantization.approach == 'quant_aware_training':
-            train_cfg = self.cfg.quantization.train
-            assert train_cfg, "train field of quantization section in yaml file must " \
-                              "be configured for quantization aware training if q_func is NOT set."
-            assert self.calib_dataloader, "dataloader field of train field of quantization " \
-                                          "section in yaml file must be configured."
-            self.q_func = create_train_func(self.framework, self.calib_dataloader, \
-                                            self.adaptor, train_cfg, hooks=self.q_hooks)
-
-    def create_path(self, custom_path, filename):
-        new_path = os.path.join(os.path.abspath(os.path.expanduser(custom_path)),filename)
-        path = Path(os.path.dirname(new_path))
-        path.mkdir(exist_ok=True, parents=True)
-        return new_path
-
-    def set_framework_info(self, q_dataloader, q_func=None):
-        framework_specific_info = {'device': self.cfg.device,
-                                   'approach': self.cfg.quantization.approach,
-                                   'random_seed': self.cfg.tuning.random_seed}
-        framework = self.cfg.model.framework.lower()
-        framework_specific_info.update({'backend': self.cfg.model.get('backend', 'default')})
-        framework_specific_info.update({'format': self.cfg.model.get('quant_format', 'default')})
-
-        self.mixed_precision_mode = bool('mixed_precision' in self.cfg) or \
-            bool('graph_optimization' in self.cfg)
-
-        if 'tensorflow' in framework:
-            framework_specific_info.update(
-                {"inputs": self.cfg.model.inputs,
-                 "outputs": self.cfg.model.outputs,
-                 'workspace_path': self.cfg.tuning.workspace.path,
-                 'recipes': self.cfg.quantization.recipes,
-                 'performance_only': self.cfg.tuning.exit_policy.performance_only,
-                 'use_bf16': self.cfg.use_bf16 if self.cfg.use_bf16 is not None else False})
-<<<<<<< HEAD
-        if 'keras' in framework:
-            framework_specific_info.update({
-                 'workspace_path': self.cfg.tuning.workspace.path, })
-=======
-            if self.cfg.model.backend == 'itex':
-                self.cfg.model.framework = 'tensorflow_itex'
-                framework = 'tensorflow_itex'
->>>>>>> 583545b5
-        if framework == 'mxnet':
-            framework_specific_info.update({"q_dataloader": q_dataloader})
-        if 'onnx' in framework.lower():
-            if self.mixed_precision_mode:
-                framework_specific_info.update({"approach": "post_training_dynamic_quant"})
-            framework_specific_info.update({"deploy_path": os.path.dirname(self.deploy_path)})
-            framework_specific_info.update({'workspace_path': self.cfg.tuning.workspace.path})
-            framework_specific_info.update({'recipes': self.cfg.quantization.recipes})
-            framework_specific_info.update(
-                                {'graph_optimization': OPTIONS[framework].graph_optimization})
-            framework_specific_info.update({'reduce_range': self.cfg.reduce_range})
-            if framework.lower() == 'onnxrt_qdq' or \
-                framework_specific_info['backend'] == 'onnxrt_trt_ep':
-                framework_specific_info.update({'format': 'QDQ'})
-                framework = 'onnxrt_qdq'
-        if framework == 'pytorch_ipex' or framework == 'pytorch' or framework == 'pytorch_fx':
-            if self.cfg.model.backend == 'ipex':
-                self.cfg.model.framework = 'pytorch_ipex'
-                framework = 'pytorch_ipex'
-            elif self.cfg.model.backend == 'default':
-                self.cfg.model.framework = 'pytorch_fx'
-                framework = 'pytorch_fx'
-            if self.mixed_precision_mode:
-                framework_specific_info.update({"approach": "post_training_dynamic_quant"})
-            framework_specific_info.update({"q_dataloader": q_dataloader})
-            framework_specific_info.update({"use_bf16": self.cfg.use_bf16 \
-                            if self.cfg.use_bf16 is not None else True})
-            framework_specific_info.update(
-                {"workspace_path": os.path.dirname(self.deploy_path)})
-            if self.cfg['quantization']['op_wise'] is not None \
-               and 'default_qconfig' in self.cfg['quantization']['op_wise']:
-                framework_specific_info.update(
-                    {"default_qconfig": self.cfg['quantization']['op_wise']['default_qconfig']})
-            framework_specific_info.update({"q_func": q_func})
-        return framework, framework_specific_info
-
-    def set_objectives(self):
-        self.higher_is_better = bool(self.cfg.tuning.accuracy_criterion.higher_is_better)
-        self.use_multi_objective = deep_get(self.cfg, 'tuning.multi_objectives') and \
-            len(self.cfg.tuning.multi_objectives.objective) > 1
-        objectives = [i.lower() for i in self.cfg.tuning.multi_objectives.objective] if \
-            self.use_multi_objective else [self.cfg.tuning.objective.lower()]
-        self.metric_weight = deep_get(self.cfg, 'evaluation.accuracy.multi_metrics.weight')
-        self.metric_name = ['Accuracy'] if \
-            not deep_get(self.cfg, 'evaluation.accuracy.multi_metrics') else \
-            self.cfg.evaluation.accuracy.multi_metrics.keys()-{'weight','higher_is_better'}
-        if len(self.metric_name) == 1:
-            self.metric_criterion = [self.higher_is_better]
-        elif not deep_get(self.cfg, 'evaluation.accuracy.multi_metrics.higher_is_better'):
-            # default is True
-            self.metric_criterion = [True] * len(self.metric_name)
-        else:
-            self.metric_criterion = \
-                deep_get(self.cfg, 'evaluation.accuracy.multi_metrics.higher_is_better')
-
-        self.objectives = MultiObjective(objectives, 
-                             self.cfg.tuning.accuracy_criterion,
-                             self.metric_criterion,
-                             self.metric_weight,
-                             deep_get(self.cfg, 'tuning.multi_objectives.higher_is_better'),
-                             deep_get(self.cfg, 'tuning.multi_objectives.weight'))
-
-    def _same_yaml(self, src_yaml, dst_yaml):
-        """Check whether two yamls are same, excluding those keys which does not really
-           impact tuning result, such as tensorboard, workspace, resume options under tuning
-           section of yaml.
-        """
-        if equal_dicts(src_yaml, dst_yaml, ignore_keys=['tuning']) and \
-           equal_dicts(src_yaml.tuning, src_yaml.tuning, compare_keys=['objective',
-                                                                       'accuracy_criterion',
-                                                                       'random_seed',
-                                                                       'exit_policy']):
-            return True
-
-        return False
-
-    def update_best_op_tuning_cfg(self, op_tuning_cfg):
-        # track and update the best tuning cfg/acc
-        acc, _ = self.last_tune_result
-        if self.cur_best_tuning_cfg is None:
-            self.cur_best_tuning_cfg = copy.deepcopy(op_tuning_cfg)
-        if not isinstance(acc, list) and ((self.higher_is_better and acc >= self.cur_best_acc) \
-            or (not self.higher_is_better and acc <= self.cur_best_acc)):
-            self.cur_best_acc = acc
-            self.cur_best_tuning_cfg = copy.deepcopy(op_tuning_cfg)
-        elif len(self.metric_name) > 1 and self.metric_weight is not None:
-            acc = np.mean(np.array(acc) * self.metric_weight)
-            if (self.higher_is_better and acc >= self.cur_best_acc) or \
-                (not self.higher_is_better and acc <= self.cur_best_acc):
-                self.cur_best_acc = acc
-                self.cur_best_tuning_cfg = copy.deepcopy(op_tuning_cfg)
-        elif len(self.metric_name) > 1 and self.metric_weight is None:
-            if all([acc_i >= best_i if higher_is_better else acc_i <= best_i for \
-                acc_i, best_i, higher_is_better in \
-                zip(acc, self.cur_best_acc, self.metric_criterion)]):
-                self.cur_best_acc = acc
-                self.cur_best_tuning_cfg = copy.deepcopy(op_tuning_cfg)
-        logger.debug(f"Best acc is {self.cur_best_acc}.")
-        return self.cur_best_acc, self.cur_best_tuning_cfg
-
-    def deploy_config(self):
-        acc_dataloader_cfg = deep_get(self.cfg, 'evaluation.accuracy.dataloader')
-        perf_dataloader_cfg = deep_get(self.cfg, 'evaluation.performance.dataloader')
-        # use acc dataloader if perf dataloader is not configured
-        if perf_dataloader_cfg is None:
-            perf_dataloader_cfg = acc_dataloader_cfg
-
-        self.deploy_cfg = OrderedDict()
-        # int8 dataloader graph transform
-        if deep_get(perf_dataloader_cfg, 'transform.QuantizedInput') is not None \
-          or deep_get(acc_dataloader_cfg, 'transform.QuantizedInput') is not None:
-            self.best_qmodel, scale = self.adaptor.quantize_input(self.best_qmodel)
-            deep_set(perf_dataloader_cfg, 'transform.QuantizedInput.dtype', 'int8')
-            deep_set(perf_dataloader_cfg, 'transform.QuantizedInput.scale', scale)
-            deep_set(acc_dataloader_cfg, 'transform.QuantizedInput.dtype', 'int8')
-            deep_set(acc_dataloader_cfg, 'transform.QuantizedInput.scale', scale)
-
-        self.deploy_cfg['model'] = self.cfg.model
-        self.deploy_cfg['device'] = self.cfg.device
-        if self.cfg.evaluation is not None:
-            deep_set(self.cfg, 'evaluation.performance.dataloader',\
-                perf_dataloader_cfg)
-            deep_set(self.cfg, 'evaluation.accuracy.dataloader', \
-                acc_dataloader_cfg)
-            self.deploy_cfg['evaluation'] = self.cfg.evaluation
-
-        def setup_yaml():
-            represent_dict_order = lambda self, \
-                data: self.represent_mapping('tag:yaml.org,2002:map', data.items())
-            yaml.add_representer(OrderedDict, represent_dict_order)
-            yaml.add_representer(DotDict, represent_dict_order)
-        setup_yaml()
-        with open(self.deploy_path, 'w+') as f:
-            yaml.dump(self.deploy_cfg, f)
-            logger.info("Save deploy yaml to {}".format(self.deploy_path))
-
-    def _get_common_cfg(self, model_wise_cfg, op_wise_cfgs):
-        """Get the common parts from the model_wise_cfg.
-            This function is focused on composing the configuration that consists of
-            model-wise field and op-wise unique field data.
-
-        Args:
-            model_wise_cfg ([DotDict]): The model-wise configuration.
-            op_wise_cfgs ([List]): The list of each op's config in DotDict type.
-
-        Returns:
-            [DotDict]: The combined configration with the op-wise unique field.
-        """
-        model_wise_keys = model_wise_cfg.keys()
-
-        result = op_wise_cfgs[0]
-        for each_op_wise_cfg in op_wise_cfgs:
-            tmp_cfg = {}
-            for k in model_wise_keys:
-                tmp_cfg[k] = each_op_wise_cfg[k]
-
-            if model_wise_cfg == tmp_cfg:
-                result = each_op_wise_cfg
-                break
-
-        return result
-
-    @property
-    def evaluation_result(self):
-        return self._evaluate(self.model)
-
-    def _evaluate(self, model):
-        """The interface of evaluating model.
-
-        Args:
-            model (object): The model to be evaluated.
-
-        Returns:
-            Objective: The objective value evaluated
-        """
-        if self.eval_func:
-            if self.cfg.tuning.tensorboard:
-                # Pytorch can insert observer to model in this hook.
-                # Tensorflow don't support this mode for now
-                model = self.adaptor._pre_eval_hook(model)
-            val = self.objectives.evaluate(
-                self.eval_func, model if self.framework == "pytorch_ipex" else model.model
-            )
-            if self.cfg.tuning.tensorboard:
-                # post_eval_hook to deal the tensor
-                self.adaptor._post_eval_hook(model, accuracy=val[0])
-        else:
-            assert self.cfg.evaluation and self.cfg.evaluation.accuracy and \
-                (self.cfg.evaluation.accuracy.metric or \
-                self.cfg.evaluation.accuracy.multi_metrics), \
-                "metric or multi_metrics field of accuracy field of evaluation" \
-                " section should not be empty"
-
-            postprocess_cfg = self.cfg.evaluation.accuracy.postprocess
-            metric_cfg = self.cfg.evaluation.accuracy.metric if \
-                self.cfg.evaluation.accuracy.metric else \
-                self.cfg.evaluation.accuracy.multi_metrics
-            iteration = -1 if self.cfg.evaluation.accuracy.iteration is None \
-                else self.cfg.evaluation.accuracy.iteration
-            eval_func = create_eval_func(self.framework,
-                self.eval_dataloader,
-                self.adaptor,
-                metric_cfg,
-                postprocess_cfg,
-                iteration,
-                tensorboard = self.cfg.tuning.tensorboard,
-                fp32_baseline = self.baseline == None)
-
-            if getattr(self.eval_dataloader, 'distributed', False):
-                if 'tensorflow' in self.framework:
-                    import horovod.tensorflow as hvd
-                elif self.framework in ['pytorch_ipex','pytorch','pytorch_fx']:
-                    import horovod.torch as hvd
-                else:
-                    raise NotImplementedError("Currently only TensorFlow and PyTorch "
-                                              "support distributed inference in PTQ.")
-                hvd.init()
-                try:
-                    len_dataloader = len(self.eval_dataloader)
-                except:
-                    logger.info("The length of the distributed dataloader is unknown."
-                                "When the iteration of evaluation dataloader in each "
-                                "process is inconsistent, an error may occur.")
-                else:
-                    list_len_dataloader = hvd.allgather_object(len_dataloader)
-                    if hvd.rank() == 0:
-                        for i in range(len(list_len_dataloader)-1):
-                            if list_len_dataloader[i] != list_len_dataloader[i+1]:
-                                raise AttributeError("The evaluation dataloader's iteration is"
-                                                     "different between processes, please reset "
-                                                     "dataloader's batch_size.")
-            val = self.objectives.evaluate(eval_func, model) 
-        if isinstance(val[0], list):
-            assert all([np.isscalar(i) for i in val[0]]), \
-                "The eval_func should return a scalar or list of scalar, " \
-                "but not {}!".format(str([type(i) for i in val[0]]))
-        else:
-            assert np.isscalar(val[0]), \
-                "The eval_func should return a scalar or list of scalar, " \
-                "but not {}!".format(str(type(val[0])))
-            
-        return val
-
-    def __getstate__(self):
-        """Magic method for pickle saving.
-
-        Returns:
-            dict: Saved dict for resuming
-        """
-        return {'tuning_history': self.tuning_history}
-
-    def __setstate__(self, d):
-        """Magic method for pickle loading.
-
-        Args:
-            d (dict): The dict to load.
-        """
-        self.__dict__.update(d)
-
-    def stop(self, timeout, trials_count):
-        """Check if need to stop traversing the tuning space, either accuracy goal is met
-           or timeout is reach.
-
-        Returns:
-            bool: True if need stop, otherwise False
-        """
-        need_stop = False
-        if self.cfg.tuning.exit_policy.performance_only or \
-            self.objectives.compare(self.best_tune_result, self.baseline):
-            del self.best_tune_result
-            del self.best_qmodel
-            self.best_tune_result = self.last_tune_result
-            self.best_qmodel = self.last_qmodel
-            if self.metric_met_point == 0:
-                self.metric_met_point = self.tuning_times
-        else:
-            del self.last_qmodel
-
-        if self.last_tune_result:
-            last_tune = self.last_tune_result[0] if \
-                isinstance(self.last_tune_result[0], list) else [self.last_tune_result[0]]
-
-            for name, data in zip(self.metric_name, last_tune):
-                if len(self.tune_data[name]) == 1:
-                    self.tune_data[name].append(data)
-                else:
-                    self.tune_data[name][1] = data
-
-            if self.metric_weight and len(last_tune) > 1:
-                weighted_acc = np.mean(np.array(last_tune) * self.metric_weight)
-                    
-                if len(self.tune_data['Weighted accuracy']) == 1:
-                    self.tune_data['Weighted accuracy'].append(weighted_acc)
-                else:
-                    self.tune_data['Weighted accuracy'][1] = weighted_acc
-
-                last_tune = [weighted_acc]
-
-            last_tune_msg = '[Accuracy (int8|fp32):' + \
-                ''.join([' {:.4f}|{:.4f}'.format(last, base) for last, base in \
-                zip(last_tune, self.tune_data['baseline'])]) + \
-                ''.join([', {} (int8|fp32): {:.4f}|{:.4f}'.format( \
-                x, y, z) for x, y, z in zip( \
-                self.objectives.representation, self.last_tune_result[1], self.baseline[1]) \
-                if x != 'Accuracy']) + ']'
-        else: # pragma: no cover
-            last_tune_msg = 'n/a'
-            for name in self.tune_data.keys() - {'baseline'}:
-                if len(self.tune_data[name]) == 1:
-                    self.tune_data[name].append('n/a')
-                else:
-                    self.tune_data[name][1] = 'n/a'
-
-        if self.best_tune_result:
-            best_tune = self.best_tune_result[0] if isinstance(self.best_tune_result[0], list) \
-                        else [self.best_tune_result[0]]
- 
-            for name, data in zip(self.metric_name, best_tune):
-                if len(self.tune_data[name]) == 2:
-                     self.tune_data[name].append(data)
-                else:
-                    self.tune_data[name][2] = data
-
-            if self.metric_weight and len(best_tune) > 1:
-                weighted_acc = np.mean(np.array(best_tune) * self.metric_weight)
-
-                if len(self.tune_data['Weighted accuracy']) == 2:
-                    self.tune_data['Weighted accuracy'].append(weighted_acc)
-                else: # pragma: no cover
-                    self.tune_data['Weighted accuracy'][2] = weighted_acc
-
-                best_tune = [weighted_acc]
-
-            best_tune_msg = '[Accuracy:' + ''.join([' {:.4f}'.format(best) \
-                for best in best_tune]) + ''.join([', {}: {:.4f}'.format(x,y) \
-                for x,y in zip(self.objectives.representation, \
-                self.best_tune_result[1]) if x != 'Accuracy']) + ']'
-
-        else:
-            best_tune_msg = 'n/a'
-            for name in self.tune_data.keys() - {'baseline'}:
-                if len(self.tune_data[name]) == 2:
-                    self.tune_data[name].append('n/a')
-                else:
-                    self.tune_data[name][2] = 'n/a'
-
-        logger.info("Tune {} result is: {}, Best tune result is: {}".format(trials_count,
-                                                                            last_tune_msg,
-                                                                            best_tune_msg))
-        output_data = [[info_type, 
-            '{:.4f} '.format(self.tune_data[info_type][0]) if \
-            not isinstance(self.tune_data[info_type][0], str) else self.tune_data[info_type][0], 
-            '{:.4f} '.format(self.tune_data[info_type][1]) if \
-            not isinstance(self.tune_data[info_type][1], str) else self.tune_data[info_type][1],
-            '{:.4f} '.format(self.tune_data[info_type][2]) if \
-            not isinstance(self.tune_data[info_type][2], str) else self.tune_data[info_type][2]] \
-            for info_type in self.tune_data.keys() if info_type != 'baseline']
-
-        output_data.extend([[obj, 
-            '{:.4f} '.format(self.baseline[1][i]) if self.baseline else 'n/a',
-            '{:.4f} '.format(self.last_tune_result[1][i]) if self.last_tune_result else 'n/a',
-            '{:.4f} '.format(self.best_tune_result[1][i]) if self.best_tune_result else 'n/a'] \
-            for i, obj in enumerate(self.objectives.representation)])
-
-        Statistics(output_data,
-                   header='Tune Result Statistics',
-                   field_names=['Info Type', 'Baseline', 'Tune {} result'.format(trials_count), \
-                                                                'Best tune result']).print_stat()
-
-
-        if self.cfg.tuning.exit_policy.performance_only:
-            need_stop = True
-        elif timeout == 0 and self.best_tune_result:
-            need_stop = True
-        elif trials_count >= self.cfg.tuning.exit_policy.max_trials:
-            need_stop = True
-        else:
-            need_stop = False
-
-        return need_stop
-
-    def _save(self):
-        """save current tuning state to snapshot for resuming.
-
-        """
-
-        logger.info("Save tuning history to {}.".format(self.history_path))
-        with fault_tolerant_file(self.history_path) as f:
-            pickle.dump(self, f, protocol=pickle.HIGHEST_PROTOCOL)
-
-    def _find_tuning_history(self, tune_cfg):
-        """check if the specified tune_cfg is evaluated or not on same yaml config.
-
-        Args:
-            tune_cfg (dict): The tune_cfg to check if evaluated before.
-
-        Returns:
-            tuning_history or None: The tuning history containing evaluated tune_cfg.
-        """
-        for tuning_history in self.tuning_history:
-            # only check if a tune_cfg is evaluated under same yam config, excluding
-            # some fields in tuning section of yaml, such as tensorboard, snapshot, resume.
-            if self._same_yaml(tuning_history['cfg'], self.cfg):
-                for history in tuning_history['history']:
-                    if history and history['tune_cfg'] == tune_cfg:
-                        return tuning_history
-
-        return None
-
-    def _find_history(self, tune_cfg):
-        """check if the specified tune_cfg is evaluated or not on same yaml config.
-
-        Returns:
-            history or None: The history containing evaluated tune_cfg.
-        """
-        for tuning_history in self.tuning_history:
-            # only check if a tune_cfg is evaluated under same yam config, excluding
-            # some fields in tuning section of yaml, such as tensorboard, snapshot, resume.
-            if self._same_yaml(tuning_history['cfg'], self.cfg):
-                for history in tuning_history['history']:
-                    if history and history['tune_cfg'] == tune_cfg:
-                        return history
-        return None
-
-    def _find_self_tuning_history(self):
-        """find self history dict.
-
-        Returns:
-            history or None: The history for self.
-        """
-        for tuning_history in self.tuning_history:
-            # only check if a tune_cfg is evaluated under same yam config, excluding
-            # some fields in tuning section of yaml, such as tensorboard, snapshot, resume.
-            if self._same_yaml(tuning_history['cfg'], self.cfg):
-                return tuning_history
-
-        return None
-
-    def _add_tuning_history(self, tune_cfg=None, tune_result=None, **kwargs):
-        """add tuning history.
-           note this record is added under same yaml config.
-
-        """
-        found = False
-        d = {'tune_cfg': tune_cfg, 'tune_result': tune_result}
-        for tuning_history in self.tuning_history:
-            if self._same_yaml(tuning_history['cfg'], self.cfg):
-                d.update(kwargs)
-                tuning_history['history'].append(d)
-                tuning_history['last_tune_result'] = self.last_tune_result
-                tuning_history['best_tune_result'] = self.best_tune_result
-                tuning_history['cfg'] = self.cfg
-                found = True
-                break
-
-        if not found:
-            tuning_history = {}
-            tuning_history['version']  = __version__
-            tuning_history['cfg']     = self.cfg
-            tuning_history['baseline'] = self.baseline
-            tuning_history['last_tune_result'] = self.last_tune_result
-            tuning_history['best_tune_result'] = self.best_tune_result
-            tuning_history['history']  = []
-            if tune_cfg and tune_result:
-                d.update(kwargs)
-                tuning_history['history'].append(d)
-            self.tuning_history.append(tuning_history)
-
-        self._save()
-
-    def _fake_eval_func(self, model):
-        return 1.
-
-    def _diagnosis(self):
-        import logging
-        logger = logging.getLogger("neural_compressor")
-        iteration_list = self.cfg.tuning.diagnosis.iteration_list
-        inspect_type = self.cfg.tuning.diagnosis.inspect_type
-        save_to_disk = self.cfg.tuning.diagnosis.save_to_disk
-        save_path = self.cfg.tuning.diagnosis.save_path
-        inspect_node_lst, updated_cfg = self.adaptor.diagnosis_helper(self._fp32_model, 
-                                                                      self.last_qmodel, 
-                                                                      self.tune_cfg, 
-                                                                      save_path = save_path)
-        op_list = self.cfg.tuning.diagnosis.op_list
-        if not op_list:
-            op_list = list(inspect_node_lst)
-        else:
-            op_list = list(set(op_list).intersection(inspect_node_lst))
-
-        logger.debug(f'*** Start to inspect tensor :{op_list} in  fp32 model.')
-        self.adaptor.inspect_tensor(self._fp32_model,
-                                    dataloader=self.calib_dataloader,
-                                    op_list=op_list,
-                                    iteration_list=iteration_list,
-                                    inspect_type=inspect_type, 
-                                    save_to_disk=save_to_disk,
-                                    save_path= save_path + '/fp32/',
-                                    quantization_cfg=updated_cfg)
-
-        logger.debug(f'*** Start to inspect tensor :{op_list} in  quantized model.')
-        self.adaptor.inspect_tensor(self.last_qmodel, 
-                                    dataloader=self.calib_dataloader,
-                                    op_list=op_list,
-                                    iteration_list=iteration_list,
-                                    inspect_type=inspect_type, 
-                                    save_to_disk=save_to_disk,
-                                    save_path= save_path + '/quan/',
-                                    quantization_cfg=updated_cfg)
-    
+#!/usr/bin/env python
+# -*- coding: utf-8 -*-
+#
+# Copyright (c) 2021 Intel Corporation
+#
+# Licensed under the Apache License, Version 2.0 (the "License");
+# you may not use this file except in compliance with the License.
+# You may obtain a copy of the License at
+#
+#   http://www.apache.org/licenses/LICENSE-2.0
+#
+# Unless required by applicable law or agreed to in writing, software
+# distributed under the License is distributed on an "AS IS" BASIS,
+# WITHOUT WARRANTIES OR CONDITIONS OF ANY KIND, either express or implied.
+# See the License for the specific language governing permissions and
+# limitations under the License.
+
+from abc import abstractmethod
+from enum import EnumMeta
+import os
+import math
+import copy
+import pickle
+from collections import OrderedDict, defaultdict
+from pathlib import Path
+import yaml
+import numpy as np
+
+from neural_compressor.adaptor.tensorflow import TensorFlowAdaptor
+from ..objective import MultiObjective
+from ..adaptor import FRAMEWORKS
+from ..utils.utility import Statistics, dump_data_to_local
+from ..utils.utility import fault_tolerant_file, equal_dicts, GLOBAL_STATE, MODE
+from ..utils.create_obj_from_config import create_eval_func, create_train_func
+from ..utils import logger
+from ..utils import OPTIONS
+from ..version import __version__
+from ..conf.dotdict import DotDict, deep_get, deep_set
+from ..algorithm import AlgorithmScheduler
+from ..algorithm.fast_bias_correction import FastBiasCorrection
+
+import copy
+import numpy as np
+from collections import OrderedDict
+from ..utils import logger
+
+
+from .st_utils.tuning_sampler import OpTypeWiseTuningSampler, FallbackTuningSampler
+from .st_utils.tuning_space import TuningItem, TuningSpace
+from .st_utils.tuning_structs import OpTuningConfig
+
+
+STRATEGIES = {}
+
+
+def strategy_registry(cls):
+    """The class decorator used to register all TuneStrategy subclasses.
+
+    Args:
+        cls (class): The class of register.
+
+    Returns:
+        cls: The class of register.
+    """
+    assert cls.__name__.endswith(
+        'TuneStrategy'
+    ), "The name of subclass of TuneStrategy should end with \'TuneStrategy\' substring."
+    if cls.__name__[:-len('TuneStrategy')].lower() in STRATEGIES:
+        raise ValueError('Cannot have two strategies with the same name')
+    STRATEGIES[cls.__name__[:-len('TuneStrategy')].lower()] = cls
+    return cls
+
+@strategy_registry
+class TuneStrategy(object):
+    """The base class of tuning strategy.
+
+    Args:
+        model (object):                        The FP32 model specified for low precision tuning.
+        conf (Conf):                           The Conf class instance initialized from user yaml
+                                               config file.
+        q_dataloader (generator):              Data loader for calibration, mandatory for
+                                               post-training quantization.
+                                               It is iterable and should yield a tuple (input,
+                                               label) for calibration dataset containing label,
+                                               or yield (input, _) for label-free calibration
+                                               dataset. The input could be a object, list, tuple or
+                                               dict, depending on user implementation, as well as
+                                               it can be taken as model input.
+        q_func (function, optional):           Reserved for future use.
+        eval_dataloader (generator, optional): Data loader for evaluation. It is iterable
+                                               and should yield a tuple of (input, label).
+                                               The input could be a object, list, tuple or dict,
+                                               depending on user implementation, as well as it can
+                                               be taken as model input. The label should be able
+                                               to take as input of supported metrics. If this
+                                               parameter is not None, user needs to specify
+                                               pre-defined evaluation metrics through configuration
+                                               file and should set "eval_func" parameter as None.
+                                               Tuner will combine model, eval_dataloader and
+                                               pre-defined metrics to run evaluation process.
+        eval_func (function, optional):        The evaluation function provided by user.
+                                               This function takes model as parameter, and
+                                               evaluation dataset and metrics should be
+                                               encapsulated in this function implementation and
+                                               outputs a higher-is-better accuracy scalar value.
+
+                                               The pseudo code should be something like:
+
+                                               def eval_func(model):
+                                                    input, label = dataloader()
+                                                    output = model(input)
+                                                    accuracy = metric(output, label)
+                                                    return accuracy
+        resume(dict, optional):                The dict containing resume information.
+                                               Defaults to None.
+    """
+
+
+    def __init__(self, model, conf, q_dataloader=None, q_func=None,
+                 eval_dataloader=None, eval_func=None, resume=None, q_hooks=None):
+        self.model = model
+        self.cfg = conf.usr_cfg
+        self.history_path = self.create_path(self.cfg.tuning.workspace.path, './history.snapshot')
+        self.deploy_path = self.create_path(self.cfg.tuning.workspace.path, 'deploy.yaml')
+        logger.debug("Dump user yaml configuration:")
+        logger.debug(self.cfg)
+
+        self.eval_dataloader = eval_dataloader
+        self.calib_dataloader = q_dataloader
+        self.q_func = q_func
+        self.q_hooks = q_hooks
+        self.eval_func = eval_func
+        GLOBAL_STATE.STATE = MODE.QUANTIZATION
+        framework, framework_specific_info = self.set_framework_info(q_dataloader, q_func)
+        self.adaptor = FRAMEWORKS[framework](framework_specific_info)
+        self.framework = framework
+
+        self.set_q_func()
+        self.set_objectives()
+        self.tune_data = {}
+        self.tune_result_record = []
+        self.tuning_history = []
+        # The tuning history ever made, structured like below:
+        # [
+        #   {
+        #     'version': __version__,
+        #     'cfg': cfg1,
+        #     'framework': tensorflow
+        #     'baseline': baseline1,
+        #     'last_tune_result': last_tune_result1,
+        #     'best_tune_result': best_tune_result1,
+        #     'history': [
+        #                  # tuning history under same yaml config
+        #                  {'tune_cfg': tune_cfg1, 'tune_result': \
+        #                               tune_result1, 'q_config': q_config1, ...},
+
+        #                   ...,
+        #                ],
+        #     # new fields added by subclass for resuming
+        #     ...,
+        #   },
+        #   # tuning history under different yaml configs
+        #   ...,
+        # ]
+
+        self.baseline = None
+        self.last_tune_result = None
+        self.last_qmodel = None
+        self.best_tune_result = None
+        self.best_qmodel = None
+        self.cur_best_acc = self.initial_best_acc() # track the current best accuracy
+        self.cur_best_tuning_cfg = {} # track tuning cfg with the current best accuracy
+
+        self.capability = self.adaptor.query_fw_capability(model)
+        logger.debug(self.capability)
+        self.set_tuning_space(conf)
+
+        self.algo = AlgorithmScheduler(self.cfg.quantization.recipes)
+        self.algo.dataloader = self.calib_dataloader  # reuse the calibration iteration
+        self.algo.origin_model = self.model
+        self.algo.adaptor = self.adaptor
+
+        self._optype_statistics = None
+        self.fallback_stats_baseline = None
+        self.fallback_stats = None
+        self.tuning_times = 0
+        self.fallback_start_point = 0
+        self.metric_met_point = 0
+
+        if resume is not None: self.setup_resume(resume)
+
+
+    @abstractmethod
+    def next_tune_cfg(self):
+        """The generator of yielding next tuning config to traverse by concrete strategies
+           according to last tuning result.
+
+        Yields:
+            tune_config (dict): It's a dict containing the tuning configuration to run.
+        """
+        raise NotImplementedError
+
+
+    def traverse(self):
+        """The main traverse logic, which could be override by some concrete strategy which needs
+           more hooks.
+        """
+        if not (self.cfg.evaluation and self.cfg.evaluation.accuracy and \
+            (self.cfg.evaluation.accuracy.metric or self.cfg.evaluation.accuracy.multi_metrics)) \
+            and self.eval_func is None:
+            logger.info("Neither evaluation function nor metric is defined." \
+                        " Generate a quantized model with default quantization configuration.")
+            self.cfg.tuning.exit_policy.performance_only = True
+            logger.info("Force setting 'tuning.exit_policy.performance_only = True'.")
+            logger.info("Generate a fake evaluation function.")
+            self.eval_func = self._fake_eval_func
+
+        # get fp32 model baseline
+        if self.baseline is None:
+            logger.info("Get FP32 model baseline.")
+            self._fp32_model = self.model
+            self.baseline = self._evaluate(self.model)       
+            self.objectives.baseline = self.baseline
+            # record the FP32 baseline
+            self._add_tuning_history()
+        self.show_baseline_info()
+
+        trials_count = 0
+
+        for op_tuning_cfg in self.next_tune_cfg():
+            tune_cfg = self._tune_cfg_converter(op_tuning_cfg)
+            trials_count += 1
+            tuning_history = self._find_tuning_history(tune_cfg)
+            if tuning_history and trials_count < self.cfg.tuning.exit_policy.max_trials:
+                self.last_tune_result = tuning_history['last_tune_result']
+                self.best_tune_result = tuning_history['best_tune_result']
+                logger.warn("Find evaluated tuning config, skip.")
+                continue
+            logger.debug("Dump current tuning configuration:")
+            logger.debug(tune_cfg)
+
+            self.tuning_times += 1
+            self.q_model = self.adaptor.quantize(
+                copy.deepcopy(tune_cfg), self.model, self.calib_dataloader, self.q_func)
+            self.algo.calib_iter = tune_cfg['calib_iteration']
+            self.algo.q_model = self.q_model
+            # TODO align the api to let strategy has access to pre_optimized model
+            assert self.adaptor.pre_optimized_model
+            self.algo.origin_model = self.adaptor.pre_optimized_model
+            if self.cfg.quantization.recipes.fast_bias_correction:
+                self.algo.algorithms[0].quantization_cfg = tune_cfg
+            self.last_qmodel = self.algo()
+            assert self.last_qmodel
+            self.last_tune_result = self._evaluate(self.last_qmodel)
+            self.cur_best_acc, self.cur_best_tuning_cfg = self.update_best_op_tuning_cfg(op_tuning_cfg)
+            need_stop = self.stop(self.cfg.tuning.exit_policy.timeout, trials_count)
+
+            # record the tuning history
+            saved_tune_cfg = copy.deepcopy(tune_cfg)
+            saved_last_tune_result = copy.deepcopy(self.last_tune_result)
+            self._add_tuning_history(saved_tune_cfg,
+                                    saved_last_tune_result,
+                                    q_config=self.q_model.q_config)
+            self.tune_result_record.append(copy.deepcopy(self.last_tune_result))
+            self.tune_cfg = tune_cfg
+            self._dump_tuning_process_statistics()
+            if need_stop:
+                if self.cfg.tuning.diagnosis and self.cfg.tuning.diagnosis.diagnosis_after_tuning:
+                    logger.debug(f'*** Start to do diagnosis (inspect tensor).')
+                    self._diagnosis()
+                if self.use_multi_objective and len(self.tune_result_record) > 1 and \
+                    self.best_tune_result is not None:
+                    best_trail, best_result = self.objectives.best_result(self.tune_result_record,
+                                                                          copy.deepcopy(self.baseline))
+                    if best_result != self.best_tune_result:
+                        from neural_compressor.utils.utility import recover
+                        self.best_qmodel = recover(self.model.model, 
+                            os.path.join(self.cfg.tuning.workspace.path, 'history.snapshot'),
+                            best_trail)
+                        self.best_tune_result = best_result
+                    self._dump_tuning_process_statistics()
+                break
+
+
+    def _fallback_started(self):
+        self.fallback_start_point = self.tuning_times
+
+    def _update_optype_statistics(self):
+        self._optype_statistics = defaultdict(lambda:defaultdict(int))
+
+        for op_name_type, op_tune_cfg in self.tune_cfg['op'].items():
+            optype = op_name_type[1]
+            quant_mode = op_tune_cfg['activation']['quant_mode']
+            if isinstance(quant_mode, tuple) or isinstance(quant_mode, list):
+                quant_mode = quant_mode[0]
+            dtype = 'INT8' if quant_mode in ('static', 'dynamic') \
+                    else quant_mode.upper()
+            self._optype_statistics[optype]['Total'] += 1
+            self._optype_statistics[optype][dtype] += 1
+        return
+
+    def _dump_tuning_process_statistics(self):
+        self._update_optype_statistics()
+        
+        logger.debug("Current tuning process statistics:")
+        logger.debug(f"Total Tuning Times: {self.tuning_times}")
+        logger.debug("Fallback started at Tune {}".format(self.fallback_start_point))
+        logger.debug("Objective(s) met at Tune {}".format(self.metric_met_point))
+
+        fallback_stats = self._calculate_fallback_op_count()
+        if self.fallback_stats_baseline == None: 
+            self.fallback_stats_baseline = fallback_stats
+        logger.debug(f"Fallbacked ops count: {self.fallback_stats_baseline - fallback_stats}")
+
+        if isinstance(self.adaptor, TensorFlowAdaptor):
+            self._compare_optype_statistics()
+        
+        return
+
+    def _calculate_fallback_op_count(self, target_dtype='INT8'):
+        fallback_stats = defaultdict(int)
+        
+        for optype in self._optype_statistics:
+            for dtype, count in self._optype_statistics[optype].items():
+                fallback_stats[dtype] += count
+
+        return fallback_stats[target_dtype]
+
+    
+    def _compare_optype_statistics(self, fields=None, optypes=None,
+                                   skip_fields=None, skip_optypes=None):
+        assert(fields == None or skip_fields == None)
+        assert(optypes == None or skip_optypes == None)
+        if not isinstance(self.adaptor, TensorFlowAdaptor):
+            logger.debug("OpType statistics comparation is only available for TensorFlow adaptor.")
+            return
+
+        adaptor_statistics = self.adaptor.optype_statistics
+
+        def _field_skipped(field):
+            if fields != None:
+                return field not in fields
+            elif skip_fields != None:
+                return field in skip_fields
+
+        def _optype_skipped(optype):
+            if optypes != None:
+                return optype not in optypes
+            elif skip_optypes != None:
+                return optype in skip_optypes
+        
+
+        field_names = adaptor_statistics[0][1:]
+        adaptor_data = {
+            line[0].lower() : {dtype : count for dtype, count in zip(field_names, line[1:])}
+        for line in adaptor_statistics[1]}
+        strategy_data = self._optype_statistics
+            
+        # compare adaptor statistics to strategy statistics
+        logger.debug("Statistics difference between adaptor and tuning config:")
+        has_difference = False
+        difference_count = 0
+        for optype in adaptor_data:
+            if optype not in strategy_data or _optype_skipped(optype): continue
+            for field in field_names:
+                if _field_skipped(field): continue
+                adaptor_count = adaptor_data[optype][field]
+                strategy_count = strategy_data[optype][field]
+                if adaptor_count != strategy_count:
+                    has_difference = True 
+                    if field == 'INT8':
+                        difference_count += abs(strategy_count - adaptor_count)                   
+                    logger.debug("\t{}: [adaptor: {} | tune_cfg: {}]".format(
+                        (optype, field), adaptor_count, strategy_count))
+        if not has_difference:
+            logger.debug("\tNone")
+        logger.debug(f"\tDifference(s) in total: {difference_count}")
+        return
+        
+    def initial_tuning_cfg(self):
+        if self.cfg.quantization.approach == 'post_training_auto_quant':
+            query_order = ['static', 'dynamic', 'bf16', 'fp32']
+        elif self.cfg.quantization.approach == 'post_training_dynamic_quant':
+            query_order = ['dynamic', 'bf16', 'fp32']
+        elif self.cfg.quantization.approach == 'post_training_static_quant':
+            query_order = ['static', 'bf16', 'fp32']
+        elif self.cfg.quantization.approach == 'quant_aware_training':
+            query_order = ['static', 'dynamic', 'bf16', 'fp32']
+
+        quant_mode_wise_items = OrderedDict()
+        pre_items = set()
+        for quant_mode in query_order:
+            items = self.tuning_space.query_items_by_quant_mode(quant_mode)
+            filtered_items = [item for item in items if item not in pre_items]
+            pre_items = pre_items.union(set(items))
+            quant_mode_wise_items[quant_mode] = filtered_items
+
+        def initial_op_quant_mode(items_lst, target_quant_mode, op_item_dtype_dict):
+            for item in items_lst:
+                op_item_dtype_dict[item.name] = target_quant_mode
+
+        op_item_dtype_dict = OrderedDict()
+        for quant_mode, quant_mode_items in quant_mode_wise_items.items():
+            initial_op_quant_mode(quant_mode_items, quant_mode, op_item_dtype_dict)
+
+        initial_op_tuning_cfg = {}
+        for op_name_dtype, quant_mode in op_item_dtype_dict.items():
+            initial_op_tuning_cfg[op_name_dtype] = OpTuningConfig(op_name_dtype[0], op_name_dtype[1], 
+                                                                  quant_mode, self.tuning_space)
+        return op_item_dtype_dict, quant_mode_wise_items, initial_op_tuning_cfg
+
+    def show_baseline_info(self):
+        if self.baseline:
+            self.tune_data['baseline'] = self.baseline[0] if \
+                isinstance(self.baseline[0], list) else [self.baseline[0]]
+            for name, data in zip(self.metric_name, self.tune_data['baseline']):
+                self.tune_data[name] = [data]
+            if self.metric_weight:
+                # baseline is weighted accuracy
+                self.tune_data['Weighted accuracy'] = \
+                    [np.mean(np.array(self.tune_data['baseline']) * self.metric_weight)]
+                self.tune_data['baseline'] = self.tune_data['Weighted accuracy']
+            baseline_msg = '[Accuracy:' + \
+                ''.join([' {:.4f}'.format(i) for i in self.tune_data['baseline']]) + \
+                ''.join([', {}: {:.4f}'.format(x,y) for x,y in zip( \
+                self.objectives.representation, self.baseline[1]) if x != 'Accuracy']) + ']'
+        else: # pragma: no cover
+            if self.metric_weight:
+                self.tune_data['Weighted accuracy'] = ['n/a']
+            self.tune_data['baseline'] = ['n/a']
+
+            for name, data in zip(self.metric_name, self.tune_data['baseline']):
+                self.tune_data[name] = ['n/a']
+            baseline_msg = 'n/a'
+        logger.info("FP32 baseline is: {}".format(baseline_msg))
+
+    def initial_best_acc(self):
+        if len(self.metric_name) == 1 or self.metric_weight is not None:
+            best_acc = float('-inf') if self.higher_is_better else float('inf')
+        else:
+            best_acc = [float('-inf') if higher_is_better else float('inf') for \
+                        higher_is_better in self.metric_criterion]
+        return best_acc
+
+    def _tune_cfg_converter(self, op_tuning_cfg):
+        """ convert op_tuning_cfg for adaptor
+
+        Args:
+            op_tuning_cfg (Dict): 
+        """
+        tune_cfg = {'op': OrderedDict()}
+        for op_name_type, op_config in op_tuning_cfg.items():
+            if isinstance(op_config, OpTuningConfig):
+                tune_cfg['op'][op_name_type] = op_config.get_state()
+            else:
+                tune_cfg[op_name_type] = op_config
+        tune_cfg['calib_sampling_size'] = op_tuning_cfg['calib_sampling_size']
+        if self.calib_dataloader is not None:
+            tune_cfg['calib_iteration'] =  math.ceil(int(tune_cfg['calib_sampling_size']) / \
+                                                    self.calib_dataloader.batch_size) 
+        else:
+            tune_cfg['calib_iteration'] = 1
+        tune_cfg['advance'] = self.cfg.quantization.advance
+        return tune_cfg
+
+    def set_tuning_space(self, conf):
+        calib_sampling_size_lst = self.cfg.quantization.calibration.sampling_size
+        calib_sampling_size_lst = [int(calib_sampling_size) for calib_sampling_size in calib_sampling_size_lst]
+        if self.calib_dataloader:
+            self.calib_iter = [math.ceil(int(x) / self.calib_dataloader.batch_size) \
+                               for x in calib_sampling_size_lst]
+        else:
+            self.calib_iter = 1
+        # create tuning space
+        adaptor_cap = {
+            'calib': {'calib_sampling_size': calib_sampling_size_lst},
+            'op': self.capability['opwise']
+        }
+        self.tuning_space = TuningSpace(adaptor_cap, conf=conf, framework=self.framework)
+        logger.debug(self.tuning_space.root_item.get_details())
+
+    def setup_resume(self, resume):
+        self.__dict__.update(resume)
+        for history in self.tuning_history:
+            if self._same_yaml(history['cfg'], self.cfg):
+                self.__dict__.update({k: v for k, v in history.items() \
+                                        if k not in ['version', 'history']})
+                logger.info("Start to resume tuning process.")
+                # resume the best tuning model if needed
+                try:
+                    index = history['id'] - 1
+                    resume_tuning_cfg = history['history'][index]['tune_cfg']
+                    self.best_qmodel = self.adaptor.quantize(resume_tuning_cfg,
+                                                                self.model, 
+                                                                self.calib_dataloader, 
+                                                                self.q_func)
+                except:
+                    logger.debug("Can not resume the best quantize model from history.")
+                    
+                break
+
+    def set_q_func(self):
+        if self.q_func == None and self.cfg.quantization.approach == 'quant_aware_training':
+            train_cfg = self.cfg.quantization.train
+            assert train_cfg, "train field of quantization section in yaml file must " \
+                              "be configured for quantization aware training if q_func is NOT set."
+            assert self.calib_dataloader, "dataloader field of train field of quantization " \
+                                          "section in yaml file must be configured."
+            self.q_func = create_train_func(self.framework, self.calib_dataloader, \
+                                            self.adaptor, train_cfg, hooks=self.q_hooks)
+
+    def create_path(self, custom_path, filename):
+        new_path = os.path.join(os.path.abspath(os.path.expanduser(custom_path)),filename)
+        path = Path(os.path.dirname(new_path))
+        path.mkdir(exist_ok=True, parents=True)
+        return new_path
+
+    def set_framework_info(self, q_dataloader, q_func=None):
+        framework_specific_info = {'device': self.cfg.device,
+                                   'approach': self.cfg.quantization.approach,
+                                   'random_seed': self.cfg.tuning.random_seed}
+        framework = self.cfg.model.framework.lower()
+        framework_specific_info.update({'backend': self.cfg.model.get('backend', 'default')})
+        framework_specific_info.update({'format': self.cfg.model.get('quant_format', 'default')})
+
+        self.mixed_precision_mode = bool('mixed_precision' in self.cfg) or \
+            bool('graph_optimization' in self.cfg)
+
+        if 'tensorflow' in framework:
+            framework_specific_info.update(
+                {"inputs": self.cfg.model.inputs,
+                 "outputs": self.cfg.model.outputs,
+                 'workspace_path': self.cfg.tuning.workspace.path,
+                 'recipes': self.cfg.quantization.recipes,
+                 'performance_only': self.cfg.tuning.exit_policy.performance_only,
+                 'use_bf16': self.cfg.use_bf16 if self.cfg.use_bf16 is not None else False})
+            if self.cfg.model.backend == 'itex':
+                self.cfg.model.framework = 'tensorflow_itex'
+                framework = 'tensorflow_itex'
+        if 'keras' in framework:
+            framework_specific_info.update({
+                 'workspace_path': self.cfg.tuning.workspace.path, })
+        if framework == 'mxnet':
+            framework_specific_info.update({"q_dataloader": q_dataloader})
+        if 'onnx' in framework.lower():
+            if self.mixed_precision_mode:
+                framework_specific_info.update({"approach": "post_training_dynamic_quant"})
+            framework_specific_info.update({"deploy_path": os.path.dirname(self.deploy_path)})
+            framework_specific_info.update({'workspace_path': self.cfg.tuning.workspace.path})
+            framework_specific_info.update({'recipes': self.cfg.quantization.recipes})
+            framework_specific_info.update(
+                                {'graph_optimization': OPTIONS[framework].graph_optimization})
+            framework_specific_info.update({'reduce_range': self.cfg.reduce_range})
+            if framework.lower() == 'onnxrt_qdq' or \
+                framework_specific_info['backend'] == 'onnxrt_trt_ep':
+                framework_specific_info.update({'format': 'QDQ'})
+                framework = 'onnxrt_qdq'
+        if framework == 'pytorch_ipex' or framework == 'pytorch' or framework == 'pytorch_fx':
+            if self.cfg.model.backend == 'ipex':
+                self.cfg.model.framework = 'pytorch_ipex'
+                framework = 'pytorch_ipex'
+            elif self.cfg.model.backend == 'default':
+                self.cfg.model.framework = 'pytorch_fx'
+                framework = 'pytorch_fx'
+            if self.mixed_precision_mode:
+                framework_specific_info.update({"approach": "post_training_dynamic_quant"})
+            framework_specific_info.update({"q_dataloader": q_dataloader})
+            framework_specific_info.update({"use_bf16": self.cfg.use_bf16 \
+                            if self.cfg.use_bf16 is not None else True})
+            framework_specific_info.update(
+                {"workspace_path": os.path.dirname(self.deploy_path)})
+            if self.cfg['quantization']['op_wise'] is not None \
+               and 'default_qconfig' in self.cfg['quantization']['op_wise']:
+                framework_specific_info.update(
+                    {"default_qconfig": self.cfg['quantization']['op_wise']['default_qconfig']})
+            framework_specific_info.update({"q_func": q_func})
+        return framework, framework_specific_info
+
+    def set_objectives(self):
+        self.higher_is_better = bool(self.cfg.tuning.accuracy_criterion.higher_is_better)
+        self.use_multi_objective = deep_get(self.cfg, 'tuning.multi_objectives') and \
+            len(self.cfg.tuning.multi_objectives.objective) > 1
+        objectives = [i.lower() for i in self.cfg.tuning.multi_objectives.objective] if \
+            self.use_multi_objective else [self.cfg.tuning.objective.lower()]
+        self.metric_weight = deep_get(self.cfg, 'evaluation.accuracy.multi_metrics.weight')
+        self.metric_name = ['Accuracy'] if \
+            not deep_get(self.cfg, 'evaluation.accuracy.multi_metrics') else \
+            self.cfg.evaluation.accuracy.multi_metrics.keys()-{'weight','higher_is_better'}
+        if len(self.metric_name) == 1:
+            self.metric_criterion = [self.higher_is_better]
+        elif not deep_get(self.cfg, 'evaluation.accuracy.multi_metrics.higher_is_better'):
+            # default is True
+            self.metric_criterion = [True] * len(self.metric_name)
+        else:
+            self.metric_criterion = \
+                deep_get(self.cfg, 'evaluation.accuracy.multi_metrics.higher_is_better')
+
+        self.objectives = MultiObjective(objectives, 
+                             self.cfg.tuning.accuracy_criterion,
+                             self.metric_criterion,
+                             self.metric_weight,
+                             deep_get(self.cfg, 'tuning.multi_objectives.higher_is_better'),
+                             deep_get(self.cfg, 'tuning.multi_objectives.weight'))
+
+    def _same_yaml(self, src_yaml, dst_yaml):
+        """Check whether two yamls are same, excluding those keys which does not really
+           impact tuning result, such as tensorboard, workspace, resume options under tuning
+           section of yaml.
+        """
+        if equal_dicts(src_yaml, dst_yaml, ignore_keys=['tuning']) and \
+           equal_dicts(src_yaml.tuning, src_yaml.tuning, compare_keys=['objective',
+                                                                       'accuracy_criterion',
+                                                                       'random_seed',
+                                                                       'exit_policy']):
+            return True
+
+        return False
+
+    def update_best_op_tuning_cfg(self, op_tuning_cfg):
+        # track and update the best tuning cfg/acc
+        acc, _ = self.last_tune_result
+        if self.cur_best_tuning_cfg is None:
+            self.cur_best_tuning_cfg = copy.deepcopy(op_tuning_cfg)
+        if not isinstance(acc, list) and ((self.higher_is_better and acc >= self.cur_best_acc) \
+            or (not self.higher_is_better and acc <= self.cur_best_acc)):
+            self.cur_best_acc = acc
+            self.cur_best_tuning_cfg = copy.deepcopy(op_tuning_cfg)
+        elif len(self.metric_name) > 1 and self.metric_weight is not None:
+            acc = np.mean(np.array(acc) * self.metric_weight)
+            if (self.higher_is_better and acc >= self.cur_best_acc) or \
+                (not self.higher_is_better and acc <= self.cur_best_acc):
+                self.cur_best_acc = acc
+                self.cur_best_tuning_cfg = copy.deepcopy(op_tuning_cfg)
+        elif len(self.metric_name) > 1 and self.metric_weight is None:
+            if all([acc_i >= best_i if higher_is_better else acc_i <= best_i for \
+                acc_i, best_i, higher_is_better in \
+                zip(acc, self.cur_best_acc, self.metric_criterion)]):
+                self.cur_best_acc = acc
+                self.cur_best_tuning_cfg = copy.deepcopy(op_tuning_cfg)
+        logger.debug(f"Best acc is {self.cur_best_acc}.")
+        return self.cur_best_acc, self.cur_best_tuning_cfg
+
+    def deploy_config(self):
+        acc_dataloader_cfg = deep_get(self.cfg, 'evaluation.accuracy.dataloader')
+        perf_dataloader_cfg = deep_get(self.cfg, 'evaluation.performance.dataloader')
+        # use acc dataloader if perf dataloader is not configured
+        if perf_dataloader_cfg is None:
+            perf_dataloader_cfg = acc_dataloader_cfg
+
+        self.deploy_cfg = OrderedDict()
+        # int8 dataloader graph transform
+        if deep_get(perf_dataloader_cfg, 'transform.QuantizedInput') is not None \
+          or deep_get(acc_dataloader_cfg, 'transform.QuantizedInput') is not None:
+            self.best_qmodel, scale = self.adaptor.quantize_input(self.best_qmodel)
+            deep_set(perf_dataloader_cfg, 'transform.QuantizedInput.dtype', 'int8')
+            deep_set(perf_dataloader_cfg, 'transform.QuantizedInput.scale', scale)
+            deep_set(acc_dataloader_cfg, 'transform.QuantizedInput.dtype', 'int8')
+            deep_set(acc_dataloader_cfg, 'transform.QuantizedInput.scale', scale)
+
+        self.deploy_cfg['model'] = self.cfg.model
+        self.deploy_cfg['device'] = self.cfg.device
+        if self.cfg.evaluation is not None:
+            deep_set(self.cfg, 'evaluation.performance.dataloader',\
+                perf_dataloader_cfg)
+            deep_set(self.cfg, 'evaluation.accuracy.dataloader', \
+                acc_dataloader_cfg)
+            self.deploy_cfg['evaluation'] = self.cfg.evaluation
+
+        def setup_yaml():
+            represent_dict_order = lambda self, \
+                data: self.represent_mapping('tag:yaml.org,2002:map', data.items())
+            yaml.add_representer(OrderedDict, represent_dict_order)
+            yaml.add_representer(DotDict, represent_dict_order)
+        setup_yaml()
+        with open(self.deploy_path, 'w+') as f:
+            yaml.dump(self.deploy_cfg, f)
+            logger.info("Save deploy yaml to {}".format(self.deploy_path))
+
+    def _get_common_cfg(self, model_wise_cfg, op_wise_cfgs):
+        """Get the common parts from the model_wise_cfg.
+            This function is focused on composing the configuration that consists of
+            model-wise field and op-wise unique field data.
+
+        Args:
+            model_wise_cfg ([DotDict]): The model-wise configuration.
+            op_wise_cfgs ([List]): The list of each op's config in DotDict type.
+
+        Returns:
+            [DotDict]: The combined configration with the op-wise unique field.
+        """
+        model_wise_keys = model_wise_cfg.keys()
+
+        result = op_wise_cfgs[0]
+        for each_op_wise_cfg in op_wise_cfgs:
+            tmp_cfg = {}
+            for k in model_wise_keys:
+                tmp_cfg[k] = each_op_wise_cfg[k]
+
+            if model_wise_cfg == tmp_cfg:
+                result = each_op_wise_cfg
+                break
+
+        return result
+
+    @property
+    def evaluation_result(self):
+        return self._evaluate(self.model)
+
+    def _evaluate(self, model):
+        """The interface of evaluating model.
+
+        Args:
+            model (object): The model to be evaluated.
+
+        Returns:
+            Objective: The objective value evaluated
+        """
+        if self.eval_func:
+            if self.cfg.tuning.tensorboard:
+                # Pytorch can insert observer to model in this hook.
+                # Tensorflow don't support this mode for now
+                model = self.adaptor._pre_eval_hook(model)
+            val = self.objectives.evaluate(
+                self.eval_func, model if self.framework == "pytorch_ipex" else model.model
+            )
+            if self.cfg.tuning.tensorboard:
+                # post_eval_hook to deal the tensor
+                self.adaptor._post_eval_hook(model, accuracy=val[0])
+        else:
+            assert self.cfg.evaluation and self.cfg.evaluation.accuracy and \
+                (self.cfg.evaluation.accuracy.metric or \
+                self.cfg.evaluation.accuracy.multi_metrics), \
+                "metric or multi_metrics field of accuracy field of evaluation" \
+                " section should not be empty"
+
+            postprocess_cfg = self.cfg.evaluation.accuracy.postprocess
+            metric_cfg = self.cfg.evaluation.accuracy.metric if \
+                self.cfg.evaluation.accuracy.metric else \
+                self.cfg.evaluation.accuracy.multi_metrics
+            iteration = -1 if self.cfg.evaluation.accuracy.iteration is None \
+                else self.cfg.evaluation.accuracy.iteration
+            eval_func = create_eval_func(self.framework,
+                self.eval_dataloader,
+                self.adaptor,
+                metric_cfg,
+                postprocess_cfg,
+                iteration,
+                tensorboard = self.cfg.tuning.tensorboard,
+                fp32_baseline = self.baseline == None)
+
+            if getattr(self.eval_dataloader, 'distributed', False):
+                if 'tensorflow' in self.framework:
+                    import horovod.tensorflow as hvd
+                elif self.framework in ['pytorch_ipex','pytorch','pytorch_fx']:
+                    import horovod.torch as hvd
+                else:
+                    raise NotImplementedError("Currently only TensorFlow and PyTorch "
+                                              "support distributed inference in PTQ.")
+                hvd.init()
+                try:
+                    len_dataloader = len(self.eval_dataloader)
+                except:
+                    logger.info("The length of the distributed dataloader is unknown."
+                                "When the iteration of evaluation dataloader in each "
+                                "process is inconsistent, an error may occur.")
+                else:
+                    list_len_dataloader = hvd.allgather_object(len_dataloader)
+                    if hvd.rank() == 0:
+                        for i in range(len(list_len_dataloader)-1):
+                            if list_len_dataloader[i] != list_len_dataloader[i+1]:
+                                raise AttributeError("The evaluation dataloader's iteration is"
+                                                     "different between processes, please reset "
+                                                     "dataloader's batch_size.")
+            val = self.objectives.evaluate(eval_func, model) 
+        if isinstance(val[0], list):
+            assert all([np.isscalar(i) for i in val[0]]), \
+                "The eval_func should return a scalar or list of scalar, " \
+                "but not {}!".format(str([type(i) for i in val[0]]))
+        else:
+            assert np.isscalar(val[0]), \
+                "The eval_func should return a scalar or list of scalar, " \
+                "but not {}!".format(str(type(val[0])))
+            
+        return val
+
+    def __getstate__(self):
+        """Magic method for pickle saving.
+
+        Returns:
+            dict: Saved dict for resuming
+        """
+        return {'tuning_history': self.tuning_history}
+
+    def __setstate__(self, d):
+        """Magic method for pickle loading.
+
+        Args:
+            d (dict): The dict to load.
+        """
+        self.__dict__.update(d)
+
+    def stop(self, timeout, trials_count):
+        """Check if need to stop traversing the tuning space, either accuracy goal is met
+           or timeout is reach.
+
+        Returns:
+            bool: True if need stop, otherwise False
+        """
+        need_stop = False
+        if self.cfg.tuning.exit_policy.performance_only or \
+            self.objectives.compare(self.best_tune_result, self.baseline):
+            del self.best_tune_result
+            del self.best_qmodel
+            self.best_tune_result = self.last_tune_result
+            self.best_qmodel = self.last_qmodel
+            if self.metric_met_point == 0:
+                self.metric_met_point = self.tuning_times
+        else:
+            del self.last_qmodel
+
+        if self.last_tune_result:
+            last_tune = self.last_tune_result[0] if \
+                isinstance(self.last_tune_result[0], list) else [self.last_tune_result[0]]
+
+            for name, data in zip(self.metric_name, last_tune):
+                if len(self.tune_data[name]) == 1:
+                    self.tune_data[name].append(data)
+                else:
+                    self.tune_data[name][1] = data
+
+            if self.metric_weight and len(last_tune) > 1:
+                weighted_acc = np.mean(np.array(last_tune) * self.metric_weight)
+                    
+                if len(self.tune_data['Weighted accuracy']) == 1:
+                    self.tune_data['Weighted accuracy'].append(weighted_acc)
+                else:
+                    self.tune_data['Weighted accuracy'][1] = weighted_acc
+
+                last_tune = [weighted_acc]
+
+            last_tune_msg = '[Accuracy (int8|fp32):' + \
+                ''.join([' {:.4f}|{:.4f}'.format(last, base) for last, base in \
+                zip(last_tune, self.tune_data['baseline'])]) + \
+                ''.join([', {} (int8|fp32): {:.4f}|{:.4f}'.format( \
+                x, y, z) for x, y, z in zip( \
+                self.objectives.representation, self.last_tune_result[1], self.baseline[1]) \
+                if x != 'Accuracy']) + ']'
+        else: # pragma: no cover
+            last_tune_msg = 'n/a'
+            for name in self.tune_data.keys() - {'baseline'}:
+                if len(self.tune_data[name]) == 1:
+                    self.tune_data[name].append('n/a')
+                else:
+                    self.tune_data[name][1] = 'n/a'
+
+        if self.best_tune_result:
+            best_tune = self.best_tune_result[0] if isinstance(self.best_tune_result[0], list) \
+                        else [self.best_tune_result[0]]
+ 
+            for name, data in zip(self.metric_name, best_tune):
+                if len(self.tune_data[name]) == 2:
+                     self.tune_data[name].append(data)
+                else:
+                    self.tune_data[name][2] = data
+
+            if self.metric_weight and len(best_tune) > 1:
+                weighted_acc = np.mean(np.array(best_tune) * self.metric_weight)
+
+                if len(self.tune_data['Weighted accuracy']) == 2:
+                    self.tune_data['Weighted accuracy'].append(weighted_acc)
+                else: # pragma: no cover
+                    self.tune_data['Weighted accuracy'][2] = weighted_acc
+
+                best_tune = [weighted_acc]
+
+            best_tune_msg = '[Accuracy:' + ''.join([' {:.4f}'.format(best) \
+                for best in best_tune]) + ''.join([', {}: {:.4f}'.format(x,y) \
+                for x,y in zip(self.objectives.representation, \
+                self.best_tune_result[1]) if x != 'Accuracy']) + ']'
+
+        else:
+            best_tune_msg = 'n/a'
+            for name in self.tune_data.keys() - {'baseline'}:
+                if len(self.tune_data[name]) == 2:
+                    self.tune_data[name].append('n/a')
+                else:
+                    self.tune_data[name][2] = 'n/a'
+
+        logger.info("Tune {} result is: {}, Best tune result is: {}".format(trials_count,
+                                                                            last_tune_msg,
+                                                                            best_tune_msg))
+        output_data = [[info_type, 
+            '{:.4f} '.format(self.tune_data[info_type][0]) if \
+            not isinstance(self.tune_data[info_type][0], str) else self.tune_data[info_type][0], 
+            '{:.4f} '.format(self.tune_data[info_type][1]) if \
+            not isinstance(self.tune_data[info_type][1], str) else self.tune_data[info_type][1],
+            '{:.4f} '.format(self.tune_data[info_type][2]) if \
+            not isinstance(self.tune_data[info_type][2], str) else self.tune_data[info_type][2]] \
+            for info_type in self.tune_data.keys() if info_type != 'baseline']
+
+        output_data.extend([[obj, 
+            '{:.4f} '.format(self.baseline[1][i]) if self.baseline else 'n/a',
+            '{:.4f} '.format(self.last_tune_result[1][i]) if self.last_tune_result else 'n/a',
+            '{:.4f} '.format(self.best_tune_result[1][i]) if self.best_tune_result else 'n/a'] \
+            for i, obj in enumerate(self.objectives.representation)])
+
+        Statistics(output_data,
+                   header='Tune Result Statistics',
+                   field_names=['Info Type', 'Baseline', 'Tune {} result'.format(trials_count), \
+                                                                'Best tune result']).print_stat()
+
+
+        if self.cfg.tuning.exit_policy.performance_only:
+            need_stop = True
+        elif timeout == 0 and self.best_tune_result:
+            need_stop = True
+        elif trials_count >= self.cfg.tuning.exit_policy.max_trials:
+            need_stop = True
+        else:
+            need_stop = False
+
+        return need_stop
+
+    def _save(self):
+        """save current tuning state to snapshot for resuming.
+
+        """
+
+        logger.info("Save tuning history to {}.".format(self.history_path))
+        with fault_tolerant_file(self.history_path) as f:
+            pickle.dump(self, f, protocol=pickle.HIGHEST_PROTOCOL)
+
+    def _find_tuning_history(self, tune_cfg):
+        """check if the specified tune_cfg is evaluated or not on same yaml config.
+
+        Args:
+            tune_cfg (dict): The tune_cfg to check if evaluated before.
+
+        Returns:
+            tuning_history or None: The tuning history containing evaluated tune_cfg.
+        """
+        for tuning_history in self.tuning_history:
+            # only check if a tune_cfg is evaluated under same yam config, excluding
+            # some fields in tuning section of yaml, such as tensorboard, snapshot, resume.
+            if self._same_yaml(tuning_history['cfg'], self.cfg):
+                for history in tuning_history['history']:
+                    if history and history['tune_cfg'] == tune_cfg:
+                        return tuning_history
+
+        return None
+
+    def _find_history(self, tune_cfg):
+        """check if the specified tune_cfg is evaluated or not on same yaml config.
+
+        Returns:
+            history or None: The history containing evaluated tune_cfg.
+        """
+        for tuning_history in self.tuning_history:
+            # only check if a tune_cfg is evaluated under same yam config, excluding
+            # some fields in tuning section of yaml, such as tensorboard, snapshot, resume.
+            if self._same_yaml(tuning_history['cfg'], self.cfg):
+                for history in tuning_history['history']:
+                    if history and history['tune_cfg'] == tune_cfg:
+                        return history
+        return None
+
+    def _find_self_tuning_history(self):
+        """find self history dict.
+
+        Returns:
+            history or None: The history for self.
+        """
+        for tuning_history in self.tuning_history:
+            # only check if a tune_cfg is evaluated under same yam config, excluding
+            # some fields in tuning section of yaml, such as tensorboard, snapshot, resume.
+            if self._same_yaml(tuning_history['cfg'], self.cfg):
+                return tuning_history
+
+        return None
+
+    def _add_tuning_history(self, tune_cfg=None, tune_result=None, **kwargs):
+        """add tuning history.
+           note this record is added under same yaml config.
+
+        """
+        found = False
+        d = {'tune_cfg': tune_cfg, 'tune_result': tune_result}
+        for tuning_history in self.tuning_history:
+            if self._same_yaml(tuning_history['cfg'], self.cfg):
+                d.update(kwargs)
+                tuning_history['history'].append(d)
+                tuning_history['last_tune_result'] = self.last_tune_result
+                tuning_history['best_tune_result'] = self.best_tune_result
+                tuning_history['cfg'] = self.cfg
+                found = True
+                break
+
+        if not found:
+            tuning_history = {}
+            tuning_history['version']  = __version__
+            tuning_history['cfg']     = self.cfg
+            tuning_history['baseline'] = self.baseline
+            tuning_history['last_tune_result'] = self.last_tune_result
+            tuning_history['best_tune_result'] = self.best_tune_result
+            tuning_history['history']  = []
+            if tune_cfg and tune_result:
+                d.update(kwargs)
+                tuning_history['history'].append(d)
+            self.tuning_history.append(tuning_history)
+
+        self._save()
+
+    def _fake_eval_func(self, model):
+        return 1.
+
+    def _diagnosis(self):
+        import logging
+        logger = logging.getLogger("neural_compressor")
+        iteration_list = self.cfg.tuning.diagnosis.iteration_list
+        inspect_type = self.cfg.tuning.diagnosis.inspect_type
+        save_to_disk = self.cfg.tuning.diagnosis.save_to_disk
+        save_path = self.cfg.tuning.diagnosis.save_path
+        inspect_node_lst, updated_cfg = self.adaptor.diagnosis_helper(self._fp32_model, 
+                                                                      self.last_qmodel, 
+                                                                      self.tune_cfg, 
+                                                                      save_path = save_path)
+        op_list = self.cfg.tuning.diagnosis.op_list
+        if not op_list:
+            op_list = list(inspect_node_lst)
+        else:
+            op_list = list(set(op_list).intersection(inspect_node_lst))
+
+        logger.debug(f'*** Start to inspect tensor :{op_list} in  fp32 model.')
+        self.adaptor.inspect_tensor(self._fp32_model,
+                                    dataloader=self.calib_dataloader,
+                                    op_list=op_list,
+                                    iteration_list=iteration_list,
+                                    inspect_type=inspect_type, 
+                                    save_to_disk=save_to_disk,
+                                    save_path= save_path + '/fp32/',
+                                    quantization_cfg=updated_cfg)
+
+        logger.debug(f'*** Start to inspect tensor :{op_list} in  quantized model.')
+        self.adaptor.inspect_tensor(self.last_qmodel, 
+                                    dataloader=self.calib_dataloader,
+                                    op_list=op_list,
+                                    iteration_list=iteration_list,
+                                    inspect_type=inspect_type, 
+                                    save_to_disk=save_to_disk,
+                                    save_path= save_path + '/quan/',
+                                    quantization_cfg=updated_cfg)
+    