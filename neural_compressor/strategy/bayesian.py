--- conflicted
+++ resolved
@@ -14,6 +14,8 @@
 # WITHOUT WARRANTIES OR CONDITIONS OF ANY KIND, either express or implied.
 # See the License for the specific language governing permissions and
 # limitations under the License.
+
+"""The `baysian` tuning strategy."""
 
 """The `baysian` tuning strategy."""
 
@@ -178,7 +180,7 @@
 
 
 def _hashable(x):
-    """Ensure that an point is hashable by a python dict."""
+    """ ensure that an point is hashable by a python dict """
     return tuple(map(float, x))
 
 # Target space part
@@ -194,11 +196,7 @@
         Args:
             target_func (function): Function to be maximized.
             pbounds (dict): Dictionary with parameters names as keys and a tuple with minimum and maximum values.
-<<<<<<< HEAD
-            random_seed (int): Optionally specify a seed for a random number generator.
-=======
             random_seed (int): Optionally specify a seed for a random number generator
->>>>>>> 66ccc53e
         """
         self.random_seed = random_seed
         # Get the name of the parameters
@@ -228,11 +226,6 @@
 
     @property
     def empty(self):
-<<<<<<< HEAD
-        """Get whether the space is empty."""
-=======
-        """Return whether the space is empty."""
->>>>>>> 66ccc53e
         return len(self) == 0
 
     @property
