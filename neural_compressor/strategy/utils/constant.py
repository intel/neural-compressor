#!/usr/bin/env python
# -*- coding: utf-8 -*-
#
# Copyright (c) 2023 Intel Corporation
#
# Licensed under the Apache License, Version 2.0 (the "License");
# you may not use this file except in compliance with the License.
# You may obtain a copy of the License at
#
#   http://www.apache.org/licenses/LICENSE-2.0
#
# Unless required by applicable law or agreed to in writing, software
# distributed under the License is distributed on an "AS IS" BASIS,
# WITHOUT WARRANTIES OR CONDITIONS OF ANY KIND, either express or implied.
# See the License for the specific language governing permissions and
# limitations under the License.

"""Strategy constant."""

PRECISION_SET = {'bf16', 'fp16' , 'fp32',}
QUANT_MODE_SET = {'static', 'dynamic'}
QUNAT_BIT_SET = {'int8', 'uint8', 'int4', 'uint4'}

TUNING_ITEMS_LST = [('activation','scheme'), ('activation','algorithm'), ('activation','granularity'),
                    ('weight','scheme'), ('weight','algorithm'), ('weight','granularity'), 'sampling_size']

PRECISION_SET_V2_0 = {'fp32', 'bf16'}

auto_query_order = ['static', 'dynamic', 'bf16', 'fp16', 'fp32']
static_query_order = ['static', 'bf16', 'fp16', 'fp32']
dynamic_query_order = ['dynamic', 'bf16', 'fp16', 'fp32']

<<<<<<< HEAD
COMPUTATION_INTENSIVE_OPS_TYPE_LST = ['conv', 'matmul', 'linear']
=======

FALLBACK_RECIPES_SET = {'first_conv_or_matmul_quantization', 'last_conv_or_matmul_quantization' \
    'pre_post_process_quantization'}
>>>>>>> 44d17611
<|MERGE_RESOLUTION|>--- conflicted
+++ resolved
@@ -30,10 +30,9 @@
 static_query_order = ['static', 'bf16', 'fp16', 'fp32']
 dynamic_query_order = ['dynamic', 'bf16', 'fp16', 'fp32']
 
-<<<<<<< HEAD
+
 COMPUTATION_INTENSIVE_OPS_TYPE_LST = ['conv', 'matmul', 'linear']
-=======
+
 
 FALLBACK_RECIPES_SET = {'first_conv_or_matmul_quantization', 'last_conv_or_matmul_quantization' \
-    'pre_post_process_quantization'}
->>>>>>> 44d17611
+    'pre_post_process_quantization'}