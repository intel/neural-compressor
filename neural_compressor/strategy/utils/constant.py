--- conflicted
+++ resolved
@@ -65,11 +65,7 @@
 
     Args:
         Enum (Enum): base enumeration class
-<<<<<<< HEAD
-    
-=======
 
->>>>>>> e5119bad
     Attributes:
         RTN (int): Represents the RTN algorithm, which is a type of WOQ algorithm.
         GPTQ (int): Represents the GPTQ algorithm, which is a type of WOQ algorithm.
@@ -78,18 +74,6 @@
         GPTQ_GROUP_SIZE_128 (int): Represents the GPTQ algorithm with a group size of 128.
         AWQ (int): Represents the AWQ algorithm, which is a type of WOQ algorithm.
     """
-<<<<<<< HEAD
-=======
-
-
-Attributes:
-    RTN (int): Represents the RTN algorithm, which is a type of WOQ algorithm.
-    GPTQ (int): Represents the GPTQ algorithm, which is a type of WOQ algorithm.
-    GPTQ_DISABLE_LAST_MATMUL (int): Represents the GPTQ algorithm with the last matrix multiplication disabled.
-    GPTQ_GROUP_SIZE_32 (int): Represents the GPTQ algorithm with a group size of 32.
-    GPTQ_GROUP_SIZE_128 (int): Represents the GPTQ algorithm with a group size of 128.
-    AWQ (int): Represents the AWQ algorithm, which is a type of WOQ algorithm.
->>>>>>> e5119bad
     RTN = 1
     GPTQ = 2
     GPTQ_DISABLE_LAST_MATMUL = 3
