--- conflicted
+++ resolved
@@ -26,11 +26,7 @@
     There are three stages executed by auto strategy sequentially,
     and the tuning process ends once the condition meets the exit policy.
     """
-<<<<<<< HEAD
-    
-=======
 
->>>>>>> e5667218
     def __init__(self,
                  model,
                  conf,
@@ -48,13 +44,8 @@
             conf: The Conf class instance includes all user configurations.
             q_dataloader: Data loader for calibration, mandatory for post-training quantization.  Defaults to None.
             q_func: Training function for quantization aware training. Defaults to None. Defaults to None.
-<<<<<<< HEAD
-            eval_func: The evaluation function provided by user. This function takes model as parameter, and 
-                evaluation dataset and metrics should be encapsulated in this function implementation and 
-=======
             eval_func: The evaluation function provided by user. This function takes model as parameter, and
                 evaluation dataset and metrics should be encapsulated in this function implementation and
->>>>>>> e5667218
                 outputs a higher-is-better accuracy scalar value.
             eval_dataloader: Data loader for evaluation. Defaults to None.
             eval_metric: Metric for evaluation. Defaults to None.
@@ -89,11 +80,7 @@
                 eval_metric=self.eval_metric,
                 resume=self._resume,
                 q_hooks=self.q_hooks)
-<<<<<<< HEAD
-            
-=======
 
->>>>>>> e5667218
             if pre_strategy:
                 #TODO add tuning history from the previous stage to current stage.
                 strategy.baseline = deepcopy(pre_strategy.baseline)
