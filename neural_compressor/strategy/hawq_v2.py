#!/usr/bin/env python
# -*- coding: utf-8 -*-
#
# Copyright (c) 2021 Intel Corporation
#
# Licensed under the Apache License, Version 2.0 (the "License");
# you may not use this file except in compliance with the License.
# You may obtain a copy of the License at
#
#   http://www.apache.org/licenses/LICENSE-2.0
#
# Unless required by applicable law or agreed to in writing, software
# distributed under the License is distributed on an "AS IS" BASIS,
# WITHOUT WARRANTIES OR CONDITIONS OF ANY KIND, either express or implied.
# See the License for the specific language governing permissions and
# limitations under the License.

from collections import OrderedDict
from copy import deepcopy

from .strategy import strategy_registry, TuneStrategy

from .st_utils.tuning_sampler import OpTypeWiseTuningSampler, FallbackTuningSampler, ModelWiseTuningSampler
from .st_utils.tuning_structs import OpTuningConfig
from .st_utils.tuning_space import TUNING_ITEMS_LST
from ..utils import logger

@strategy_registry
class HAWQ_V2TuneStrategy(TuneStrategy):
    """The HAWQ v2 tuning strategy.

    Args:
        model (object):                        The FP32 model specified for low precision tuning.
        conf (Class):                          The Conf class instance initialized from user yaml
                                               config file.
        q_dataloader (generator):              Data loader for calibration, mandatory for
                                               post-training quantization.
                                               It is iterable and should yield a tuple (input,
                                               label) for calibration dataset containing label,
                                               or yield (input, _) for label-free calibration
                                               dataset. The input could be a object, list, tuple or
                                               dict, depending on user implementation, as well as
                                               it can be taken as model input.
        q_func (function, optional):           Reserved for future use.
        eval_dataloader (generator, optional): Data loader for evaluation. It is iterable
                                               and should yield a tuple of (input, label).
                                               The input could be a object, list, tuple or dict,
                                               depending on user implementation, as well as it can
                                               be taken as model input. The label should be able
                                               to take as input of supported metrics. If this
                                               parameter is not None, user needs to specify
                                               pre-defined evaluation metrics through configuration
                                               file and should set "eval_func" parameter as None.
                                               Tuner will combine model, eval_dataloader and
                                               pre-defined metrics to run evaluation process.
        eval_func (function, optional):        The evaluation function provided by user.
                                               This function takes model as parameter, and
                                               evaluation dataset and metrics should be
                                               encapsulated in this function implementation and
                                               outputs a higher-is-better accuracy scalar value.

                                               The pseudo code should be something like:

                                               def eval_func(model):
                                                    input, label = dataloader()
                                                    output = model(input)
                                                    accuracy = metric(output, label)
                                                    return accuracy
        dicts (dict, optional):                The dict containing resume information.
                                               Defaults to None.

    """

    def __init__(self, model, conf, q_dataloader, q_func=None,
                 eval_dataloader=None, eval_func=None, dicts=None, q_hooks=None):
        super(
            HAWQ_V2TuneStrategy,
            self).__init__(
            model,
            conf,
            q_dataloader,
            q_func,
            eval_dataloader,
            eval_func,
            dicts,
            q_hooks)

    def next_tune_cfg(self):
        tuning_space = self.tuning_space
        calib_size = tuning_space.root_item.get_option_by_name('calib_sampling_size').options[0]

        # Initialize the tuning config for each op according to the quantization approach
        op_item_dtype_dict, quant_mode_wise_items, initial_op_tuning_cfg = self.initial_tuning_cfg()
        # Optype-wise tuning tuning items: the algorithm/scheme/granularity of activation(weight)
        early_stop_tuning = True
        stage1_cnt = 0
        quant_ops = quant_mode_wise_items['static'] if 'static' in quant_mode_wise_items else []
        quant_ops += quant_mode_wise_items['dynamic'] if 'dynamic' in quant_mode_wise_items else []
        stage1_max = 1  # TODO set a more appropriate value
        op_wise_tuning_sampler = OpTypeWiseTuningSampler(tuning_space, [], [],
                                                         op_item_dtype_dict, initial_op_tuning_cfg)
        for op_tuning_cfg in op_wise_tuning_sampler:
            stage1_cnt += 1
            if early_stop_tuning and stage1_cnt > stage1_max:
                logger.info("Early stopping the stage 1.")
                break
            op_tuning_cfg['calib_sampling_size'] = calib_size
            yield op_tuning_cfg
        # Start compute the hessian trace
        logger.info(f"**************  Start compute the hessian trace  *****************")
        target_dtype = "int8"  
        hawq_v2_criterion =self.cfg.tuning.strategy.hawq_v2_loss
        assert hawq_v2_criterion is not None, "HAWQ-V2 strategy needs model loss function to compute the gradient, \
            Please assign it by strategy_kwargs({'hawq_v2_loss': hawq_v2_loss})."
        op_to_traces = self.adaptor.calculate_hessian_trace(fp32_model = self._fp32_model,
                                                            dataloader = self.calib_dataloader,
                                                            q_model = self.q_model,
                                                            criterion =hawq_v2_criterion,
                                                            enable_act = False)
        sorted_op_to_traces = dict(sorted(op_to_traces.items(), key=lambda item: item[1], reverse=True))
        logger.info(f"**************  Hessian Trace  *****************")
        for op_name, trace in sorted_op_to_traces.items():
            logger.info(f"*** op: {op_name}, hessian trace : {trace}")
        logger.info(f"************************************************")
        # WA for op mapping
        ordered_ops_tmp = {}
        for op_info in list(initial_op_tuning_cfg.keys()):
            op_name, op_type = op_info
            for op_trace_name in op_to_traces.keys():
                if isinstance(op_trace_name, str) and op_trace_name.startswith(op_name):
                    if op_name in ordered_ops_tmp:
                        logger.info((f"*** Already assigned the hessian trace to {op_name}",
                                     f"update it with the value of {op_trace_name}"))
                    ordered_ops_tmp[op_name] = op_to_traces[op_trace_name]

        ordered_ops_tmp = sorted(ordered_ops_tmp.keys(),
                             key=lambda key: ordered_ops_tmp[key],
                             reverse=self.higher_is_better)
        # WA for add op type
        op_info_map = {}
        for op_info in list(initial_op_tuning_cfg.keys()):
            op_info_map[op_info[0]] = op_info  # op_name: (op_name, op_type)
<<<<<<< HEAD
        tmp_ordered_ops = [op_info_map[op_name] for op_name in ordered_ops_tmp]
        op_dtypes = OrderedDict(zip(tmp_ordered_ops, [target_dtype] * len(ordered_ops_tmp)))
        indx=0
        #defautly fallback 5 ops
        for i in op_dtypes.keys():
            op_dtypes[i]="fp32"
            indx=indx+1
            if indx>4:
                break
=======
        tmp_ordered_ops = [op_info_map[op_name] for op_name in ordered_ops]
        op_dtypes = OrderedDict(zip(tmp_ordered_ops, [target_dtype] * len(ordered_ops)))
>>>>>>> 8c7aa58d

        logger.info(f"Start to accumulate fallback to {target_dtype}.")
        initial_op_tuning_cfg = deepcopy(op_tuning_cfg)
        fallback_sampler = FallbackTuningSampler(tuning_space, tuning_order_lst=[],
                                                 initial_op_tuning_cfg=op_tuning_cfg,
                                                 op_dtypes=op_dtypes, accumulate=True)
        for op_tuning_cfg in fallback_sampler:
            op_tuning_cfg['calib_sampling_size'] = calib_size
            yield op_tuning_cfg

    def initial_dynamic_cfg_based_on_static_cfg(self, op_static_cfg: OpTuningConfig):
        op_state = op_static_cfg.get_state()
        op_name = op_static_cfg.op_name
        op_type = op_static_cfg.op_type
        op_quant_mode = 'dynamic'
        tuning_space = self.tuning_space
        dynamic_state = {}
        for att in ['weight', 'activation']:
            if att not in op_state:
                continue
            for item_name, item_val in op_state[att].items():
                att_item = (att, item_name)
                if att_item not in TUNING_ITEMS_LST:
                    continue
                if tuning_space.query_item_option((op_name, op_type), op_quant_mode, att_item, item_val):
                    dynamic_state[att_item] = item_val
                else:
                    quant_mode_item = tuning_space.query_quant_mode_item((op_name, op_type), op_quant_mode)
                    tuning_item = quant_mode_item.get_option_by_name(att_item)
                    dynamic_state[att_item] = tuning_item.options[0] if tuning_item else None
        return OpTuningConfig(op_name, op_type, op_quant_mode, tuning_space, kwargs=dynamic_state)<|MERGE_RESOLUTION|>--- conflicted
+++ resolved
@@ -140,20 +140,8 @@
         op_info_map = {}
         for op_info in list(initial_op_tuning_cfg.keys()):
             op_info_map[op_info[0]] = op_info  # op_name: (op_name, op_type)
-<<<<<<< HEAD
         tmp_ordered_ops = [op_info_map[op_name] for op_name in ordered_ops_tmp]
         op_dtypes = OrderedDict(zip(tmp_ordered_ops, [target_dtype] * len(ordered_ops_tmp)))
-        indx=0
-        #defautly fallback 5 ops
-        for i in op_dtypes.keys():
-            op_dtypes[i]="fp32"
-            indx=indx+1
-            if indx>4:
-                break
-=======
-        tmp_ordered_ops = [op_info_map[op_name] for op_name in ordered_ops]
-        op_dtypes = OrderedDict(zip(tmp_ordered_ops, [target_dtype] * len(ordered_ops)))
->>>>>>> 8c7aa58d
 
         logger.info(f"Start to accumulate fallback to {target_dtype}.")
         initial_op_tuning_cfg = deepcopy(op_tuning_cfg)
