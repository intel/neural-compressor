--- conflicted
+++ resolved
@@ -189,7 +189,7 @@
             # Optype-wise tuning tuning items: the algorithm/scheme/granularity of activation(weight)
             quant_ops = quant_mode_wise_items.get('static', [])
             quant_ops += quant_mode_wise_items.get('dynamic', [])
-<<<<<<< HEAD
+
             op_wise_tuning_sampler = OpTypeWiseTuningSampler(tuning_space, [], [], op_item_dtype_dict,\
                 initial_op_tuning_cfg)
             for index, op_tuning_cfg in enumerate(op_wise_tuning_sampler):
@@ -200,6 +200,12 @@
                     for tune_cfg in self._quantize_by_optype_wise(deepcopy(self.basic_last_quant_config)):
                         yield tune_cfg
                     if self.early_stopping: return
+                
+                # Apply all recipes, if not got the qmodel that meet the requirements, discard it.
+                if index == 1 and not self.applied_all_recipes_flag:
+                    logger.info("Apply all recipes.")
+                    self.applied_all_recipes_flag = True
+                    yield self.apply_all_tuning_recipes(deepcopy(self.cur_best_tuning_cfg))
                 yield op_tuning_cfg
             
             # To handle the case that only one trial at stage 1.
@@ -208,31 +214,13 @@
                 for tune_cfg in self._quantize_by_optype_wise(deepcopy(self.basic_last_quant_config)):
                     yield tune_cfg
                 if self.early_stopping: return
-    
-=======
-            stage1_max = 1e9  # TODO set a more appropriate value
-            op_wise_tuning_sampler = OpTypeWiseTuningSampler(tuning_space, [], [], 
-                                                             op_item_dtype_dict, initial_op_tuning_cfg)
-            for index, op_tuning_cfg in enumerate(op_wise_tuning_sampler):
-                op_tuning_cfg['calib_sampling_size'] = calib_sampling_size
-                # Apply all recipes, if not got the qmodel that meet the requirements, discard it.
-                if index == 1 and not self.applied_all_recipes_flag:
-                    logger.info("Apply all recipes.")
-                    self.applied_all_recipes_flag = True
-                    yield self.apply_all_tuning_recipes(deepcopy(self.cur_best_tuning_cfg))
-                stage1_cnt += 1
-                if early_stop_tuning and stage1_cnt > stage1_max:
-                    logger.info("Early stopping the stage 1.")
-                    break
-                yield op_tuning_cfg
             
             # Apply all recipes, if not got the qmodel that meet the requirements, discard it.
-            if stage1_cnt == 1 and not self.applied_all_recipes_flag:
+            if self.applied_all_recipes_flag:
                 logger.info("Apply all recipes.")
                 self.applied_all_recipes_flag = True
                 yield self.apply_all_tuning_recipes(deepcopy(self.cur_best_tuning_cfg))
-            
->>>>>>> 44d17611
+
             # Fallback the ops supported both static and dynamic from static to dynamic
             if self.cfg.quantization.approach == 'post_training_auto_quant':
                 static_dynamic_items = [item for item in tuning_space.query_items_by_quant_mode('static') if
