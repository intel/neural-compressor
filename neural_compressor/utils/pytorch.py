--- conflicted
+++ resolved
@@ -226,11 +226,7 @@
             module = util.fetch_module(model, op_name)
             new_module = MulLinear(module)
             util.set_module(model, op_name, new_module)
-<<<<<<< HEAD
-    if layer_wise or str(model.device) == "meta":
-=======
-    if hasattr(model, "device") and str(model.device) == "meta":
->>>>>>> d5913d6e
+    if layer_wise or (hasattr(model, "device") and str(model.device)) == "meta":
         from ..adaptor.torch_utils.layer_wise_quant.utils import get_named_children, set_module_tensor_to_device
 
         # state_dict = torch.load(weights_file)
