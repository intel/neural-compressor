#!/usr/bin/env python
# -*- coding: utf-8 -*-
#
# Copyright (c) 2021 Intel Corporation
#
# Licensed under the Apache License, Version 2.0 (the "License");
# you may not use this file except in compliance with the License.
# You may obtain a copy of the License at
#
#   http://www.apache.org/licenses/LICENSE-2.0
#
# Unless required by applicable law or agreed to in writing, software
# distributed under the License is distributed on an "AS IS" BASIS,
# WITHOUT WARRANTIES OR CONDITIONS OF ANY KIND, either express or implied.
# See the License for the specific language governing permissions and
# limitations under the License.
"""Configs for Neural Compressor 2.x."""
import datetime
import logging
from schema import Schema, And, Optional
from .utils import alias_param

logger = logging.getLogger("neural_compressor")
default_workspace = './nc_workspace/{}/'.format(
    datetime.datetime.now().strftime('%Y-%m-%d_%H-%M-%S'))

QUANTMAPPING = {
    "auto": "post_training_auto_quant",
    "dynamic": "post_training_dynamic_quant",
    "static": "post_training_static_quant",
    "qat": "quant_aware_training",
}


ops_schema = Schema({
    Optional('weight', default=None): {
        Optional('granularity'): And(
            list,
            lambda s: all(i in ['per_channel', 'per_tensor'] for i in s)),
        Optional('scheme'): And(
            list,
            lambda s: all(i in ['asym', 'sym', 'asym_float'] for i in s)),
        Optional('dtype'): And(
            list,
            lambda s: all(i in ['int8', 'uint8', 'fp32', 'bf16', 'fp16'] for i in s)),
        Optional('algorithm'): And(
            list,
            lambda s: all(i in ['minmax'] for i in s))},
    Optional('activation', default=None): {
        Optional('granularity'): And(
            list,
            lambda s: all(i in ['per_channel', 'per_tensor'] for i in s)),
        Optional('scheme'): And(
            list,
            lambda s: all(i in ['asym', 'sym'] for i in s)),
        Optional('dtype'): And(
            list,
            lambda s: all(i in ['int8', 'uint8', 'fp32', 'bf16', 'fp16', 'None'] for i in s)),
        Optional('algorithm'): And(
            list,
            lambda s: all(i in ['minmax', 'kl', 'placeholder', 'percentile'] for i in s))}})


def _check_value(name, src, supported_type, supported_value=[]):
    """Check if the given object is the given supported type and in the given supported value.

    Example::

        from neural_compressor.config import _check_value

        def datatype(self, datatype):
            if _check_value('datatype', datatype, list, ['fp32', 'bf16', 'uint8', 'int8']):
                self._datatype = datatype
    """
    if isinstance(src, list) and any([not isinstance(i, supported_type) for i in src]):
        assert False, ("Type of {} items should be {} but not {}".format(
            name, str(supported_type), [type(i) for i in src]))
    elif not isinstance(src, list) and not isinstance(src, supported_type):
        assert False, ("Type of {} should be {} but not {}".format(
            name, str(supported_type), type(src)))

    if len(supported_value) > 0:
        if isinstance(src, str) and src not in supported_value:
            assert False, ("{} is not in supported {}: {}. Skip setting it.".format(
                src, name, str(supported_value)))
        elif isinstance(src, list) and all([isinstance(i, str) for i in src]) and \
            any([i not in supported_value for i in src]):
            assert False, ("{} is not in supported {}: {}. Skip setting it.".format(
                src, name, str(supported_value)))

    return True


class DotDict(dict):
    """access yaml using attributes instead of using the dictionary notation.

    Args:
        value (dict): The dict object to access.

    """

    def __init__(self, value=None):
        """Init a DotDict object."""
        if value is None:
            pass
        elif isinstance(value, dict):
            for key in value:
                self.__setitem__(key, value[key])
        else:
            raise TypeError('expected dict')

    def __getitem__(self, key):
        """Get the key."""
        value = self.get(key, None)
        return value

    def __setitem__(self, key, value):
        """Set the value to the key."""
        if isinstance(value, dict) and not isinstance(value, DotDict):
            value = DotDict(value)
        if isinstance(value, list) and len(value) == 1 and isinstance(
                value[0], dict):
            value = DotDict(value[0])
        if isinstance(value, list) and len(value) > 1 and all(isinstance(
                v, dict) for v in value):
            value = DotDict({k: v for d in value for k, v in d.items()})
        super(DotDict, self).__setitem__(key, value)

    def __getstate__(self):
        """Get the dict."""
        return self.__dict__

    def __setstate__(self, d):
        """Set the dict."""
        self.__dict__.update(d)

    __setattr__, __getattr__ = __setitem__, __getitem__


class Options:
    """Option Class for configs.

    This class is used for configuring global variables. The global variable options is created with this class.
    If you want to change global variables, you should use functions from utils.utility.py:
        set_random_seed(seed: int)
        set_workspace(workspace: str)
        set_resume_from(resume_from: str)
        set_tensorboard(tensorboard: bool)

    Args:
        random_seed(int): Random seed used in neural compressor.
                          Default value is 1978.
        workspace(str): The directory where intermediate files and tuning history file are stored.
                        Default value is:
                            './nc_workspace/{}/'.format(datetime.datetime.now().strftime('%Y-%m-%d_%H-%M-%S')).
        resume_from(str): The directory you want to resume tuning history file from.
                          The tuning history was automatically saved in the workspace directory
                               during the last tune process.
                          Default value is None.
        tensorboard(bool): This flag indicates whether to save the weights of the model and the inputs of each layer
                               for visual display.
                           Default value is False.

    Example::

        from neural_compressor import set_random_seed, set_workspace, set_resume_from, set_tensorboard
        set_random_seed(2022)
        set_workspace("workspace_path")
        set_resume_from("workspace_path")
        set_tensorboard(True)

    """
    def __init__(self, random_seed=1978, workspace=default_workspace,
                 resume_from=None, tensorboard=False):
        """Init an Option object."""
        self.random_seed = random_seed
        self.workspace = workspace
        self.resume_from = resume_from
        self.tensorboard = tensorboard

    @property
    def random_seed(self):
        """Get random seed."""
        return self._random_seed

    @random_seed.setter
    def random_seed(self, random_seed):
        """Set random seed."""
        if _check_value('random_seed', random_seed, int):
            self._random_seed = random_seed

    @property
    def workspace(self):
        """Get workspace."""
        return self._workspace

    @workspace.setter
    def workspace(self, workspace):
        """Set workspace."""
        if _check_value('workspace', workspace, str):
            self._workspace = workspace

    @property
    def resume_from(self):
        """Get resume_from."""
        return self._resume_from

    @resume_from.setter
    def resume_from(self, resume_from):
        """Set resume_from."""
        if resume_from is None or _check_value('resume_from', resume_from, str):
            self._resume_from = resume_from

    @property
    def tensorboard(self):
        """Get tensorboard."""
        return self._tensorboard

    @tensorboard.setter
    def tensorboard(self, tensorboard):
        """Set tensorboard."""
        if _check_value('tensorboard', tensorboard, bool):
            self._tensorboard = tensorboard


class BenchmarkConfig:
    """Config Class for Benchmark.

    Args:
        inputs (list, optional): A list of strings containing the inputs of model. Default is an empty list.
        outputs (list, optional): A list of strings containing the outputs of model. Default is an empty list.
        backend (str, optional): Backend name for model execution. Supported values include: 'default', 'itex',
                                'ipex', 'onnxrt_trt_ep', 'onnxrt_cuda_ep'. Default value is 'default'.
        warmup (int, optional): The number of iterations to perform warmup before running performance tests.
                                Default value is 5.
        iteration (int, optional): The number of iterations to run performance tests. Default is -1.
        model_name (str, optional): The name of the model. Default value is None.
        cores_per_instance (int, optional): The number of CPU cores to use per instance. Default value is None.
        num_of_instance (int, optional): The number of instances to use for performance testing.
                                         Default value is None.
        inter_num_of_threads (int, optional): The number of threads to use for inter-thread operations.
                                              Default value is None.
        intra_num_of_threads (int, optional): The number of threads to use for intra-thread operations.
                                              Default value is None.

    Example::

        # Run benchmark according to config
        from neural_compressor.benchmark import fit

        conf = BenchmarkConfig(iteration=100, cores_per_instance=4, num_of_instance=7)
        fit(model='./int8.pb', conf=conf, b_dataloader=eval_dataloader)
    """
    def __init__(self,
                 inputs=[],
                 outputs=[],
                 backend='default',
                 device='cpu',
                 warmup=5,
                 iteration=-1,
                 model_name=None,
                 cores_per_instance=None,
                 num_of_instance=None,
                 inter_num_of_threads=None,
                 intra_num_of_threads=None):
        """Init a BenchmarkConfig object."""
        self.inputs = inputs
        self.outputs = outputs
        self.backend = backend
        self.device=device
        self.warmup = warmup
        self.iteration = iteration
        self.model_name = model_name
        self.cores_per_instance = cores_per_instance
        self.num_of_instance = num_of_instance
        self.inter_num_of_threads = inter_num_of_threads
        self.intra_num_of_threads = intra_num_of_threads
        self._framework = None

    def keys(self):
        """Returns keys of the dict."""
        return ('inputs', 'outputs', 'backend', 'device', 'warmup', 'iteration', \
                'model_name', 'cores_per_instance', 'num_of_instance', 'framework', \
                'inter_num_of_threads','intra_num_of_threads')

    def __getitem__(self, item):
        """Get the dict."""
        return getattr(self, item)

    @property
    def backend(self):
        """Get backend."""
        return self._backend

    @backend.setter
    def backend(self, backend):
        """Set backend."""
        if _check_value('backend', backend, str, [
                'default', 'itex', 'ipex', 'onnxrt_trt_ep', 'onnxrt_cuda_ep']):
            self._backend = backend

    @property
    def device(self):
        """Get device name."""
        return self._device

    @device.setter
    def device(self, device):
        if _check_value('device', device, str, ['cpu', 'gpu']):
            self._device = device

    @property
    def outputs(self):
        """Get outputs."""
        return self._outputs

    @outputs.setter
    def outputs(self, outputs):
        """Set outputs."""
        if _check_value('outputs', outputs, str):
            self._outputs = outputs

    @property
    def inputs(self):
        """Get inputs."""
        return self._inputs

    @inputs.setter
    def inputs(self, inputs):
        """Set inputs."""
        if _check_value('inputs', inputs, str):
            self._inputs = inputs

    @property
    def warmup(self):
        """Get warmup."""
        return self._warmup

    @warmup.setter
    def warmup(self, warmup):
        """Set warmup."""
        if _check_value('warmup', warmup, int):
            self._warmup = warmup

    @property
    def iteration(self):
        """Get iteration."""
        return self._iteration

    @iteration.setter
    def iteration(self, iteration):
        """Set iteration."""
        if _check_value('iteration', iteration, int):
            self._iteration = iteration

    @property
    def cores_per_instance(self):
        """Get cores_per_instance."""
        return self._cores_per_instance

    @cores_per_instance.setter
    def cores_per_instance(self, cores_per_instance):
        """Set cores_per_instance."""
        if cores_per_instance is None or _check_value('cores_per_instance', cores_per_instance,
                                                      int):
            self._cores_per_instance = cores_per_instance

    @property
    def num_of_instance(self):
        """Get num_of_instance."""
        return self._num_of_instance

    @num_of_instance.setter
    def num_of_instance(self, num_of_instance):
        """Set num_of_instance."""
        if num_of_instance is None or _check_value('num_of_instance', num_of_instance, int):
            self._num_of_instance = num_of_instance

    @property
    def inter_num_of_threads(self):
        """Get inter_num_of_threads."""
        return self._inter_num_of_threads

    @inter_num_of_threads.setter
    def inter_num_of_threads(self, inter_num_of_threads):
        """Set inter_num_of_threads."""
        if inter_num_of_threads is None or _check_value('inter_num_of_threads',
                                                       inter_num_of_threads, int):
            self._inter_num_of_threads = inter_num_of_threads

    @property
    def intra_num_of_threads(self):
        """Get intra_num_of_threads."""
        return self._intra_num_of_threads

    @intra_num_of_threads.setter
    def intra_num_of_threads(self, intra_num_of_threads):
        """Get intra_num_of_threads."""
        if intra_num_of_threads is None or _check_value('intra_num_of_threads',
                                                        intra_num_of_threads, int):
            self._intra_num_of_threads = intra_num_of_threads

    @property
    def model_name(self):
        """Get model name."""
        return self._model_name

    @model_name.setter
    def model_name(self, model_name):
        """Set model name."""
        if _check_value("model_name", model_name, str):
            self._model_name = model_name

    @property
    def framework(self):
        """Set framework."""
        return self._framework

    @framework.setter
    def framework(self, framework):
        """Get framework."""
        self._framework = framework


class AccuracyCriterion:
    """Class of Accuracy Criterion.

    Args:
        higher_is_better(bool, optional): This flag indicates whether the metric higher is the better.
                                          Default value is True.
        criterion:(str, optional): This flag indicates whether the metric loss is 'relative' or 'absolute'.
                                   Default value is 'relative'.
        tolerable_loss(float, optional): This float indicates how much metric loss we can accept.
                                         Default value is 0.01.

    Example::

        from neural_compressor.config import AccuracyCriterion

        accuracy_criterion = AccuracyCriterion(
            higher_is_better=True,  # optional. 
            criterion='relative',  # optional. Available values are 'relative' and 'absolute'.
            tolerable_loss=0.01,  # optional.
        )
    """
    def __init__(self, higher_is_better=True, criterion='relative', tolerable_loss=0.01):
        """Init an AccuracyCriterion object."""
        self.higher_is_better = higher_is_better
        self.criterion = criterion
        self.tolerable_loss = tolerable_loss

    @property
    def higher_is_better(self):
        """Get higher_is_better."""
        return self._higher_is_better

    @higher_is_better.setter
    def higher_is_better(self, higher_is_better):
        """Set higher_is_better."""
        if _check_value('higher_is_better', higher_is_better, bool):
            self._higher_is_better = higher_is_better

    @property
    def relative(self):
        """Get tolerable_loss when criterion is relative."""
        if self.criterion != 'relative':
            return None
        return self.tolerable_loss

    @relative.setter
    def relative(self, relative):
        """Set tolerable_loss and criterion to relative."""
        self.criterion = 'relative'
        self.tolerable_loss = relative

    @property
    def absolute(self):
        """Get tolerable_loss when criterion is absolute."""
        if self.criterion != 'absolute':
            return None
        return self.tolerable_loss

    @absolute.setter
    def absolute(self, absolute):
        """Set tolerable_loss and criterion to absolute."""
        self.criterion = 'absolute'
        self.tolerable_loss = absolute

    @property
    def criterion(self):
        """Get criterion."""
        return self._criterion

    @criterion.setter
    def criterion(self, criterion):
        """Set criterion."""
        if _check_value('criterion', criterion, str, ['relative', 'absolute']):
            self._criterion = criterion

    @property
    def tolerable_loss(self):
        """Get tolerable_loss."""
        return self._tolerable_loss

    @tolerable_loss.setter
    def tolerable_loss(self, tolerable_loss):
        """Set tolerable_loss."""
        if _check_value('tolerable_loss', tolerable_loss, float):
            self._tolerable_loss = tolerable_loss

    def __str__(self):
        """Get criterion."""
        return self.criterion

    def keys(self):
        """Returns keys of the dict."""
        return ('higher_is_better', 'criterion', 'tolerable_loss')

    def __getitem__(self, item):
        """Get the dict."""
        return getattr(self, item)


accuracy_criterion = AccuracyCriterion()


class TuningCriterion:
    """Class for Tuning Criterion.

    Args:
        strategy: Strategy name used in tuning. Please refer to docs/source/tuning_strategies.md.
        strategy_kwargs: Parameters for strategy. Please refer to docs/source/tuning_strategies.md.
        objective: String or dict. Objective with accuracy constraint guaranteed. String value supports
                  'performance', 'modelsize', 'footprint'. Default value is 'performance'.
                   Please refer to docs/source/objective.md.
        timeout: Tuning timeout (seconds). Default value is 0 which means early stop.
        max_trials: Max tune times. Default value is 100. Combine with timeout field to decide when to exit.

    Example::
        from neural_compressor.config import TuningCriterion

        tuning_criterion=TuningCriterion(
            timeout=0,
            max_trials=100,
            strategy="basic", 
            strategy_kwargs=None,
        )
    """
    def __init__(self, strategy="basic", strategy_kwargs=None, timeout=0, 
                 max_trials=100, objective="performance"):
        """Init a TuningCriterion object."""
        self.strategy = strategy
        self.timeout = timeout
        self.max_trials = max_trials
        self.objective = objective
        self.strategy_kwargs = strategy_kwargs

    @property
    def max_trials(self):
        """Get max_trials."""
        return self._max_trials

    @max_trials.setter
    def max_trials(self, max_trials):
        """Set max_trials."""
        if _check_value('max_trials', max_trials, int):
            self._max_trials = max_trials

    @property
    def timeout(self):
        """Get timeout."""
        return self._timeout

    @timeout.setter
    def timeout(self, timeout):
        """Set timeout."""
        if _check_value('timeout', timeout, int):
            self._timeout = timeout

    @property
    def objective(self):
        """Get objective."""
        return self._objective

    @objective.setter
    def objective(self, objective):
        if _check_value('objective', objective, str,
            ['performance', 'accuracy', 'modelsize', 'footprint']):
            self._objective = objective
            return

        if _check_value('objective', objective, dict):
            if 'weight' in objective.keys() and isinstance(objective['weight'], list):
                assert len(objective['objective']) == len(objective['weight'])
            for k, v in objective.items():
                _check_value('objective', k, str, ['objective', 'weight', 'higher_is_better'])
                if k == 'objective':
                    _check_value('objective', v, str, ['performance', 'accuracy', 'modelsize', 'footprint'])
            self._objective = objective

    @property
    def strategy(self):
        """Get strategy."""
        return self._strategy

    @strategy.setter
    def strategy(self, strategy):
        """Set strategy."""
        if _check_value('strategy', strategy, str,
            ['basic', 'mse', 'bayesian', 'random', 'exhaustive', 'sigopt', 'tpe', 'mse_v2', 'hawq_v2']):
            self._strategy = strategy

    @property
    def strategy_kwargs(self):
        """Get strategy_kwargs."""
        return self._strategy_kwargs

    @strategy_kwargs.setter
    def strategy_kwargs(self, strategy_kwargs):
        """Set strategy_kwargs."""
        self._strategy_kwargs = strategy_kwargs


tuning_criterion = TuningCriterion()


class _BaseQuantizationConfig:
    """Basic class for quantization config. Inherited by PostTrainingQuantConfig and QuantizationAwareTrainingConfig.

    Args:
        inputs: Inputs of model, only required in tensorflow.
        outputs: Outputs of model, only required in tensorflow.
        backend: Backend for model execution. Support 'default', 'itex', 'ipex', 'onnxrt_trt_ep', 'onnxrt_cuda_ep'
        domain: Model domain. Support 'auto', 'cv', 'object_detection', 'nlp' and 'recommendation_system'.
                Adaptor will use specific quantization settings for different domains automatically, and
                explicitly specified quantization settings will override the automatic setting.
                If users set domain as auto, automatic detection for domain will be executed.
        model_name: The name of the model. Default value is None.
        recipes: Recipes for quantiztaion, support list is as below.
                 'smooth_quant': whether do smooth quant
                 'smooth_quant_args': parameters for smooth_quant
                 'fast_bias_correction': whether do fast bias correction
                 'weight_correction': whether do weight correction
                 'gemm_to_matmul': whether convert gemm to matmul and add, only valid for onnx models
                 'graph_optimization_level': support 'DISABLE_ALL', 'ENABLE_BASIC', 'ENABLE_EXTENDED', 'ENABLE_ALL'
                                           only valid for onnx models
                 'first_conv_or_matmul_quantization': whether quantize the first conv or matmul
                 'last_conv_or_matmul_quantization': whether quantize the last conv or matmul
                 'pre_post_process_quantization': whether quantize the ops in preprocess and postprocess
                 'add_qdq_pair_to_weight': whether add QDQ pair for weights, only vaild for onnxrt_trt_ep
                 'optypes_to_exclude_output_quant': don't quantize output of specified optypes
                 'dedicated_qdq_pair': whether dedicate QDQ pair, only vaild for onnxrt_trt_ep
        quant_format: Support 'default', 'QDQ' and 'QOperator', only required in ONNXRuntime.
        device: Support 'cpu' and 'gpu'.
        calibration_sampling_size: Number of calibration sample.
        op_type_dict: Tuning constraints on optype-wise  for advance user to reduce tuning space.
                      User can specify the quantization config by op type:
                      example:
                      {
                          'Conv': {
                              'weight': {
                                  'dtype': ['fp32']
                              },
                              'activation': {
                                  'dtype': ['fp32']
                              }
                          }
                      }
        op_name_dict: Tuning constraints on op-wise for advance user to reduce tuning space.
                      User can specify the quantization config by op name:
                      example:
                      {
                          "layer1.0.conv1": {
                              "activation": {
                                  "dtype": ["fp32"]
                              },
                              "weight": {
                                  "dtype": ["fp32"]
                              }
                          },
                      }
        reduce_range: Whether use 7 bit to quantization.
        example_inputs: Used to trace PyTorch model with torch.jit/torch.fx.
        excluded_precisions: Precisions to be excluded, Default value is empty list.
                             Neural compressor enable the mixed precision with fp32 + bf16 + int8 by default.
                             If you want to disable bf16 data type, you can specify excluded_precisions = ['bf16].
        quant_level: Support auto, 0 and 1, 0 is conservative strategy, 1 is basic or user-specified 
                     strategy, auto (default) is the combination of 0 and 1.
        accuracy_criterion: Accuracy constraint settings.
        use_distributed_tuning: Whether use distributed tuning or not.
    """
    def __init__(self,
                 inputs=[],
                 outputs=[],
                 backend="default",
                 domain="auto",
                 model_name=None,
                 recipes={},
                 quant_format="default",
                 device="cpu",
                 calibration_sampling_size=[100],
                 example_inputs=None,
                 op_type_dict=None,
                 op_name_dict=None,
                 reduce_range=None,
                 excluded_precisions=[],
                 quant_level="auto",
                 accuracy_criterion=accuracy_criterion,
                 tuning_criterion=tuning_criterion,
                 use_distributed_tuning=False):
        """Initialize _BaseQuantizationConfig class."""
        self.inputs = inputs
        self.outputs = outputs
        self.backend = backend
        self.domain = domain
        self.model_name = model_name
        self.recipes = recipes
        self.quant_format = quant_format
        self.device = device
        self.op_type_dict = op_type_dict
        self.op_name_dict = op_name_dict
        self.reduce_range = reduce_range
        self.excluded_precisions = excluded_precisions
        self.use_bf16 = "bf16" not in self.excluded_precisions
        self.accuracy_criterion = accuracy_criterion
        self.tuning_criterion = tuning_criterion
        self.calibration_sampling_size = calibration_sampling_size
        self.quant_level = quant_level
        self.use_distributed_tuning = use_distributed_tuning
        self._framework = None
        self._example_inputs = example_inputs

    @property
    def domain(self):
        """Get domain."""
        return self._domain

    @domain.setter
    def domain(self, domain):
        """Set domain."""
        if _check_value("domain", domain, str,
            ["auto", "cv", "object_detection", "nlp", "recommendation_system"]):
            self._domain = domain

    @property
    def model_name(self):
        """Get model name."""
        return self._model_name

    @model_name.setter
    def model_name(self, model_name):
        """Set model name."""
        if _check_value("model_name", model_name, str):
            self._model_name = model_name

    @property
    def recipes(self):
        """Get recipes."""
        return self._recipes

    @recipes.setter
    def recipes(self, recipes):
        """Set recipes."""
        if recipes is not None and not isinstance(recipes, dict):
            raise ValueError("recipes should be a dict.")

        def smooth_quant(val=None):
            if val is not None:
                return _check_value("smooth_quant", val, bool)
            else:
                return False

        def smooth_quant_args(val=None):
            if val is not None:
                _check_value("smooth_quant_args", val, dict)
                for k, v in val.items():
                    if k == "alpha":
                        if isinstance(v, str):
                            assert v == "auto", "the alpha of sq only supports float and 'auto'"
                        else:
                            _check_value("alpha", v, float)

                return True
            else:
                return {}

        def fast_bias_correction(val=None):
            if val is not None:
                return _check_value("fast_bias_correction", val, bool)
            else:
                return False

        def weight_correction(val=None):
            if val is not None:
                return _check_value("weight_correction", val, bool)
            else:
                return False

        def gemm_to_matmul(val=None):
            if val is not None:
                return _check_value("gemm_to_matmul", val, bool)
            else:
                return True

        def graph_optimization_level(val=None):
            if val is not None:
                return _check_value("graph_optimization_level", val, str,
                    ["DISABLE_ALL", "ENABLE_BASIC", "ENABLE_EXTENDED", "ENABLE_ALL"])
            else:
                return None

        def first_conv_or_matmul_quantization(val=None):
            if val is not None:
                return _check_value("first_conv_or_matmul_quantization", val, bool)
            else:
                return True

        def last_conv_or_matmul_quantization(val=None):
            if val is not None:
                return _check_value("last_conv_or_matmul_quantization", val, bool)
            else:
                return True

        def pre_post_process_quantization(val=None):
            if val is not None:
                return _check_value("pre_post_process_quantization", val, bool)
            else:
                return True

        def add_qdq_pair_to_weight(val=None):
            if val is not None:
                return _check_value("add_qdq_pair_to_weight", val, bool)
            else:
                return False

        def optypes_to_exclude_output_quant(val=None):
            if val is not None:
                return isinstance(val, list)
            else:
                return []

        def dedicated_qdq_pair(val=None):
            if val is not None:
                return _check_value("dedicated_qdq_pair", val, bool)
            else:
                return False

        RECIPES = {"smooth_quant": smooth_quant,
                   "smooth_quant_args": smooth_quant_args,
                   "fast_bias_correction": fast_bias_correction,
                   "weight_correction": weight_correction,
                   "gemm_to_matmul": gemm_to_matmul,
                   "graph_optimization_level": graph_optimization_level,
                   "first_conv_or_matmul_quantization": first_conv_or_matmul_quantization,
                   "last_conv_or_matmul_quantization": last_conv_or_matmul_quantization,
                   "pre_post_process_quantization": pre_post_process_quantization,
                   "add_qdq_pair_to_weight": add_qdq_pair_to_weight,
                   "optypes_to_exclude_output_quant": optypes_to_exclude_output_quant,
                   "dedicated_qdq_pair": dedicated_qdq_pair
                   }
        self._recipes = {}
        for k in RECIPES.keys():
            if k in recipes and RECIPES[k](recipes[k]):
                self._recipes.update({k: recipes[k]})
            else:
                self._recipes.update({k: RECIPES[k]()})

    @property
    def accuracy_criterion(self):
        return self._accuracy_criterion

    @accuracy_criterion.setter
    def accuracy_criterion(self, accuracy_criterion):
        if _check_value("accuracy_criterion", accuracy_criterion, AccuracyCriterion):
            self._accuracy_criterion = accuracy_criterion

    @property
    def tuning_criterion(self):
        """Get tuning_criterion."""
        return self._tuning_criterion

    @tuning_criterion.setter
    def tuning_criterion(self, tuning_criterion):
        """Set tuning_criterion."""
        if _check_value("tuning_criterion", tuning_criterion, TuningCriterion):
            self._tuning_criterion = tuning_criterion

    @property
    def excluded_precisions(self):
        return self._excluded_precisions

    @excluded_precisions.setter
    def excluded_precisions(self, excluded_precisions):
        if _check_value("excluded_precisions", excluded_precisions, str, ["bf16", "fp16"]):
            self._excluded_precisions = excluded_precisions
            self._use_bf16 = "bf16" not in excluded_precisions

    @property
    def quant_level(self):
        return self._quant_level

    @quant_level.setter
    def quant_level(self, quant_level):
        self._quant_level = quant_level

    @property
    def use_distributed_tuning(self):
        return self._use_distributed_tuning

    @use_distributed_tuning.setter
    def use_distributed_tuning(self, use_distributed_tuning):
        if _check_value('use_distributed_tuning', use_distributed_tuning, bool):
            self._use_distributed_tuning = use_distributed_tuning

    @property
    def reduce_range(self):
        return self._reduce_range

    @reduce_range.setter
    def reduce_range(self, reduce_range):
        if reduce_range is None or _check_value('reduce_range', reduce_range, bool):
            self._reduce_range = reduce_range

    @property
    def op_name_dict(self):
        return self._op_name_dict

    @op_name_dict.setter
    def op_name_dict(self, op_name_dict):
        if op_name_dict is None:
            self._op_name_dict = op_name_dict
        elif isinstance(op_name_dict, dict):
            for k, v in op_name_dict.items():
                ops_schema.validate(v)
            self._op_name_dict = op_name_dict
        else:
            assert False, ("Type of op_name_dict should be dict but not {}, ".format(
                type(op_name_dict)))

    @property
    def op_type_dict(self):
        return self._op_type_dict

    @op_type_dict.setter
    def op_type_dict(self, op_type_dict):
        if op_type_dict is None:
            self._op_type_dict = op_type_dict
        elif isinstance(op_type_dict, dict):
            for k, v in op_type_dict.items():
                ops_schema.validate(v)
            self._op_type_dict = op_type_dict
        else:
            assert False, ("Type of op_type_dict should be dict but not {}".format(
                type(op_type_dict)))

    @property
    def calibration_sampling_size(self):
        return self._calibration_sampling_size

    @calibration_sampling_size.setter
    def calibration_sampling_size(self, sampling_size):
        if _check_value('calibration_sampling_size', sampling_size, int):
            if isinstance(sampling_size, int):
                sampling_size = [sampling_size]
            self._calibration_sampling_size = sampling_size

    @property
    def device(self):
        return self._device

    @device.setter
    def device(self, device):
        if _check_value('device', device, str, ['cpu', 'gpu']):
            self._device = device

    @property
    def quant_format(self):
        return self._quant_format

    @quant_format.setter
    def quant_format(self, quant_format):
        if _check_value('quant_format', quant_format, str,
            ['default', 'QDQ', 'QOperator']):
            self._quant_format = quant_format

    @property
    def backend(self):
        return self._backend

    @backend.setter
    def backend(self, backend):
        if _check_value('backend', backend, str, [
                'default', 'itex', 'ipex', 'onnxrt_trt_ep', 'onnxrt_cuda_ep']):
            self._backend = backend

    @property
    def outputs(self):
        return self._outputs

    @outputs.setter
    def outputs(self, outputs):
        if _check_value('outputs', outputs, str):
            self._outputs = outputs

    @property
    def inputs(self):
        return self._inputs

    @inputs.setter
    def inputs(self, inputs):
        if _check_value('inputs', inputs, str):
            self._inputs = inputs

    @property
    def framework(self):
        return self._framework

    @framework.setter
    def framework(self, framework):
        self._framework = framework

    @property
    def example_inputs(self):
        """Get strategy_kwargs."""
        return self._example_inputs

    @example_inputs.setter
    def example_inputs(self, example_inputs):
        """Set example_inputs."""
        self._example_inputs = example_inputs


class PostTrainingQuantConfig(_BaseQuantizationConfig):
    """Config Class for Post Training Quantization.

    Args:
        device: Support 'cpu' and 'gpu'.
        backend: Backend for model execution. Support 'default', 'itex', 'ipex', 'onnxrt_trt_ep', 'onnxrt_cuda_ep'
        domain: Model domain. Support 'auto', 'cv', 'object_detection', 'nlp' and 'recommendation_system'.
                Adaptor will use specific quantization settings for different domains automatically, and
                explicitly specified quantization settings will override the automatic setting.
                If users set domain as auto, automatic detection for domain will be executed.
        recipes: Recipes for quantiztaion, support list is as below.
                 'smooth_quant': whether do smooth quant
                 'smooth_quant_args': parameters for smooth_quant
                 'fast_bias_correction': whether do fast bias correction
                 'weight_correction': whether do weight correction
                 'gemm_to_matmul': whether convert gemm to matmul and add, only valid for onnx models
                 'graph_optimization_level': support 'DISABLE_ALL', 'ENABLE_BASIC', 'ENABLE_EXTENDED', 'ENABLE_ALL'
                                           only valid for onnx models
                 'first_conv_or_matmul_quantization': whether quantize the first conv or matmul
                 'last_conv_or_matmul_quantization': whether quantize the last conv or matmul
                 'pre_post_process_quantization': whether quantize the ops in preprocess and postprocess
                 'add_qdq_pair_to_weight': whether add QDQ pair for weights, only vaild for onnxrt_trt_ep
                 'optypes_to_exclude_output_quant': don't quantize output of specified optypes
                 'dedicated_qdq_pair': whether dedicate QDQ pair, only vaild for onnxrt_trt_ep
        quant_format: Support 'default', 'QDQ' and 'QOperator', only required in ONNXRuntime.
        inputs: Inputs of model, only required in tensorflow.
        outputs: Outputs of model, only required in tensorflow.
        approach: Post-Training Quantization method. Neural compressor support 'static', 'dynamic' and 'auto' method.
                  Default value is 'auto'.
                  For strategy 'basic', 'auto' method means neural compressor will quantize all OPs support PTQ static
                      or PTQ dynamic. For OPs supporting both PTQ static and PTQ dynamic,
                      PTQ static will be tried first, and PTQ dynamic will be tried when none of the OP type wise
                      tuning configs meet the accuracy loss criteria.
                  For strategy 'bayesian', 'mse', 'mse_v2' and 'HAWQ_V2', 'exhaustive', and 'random',
                      'auto' means neural compressor will quantize all OPs support PTQ static or PTQ dynamic.
                      if OPs supporting both PTQ static and PTQ dynamic, PTQ static will be tried, else PTQ dynamic
                      will be tried.
        calibration_sampling_size: Number of calibration sample.
        op_type_dict: Tuning constraints on optype-wise  for advance user to reduce tuning space.
                      User can specify the quantization config by op type:
                      example:
                      {
                          'Conv': {
                              'weight': {
                                  'dtype': ['fp32']
                              },
                              'activation': {
                                  'dtype': ['fp32']
                              }
                          }
                      }
        op_name_dict: Tuning constraints on op-wise for advance user to reduce tuning space.
                      User can specify the quantization config by op name:
                      example:
                      {
                          "layer1.0.conv1": {
                              "activation": {
                                  "dtype": ["fp32"]
                              },
                              "weight": {
                                  "dtype": ["fp32"]
                              }
                          },
                      }
        reduce_range: Whether use 7 bit to quantization.
        excluded_precisions: Precisions to be excluded, Default value is empty list.
                             Neural compressor enable the mixed precision with fp32 + bf16 + int8 by default.
                             If you want to disable bf16 data type, you can specify excluded_precisions = ['bf16].
        quant_level: Support auto, 0 and 1, 0 is conservative strategy, 1 is basic or user-specified 
                     strategy, auto (default) is the combination of 0 and 1.
        tuning_criterion: Instance of TuningCriterion class. In this class you can set strategy, strategy_kwargs,
                              timeout, max_trials and objective.
                          Please refer to docstring of TuningCriterion class.
        accuracy_criterion: Instance of AccuracyCriterion class. In this class you can set higher_is_better,
                                criterion and tolerable_loss.
                            Please refer to docstring of AccuracyCriterion class.
        use_distributed_tuning: Whether use distributed tuning or not.
        diagnosis(bool): This flag indicates whether to do diagnosis.
                           Default value is False.
    Example::

        from neural_compressor.config PostTrainingQuantConfig, TuningCriterion

        conf = PostTrainingQuantConfig(
            quant_level="auto",
            tuning_criterion=TuningCriterion(
                timeout=0,
                max_trials=100,
            ),
        )
    """
    def __init__(self,
                 device="cpu",
                 backend="default",
                 domain="auto",
                 recipes={},
                 quant_format="default",
                 inputs=[],
                 outputs=[],
                 approach="static",
                 calibration_sampling_size=[100],
                 op_type_dict=None,
                 op_name_dict=None,
                 reduce_range=None,
                 example_inputs=None,
                 excluded_precisions=[],
                 quant_level="auto",
                 accuracy_criterion=accuracy_criterion,
                 tuning_criterion=tuning_criterion,
                 use_distributed_tuning=False,
                 diagnosis=False
    ):
        """Init a PostTrainingQuantConfig object."""
        super().__init__(inputs=inputs,
                         outputs=outputs,
                         device=device,
                         backend=backend,
                         domain=domain,
                         recipes=recipes,
                         quant_format=quant_format,
                         calibration_sampling_size=calibration_sampling_size,
                         op_type_dict=op_type_dict,
                         op_name_dict=op_name_dict,
                         reduce_range=reduce_range,
                         example_inputs=example_inputs,
                         excluded_precisions=excluded_precisions,
                         quant_level=quant_level,
                         accuracy_criterion=accuracy_criterion,
                         tuning_criterion=tuning_criterion,
                         use_distributed_tuning=use_distributed_tuning)
        self.approach = approach
        self.diagnosis = diagnosis

    @property
    def approach(self):
        """Get approach."""
        return self._approach

    @approach.setter
    def approach(self, approach):
        """Set approach."""
        if 'static' in approach:
            approach = 'static'
        if 'dynamic' in approach:
            approach = 'dynamic'
        if _check_value("approach", approach, str, ["static", "dynamic", "auto",\
                                                     "post_training_static_quant"]):
            self._approach = QUANTMAPPING[approach]

    @property
    def diagnosis(self):
        """Get diagnosis."""
        return self._diagnosis

    @diagnosis.setter
    def diagnosis(self, diagnosis):
        """Set diagnosis."""
        if _check_value('diagnosis', diagnosis, bool):
            self._diagnosis = diagnosis


class QuantizationAwareTrainingConfig(_BaseQuantizationConfig):
    """Config Class for Quantization Aware Training.

    Args:
        device: Support 'cpu' and 'gpu'.
        backend: Backend for model execution. Support 'default', 'itex', 'ipex', 'onnxrt_trt_ep', 'onnxrt_cuda_ep'
        inputs: Inputs of model, only required in tensorflow.
        outputs: Outputs of model, only required in tensorflow.
        op_type_dict: Tuning constraints on optype-wise  for advance user to reduce tuning space.
                      User can specify the quantization config by op type:
                      example:
                      {
                          'Conv': {
                              'weight': {
                                  'dtype': ['fp32']
                              },
                              'activation': {
                                  'dtype': ['fp32']
                              }
                          }
                      }
        op_name_dict: Tuning constraints on op-wise for advance user to reduce tuning space.
                      User can specify the quantization config by op name:
                      example:
                      {
                          "layer1.0.conv1": {
                              "activation": {
                                  "dtype": ["fp32"]
                              },
                              "weight": {
                                  "dtype": ["fp32"]
                              }
                          },
                      }
        reduce_range: Whether use 7 bit to quantization.
        model_name: The name of the model. Default value is None.
        excluded_precisions: Precisions to be excluded, Default value is empty list.
                             Neural compressor enable the mixed precision with fp32 + bf16 + int8 by default.
                             If you want to disable bf16 data type, you can specify excluded_precisions = ['bf16].
        quant_level: Support auto, 0 and 1, 0 is conservative strategy, 1 is basic or user-specified 
                     strategy, auto (default) is the combination of 0 and 1.
        tuning_criterion: Instance of TuningCriterion class. In this class you can set strategy, strategy_kwargs,
                              timeout, max_trials and objective.
                          Please refer to docstring of TuningCriterion class.
                          This parameter only required by Quantization Aware Training with tuning.
        accuracy_criterion: Instance of AccuracyCriterion class. In this class you can set higher_is_better,
                                criterion and tolerable_loss.
                            Please refer to docstring of AccuracyCriterion class.
                            This parameter only required by Quantization Aware Training with tuning.

    Example::

        from neural_compressor.config import QuantizationAwareTrainingConfig

        if approach == "qat":
            model = copy.deepcopy(model_origin)
            conf = QuantizationAwareTrainingConfig(
                op_name_dict=qat_op_name_dict
            )
            compression_manager = prepare_compression(model, conf)
    """
    def __init__(self,
                 device="cpu",
                 backend="default",
                 inputs=[],
                 outputs=[],
                 op_type_dict=None,
                 op_name_dict=None,
                 reduce_range=None,
                 model_name=None,
                 quant_format="default",
                 excluded_precisions=[],
                 quant_level="auto",
                 accuracy_criterion=accuracy_criterion,
                 tuning_criterion=tuning_criterion):
        """Init a QuantizationAwareTrainingConfig object."""
        super().__init__(inputs=inputs,
                         outputs=outputs,
                         device=device,
                         backend=backend,
                         op_type_dict=op_type_dict,
                         op_name_dict=op_name_dict,
                         reduce_range=reduce_range,
                         model_name=model_name,
                         quant_format=quant_format,
                         excluded_precisions=excluded_precisions,
                         quant_level=quant_level,
                         accuracy_criterion=accuracy_criterion,
                         tuning_criterion=tuning_criterion)
        self._approach = 'quant_aware_training'
        self._framework = None

    @property
    def approach(self):
        """Get approach."""
        return self._approach

    @property
    def framework(self):
        """Get framework."""
        return self._framework

    @framework.setter
    def framework(self, framework):
        """Set framework."""
        self._framework = framework


class WeightPruningConfig:
    """Config Class for Pruning. Define a single or a sequence of pruning configs.

    Args:
        pruning_configs (list of dicts, optional): Local pruning configs only valid to linked layers.
            Parameters defined out of pruning_configs are valid for all layers.
            By defining dicts in pruning_config, users can set different pruning strategies for corresponding layers.
            Defaults to [{}].
        target_sparsity (float, optional): Sparsity ratio the model can reach after pruning.
            Supports a float between 0 and 1.
            Default to 0.90.
        pruning_type (str, optional): A string define the criteria for pruning. 
            Supports "magnitude", "snip", "snip_momentum", 
                     "magnitude_progressive", "snip_progressive", "snip_momentum_progressive", "pattern_lock"
            Default to "snip_momentum", which is the most feasible pruning criteria under most situations.
        pattern (str, optional): Sparsity's structure (or unstructure) types.
            Supports "NxM" (e.g "4x1", "8x1"), "channelx1" & "1xchannel"(channel-wise), "N:M" (e.g "2:4").
            Default to "4x1", which can be directly processed by our kernels in ITREX.
        op_names (list of str, optional): Layers contains some specific names to be included for pruning.
            Defaults to [].
        excluded_op_names: Layers contains some specific names to be excluded for pruning.
            Defaults to [].
        start_step (int, optional): The step to start pruning.
            Supports an integer.
            Default to 0.
        end_step: (int, optional): The step to end pruning.
            Supports an integer.
            Default to 0.
        pruning_scope (str, optional): Determine layers' scores should be gather together to sort 
            Supports "global" and "local". 
            Default: "global", since this leads to less accuracy loss.
        pruning_frequency: the frequency of pruning operation.
            Supports an integer.
            Default to 1.
        min_sparsity_ratio_per_op (float, optional): Minimum restriction for every layer's sparsity.
            Supports a float between 0 and 1.
            Default to 0.0.  
        max_sparsity_ratio_per_op (float, optional): Maximum restriction for every layer's sparsity.
            Supports a float between 0 and 1.
            Default to 0.98.
        sparsity_decay_type (str, optional): how to schedule the sparsity increasing methods.
            Supports "exp", "cube", "cube", "linear".
            Default to "exp".
        pruning_op_types (list of str): Operator types currently support for pruning.
            Supports ['Conv', 'Linear'].
            Default to ['Conv', 'Linear'].

    Example:
        from neural_compressor.config import WeightPruningConfig
        local_configs = [
            {
                "pruning_scope": "local",
                "target_sparsity": 0.6,
                "op_names": ["query", "key", "value"],
                "pattern": "channelx1",
            },
            {
                "pruning_type": "snip_momentum_progressive",
                "target_sparsity": 0.5,
                "op_names": ["self.attention.dense"],
            }
        ]
        config = WeightPruningConfig(
            pruning_configs = local_configs,
            target_sparsity=0.8
        )
        prune = Pruning(config)
        prune.update_config(start_step=1, end_step=10)
        prune.model = self.model
    """

    def __init__(self, pruning_configs=[{}],  ##empty dict will use global values
                 target_sparsity=0.9, pruning_type="snip_momentum", pattern="4x1", op_names=[],
                 excluded_op_names=[],
                 start_step=0, end_step=0, pruning_scope="global", pruning_frequency=1,
                 min_sparsity_ratio_per_op=0.0, max_sparsity_ratio_per_op=0.98,
                 sparsity_decay_type="exp", pruning_op_types=['Conv', 'Linear'],
                 **kwargs):
        """Init a WeightPruningConfig object."""
        self.pruning_configs = pruning_configs
        self._weight_compression = DotDict({
            'target_sparsity': target_sparsity,
            'pruning_type': pruning_type,
            'pattern': pattern,
            'op_names': op_names,
            'excluded_op_names': excluded_op_names,  ##global only
            'start_step': start_step,
            'end_step': end_step,
            'pruning_scope': pruning_scope,
            'pruning_frequency': pruning_frequency,
            'min_sparsity_ratio_per_op': min_sparsity_ratio_per_op,
            'max_sparsity_ratio_per_op': max_sparsity_ratio_per_op,
            'sparsity_decay_type': sparsity_decay_type,
            'pruning_op_types': pruning_op_types,
        })
        self._weight_compression.update(kwargs)

    @property
    def weight_compression(self):
        """Get weight_compression."""
        return self._weight_compression

    @weight_compression.setter
    def weight_compression(self, weight_compression):
        """Set weight_compression."""
        self._weight_compression = weight_compression


class KnowledgeDistillationLossConfig:
    """Config Class for Knowledge Distillation Loss.

    Args:
        temperature (float, optional): Hyperparameters that control the entropy
            of probability distributions. Defaults to 1.0.
        loss_types (list[str], optional): loss types, should be a list of length 2.
            First item is the loss type for student model output and groundtruth label,
            second item is the loss type for student model output and teacher model output.
            Supported tpyes for first item are "CE", "MSE". 
            Supported tpyes for second item are "CE", "MSE", "KL".
            Defaults to ['CE', 'CE'].
        loss_weights (list[float], optional): loss weights, should be a list of length 2 and sum to 1.0.
            First item is the weight multipled to the loss of student model output and groundtruth label,
            second item is the weight multipled to the loss of student model output and teacher model output.
            Defaults to [0.5, 0.5].

    Example::

        from neural_compressor.config import DistillationConfig, KnowledgeDistillationLossConfig
        from neural_compressor.training import prepare_compression

        criterion_conf = KnowledgeDistillationLossConfig()
        d_conf = DistillationConfig(teacher_model=teacher_model, criterion=criterion_conf)
        compression_manager = prepare_compression(model, d_conf)
        model = compression_manager.model
    """
    def __init__(self, temperature=1.0, loss_types=['CE', 'CE'], loss_weights=[0.5, 0.5]):
        """Init a KnowledgeDistillationLossConfig object."""
        self.config = DotDict({
            'KnowledgeDistillationLoss': {
                'temperature': temperature,
                'loss_types': loss_types,
                'loss_weights': loss_weights
            }
        })


class IntermediateLayersKnowledgeDistillationLossConfig:
    """Config Class for Intermediate Layers Knowledge Distillation Loss.

    Args:
        layer_mappings (list): A list for specifying the layer mappings relationship between
            the student model and the teacher model. Each item in layer_mappings should be a
            list with the format [(student_layer_name, student_layer_output_process),
            (teacher_layer_name, teacher_layer_output_process)], where the student_layer_name
            and the teacher_layer_name are the layer names of the student and the teacher models,
            e.g. 'bert.layer1.attention'. The student_layer_output_process and teacher_layer_output_process
            are output process method to get the desired output from the layer specified in the layer
            name, its value can be either a function or a string, in function case, the function
            takes output of the specified layer as input, in string case, when output of the
            specified layer is a dict, this string will serve as key to get corresponding value,
            when output of the specified layer is a list or tuple, the string should be numeric and
            will serve as the index to get corresponding value. 
            When output process is not needed, the item in layer_mappings can be abbreviated to
            [(student_layer_name, ), (teacher_layer_name, )], if student_layer_name and teacher_layer_name
            are the same, it can be abbreviated further to [(layer_name, )].
            Some examples of the item in layer_mappings are listed below:
              [('student_model.layer1.attention', '1'), ('teacher_model.layer1.attention', '1')]
              [('student_model.layer1.output', ), ('teacher_model.layer1.output', )].
              [('model.layer1.output', )].
        loss_types (list[str], optional): loss types, should be a list with the same length of
            layer_mappings. Each item is the loss type for each layer mapping specified in the
            layer_mappings. Supported tpyes for each item are "MSE", "KL", "L1". Defaults to
            ["MSE", ]*len(layer_mappings).
        loss_weights (list[float], optional): loss weights, should be a list with the same length of
            layer_mappings. Each item is the weight multipled to the loss of each layer mapping specified
            in the layer_mappings. Defaults to [1.0 / len(layer_mappings)] * len(layer_mappings).
        add_origin_loss (bool, optional): Whether to add origin loss of the student model. Defaults to False.

    Example::

        from neural_compressor.config import DistillationConfig, IntermediateLayersKnowledgeDistillationLossConfig
        from neural_compressor.training import prepare_compression

        criterion_conf = IntermediateLayersKnowledgeDistillationLossConfig(
            layer_mappings=[['layer1.0', ],
                            [['layer1.1.conv1', ], ['layer1.1.conv1', '0']],],
            loss_types=['MSE']*len(layer_mappings),
            loss_weights=[1.0 / len(layer_mappings)]*len(layer_mappings),
            add_origin_loss=True
        )
        d_conf = DistillationConfig(teacher_model=teacher_model, criterion=criterion_conf)
        compression_manager = prepare_compression(model, d_conf)
        model = compression_manager.model
    """
    def __init__(self, layer_mappings=[], loss_types=[], loss_weights=[], add_origin_loss=False):
        """Init an IntermediateLayersKnowledgeDistillationLossConfig object."""
        self.config = DotDict({
            'IntermediateLayersKnowledgeDistillationLoss': {
                'layer_mappings': layer_mappings,
                'loss_types': loss_types,
                'loss_weights': loss_weights,
                'add_origin_loss': add_origin_loss
            }
        })


class SelfKnowledgeDistillationLossConfig:
    """Config Class for Self Knowledge Distillation Loss.

    Args:
        layer_mappings (list): layers of distillation. Format like
                [[[student1_layer_name1, teacher_layer_name1],[student2_layer_name1, teacher_layer_name1]],
                [[student1_layer_name2, teacher_layer_name2],[student2_layer_name2, teacher_layer_name2]]]
        temperature (float, optional): use to calculate the soft label CE.
        loss_types (list, optional):  loss types, should be a list with the same length of
            layer_mappings. Each item is the loss type for each layer mapping specified in the
            layer_mappings. Supported tpyes for each item are "CE", "KL", "L2". Defaults to
            ["CE", ]*len(layer_mappings).
        loss_weights (list, optional): loss weights. Defaults to [1.0 / len(layer_mappings)] *
            len(layer_mappings).
        add_origin_loss (bool, optional): whether to add origin loss for hard label loss.

    Example::

        from neural_compressor.training import prepare_compression
        from neural_compressor.config import DistillationConfig, SelfKnowledgeDistillationLossConfig

        criterion_conf = SelfKnowledgeDistillationLossConfig(
            layer_mappings=[
                [['resblock.1.feature.output', 'resblock.deepst.feature.output'],
                ['resblock.2.feature.output','resblock.deepst.feature.output']],
                [['resblock.2.fc','resblock.deepst.fc'],
                ['resblock.3.fc','resblock.deepst.fc']],
                [['resblock.1.fc','resblock.deepst.fc'],
                ['resblock.2.fc','resblock.deepst.fc'],
                ['resblock.3.fc','resblock.deepst.fc']]
            ],
            temperature=3.0,
            loss_types=['L2', 'KL', 'CE'],
            loss_weights=[0.5, 0.05, 0.02],
            add_origin_loss=True,)
        conf = DistillationConfig(teacher_model=model, criterion=criterion_conf)
        criterion = nn.CrossEntropyLoss()
        optimizer = torch.optim.SGD(model.parameters(), lr=0.0001)
        compression_manager = prepare_compression(model, conf)
        model = compression_manager.model
    """
    def __init__(self,
                 layer_mappings=[],
                 temperature=1.0,
                 loss_types=[],
                 loss_weights=[],
                 add_origin_loss=False):
        """Init a SelfKnowledgeDistillationLossConfig object."""
        self.config = DotDict({
            'SelfKnowledgeDistillationLoss': {
                'layer_mappings': layer_mappings,
                'temperature': temperature,
                'loss_types': loss_types,
                'loss_weights': loss_weights,
                'add_origin_loss': add_origin_loss,
            }
        })


criterion = KnowledgeDistillationLossConfig()

class DistillationConfig:
    """Config of distillation.

    Args:
        teacher_model (Callable): Teacher model for distillation. Defaults to None.
        features (optional): Teacher features for distillation, features and teacher_model are alternative.
                             Defaults to None.
        criterion (Callable, optional): Distillation loss configure.
        optimizer (dictionary, optional): Optimizer configure.

    Example::

        from neural_compressor.training import prepare_compression
        from neural_compressor.config import DistillationConfig, KnowledgeDistillationLossConfig

        distil_loss = KnowledgeDistillationLossConfig()
        conf = DistillationConfig(teacher_model=model, criterion=distil_loss)
        criterion = nn.CrossEntropyLoss()
        optimizer = torch.optim.SGD(model.parameters(), lr=0.0001)
        compression_manager = prepare_compression(model, conf)
        model = compression_manager.model
    """
    def __init__(self,
                 teacher_model=None,
                 criterion=criterion,
                 optimizer={'SGD': {
                     'learning_rate': 0.0001
                 }}):
        """Init a DistillationConfig object."""
        self.criterion = criterion
        self.optimizer = optimizer
        self.teacher_model = teacher_model

    @property
    def criterion(self):
        """Get criterion."""
        return self._criterion

    @criterion.setter
    def criterion(self, criterion):
        """Set criterion."""
        self._criterion = criterion

    @property
    def optimizer(self):
        """Get optimizer."""
        return self._optimizer

    @optimizer.setter
    def optimizer(self, optimizer):
        """Set optimizer."""
        self._optimizer = optimizer

    @property
    def teacher_model(self):
        """Get teacher_model."""
        return self._teacher_model

    @teacher_model.setter
    def teacher_model(self, teacher_model):
        """Set teacher_model."""
        self._teacher_model = teacher_model


class MixedPrecisionConfig(object):
    """Config Class for MixedPrecision.

    Args:
        device (str, optional): Device for execution.
                                Support 'cpu' and 'gpu', default is 'cpu'.
        backend (str, optional): Backend for model execution.
                                 Support 'default', 'itex', 'ipex', 'onnxrt_trt_ep', 'onnxrt_cuda_ep',
                                 default is 'default'.
        precisions ([str, list], optional): Target precision for mix precision conversion.
                                   Support 'bf16' and 'fp16', default is 'bf16'.
        model_name (str, optional): The name of the model. Default value is None.
        inputs (list, optional): Inputs of model, default is [].
        outputs (list, optional): Outputs of model, default is [].
        tuning_criterion (TuningCriterion object, optional): Accuracy tuning settings,
                                                             it won't work if there is no accuracy tuning process.
        accuracy_criterion (AccuracyCriterion object, optional): Accuracy constraint settings,
                                                                 it won't work if there is no accuracy tuning process.
        excluded_precisions (list, optional): Precisions to be excluded during mix precision conversion, default is [].

    Example:
        from neural_compressor import mix_precision
        from neural_compressor.config import MixedPrecisionConfig

        conf = MixedPrecisionConfig()
        converted_model = mix_precision.fit(model, conf=conf)
    """
    @alias_param("precisions", param_alias="precision")
    def __init__(self,
                 device="cpu",
                 backend="default",
<<<<<<< HEAD
                 precision="bf16",
                 model_name=None,
=======
                 precisions="bf16",
                 model=None,
                 model_name="",
>>>>>>> c510969e
                 inputs=[],
                 outputs=[],
                 tuning_criterion=tuning_criterion,
                 accuracy_criterion=accuracy_criterion,
                 excluded_precisions=[]):
        """Init a MixedPrecisionConfig object."""
        self.inputs = inputs
        self.outputs = outputs
        self.backend = backend
        self.device = device
        self.excluded_precisions = excluded_precisions
        self.accuracy_criterion = accuracy_criterion
        self.tuning_criterion = tuning_criterion
<<<<<<< HEAD
        self.precision = precision
        self.use_bf16 = "bf16" in self.precision
=======
        self.precisions = precisions
        self.use_bf16 = "bf16" in self.precisions
        self.model = model
>>>>>>> c510969e
        self.model_name = model_name
        self._framework = None

    @property
    def precisions(self):
        """Get precision."""
        return self._precisions

    @precisions.setter
    def precisions(self, precision):
        """Set precision."""
        if isinstance(precision, str):
            assert precision in ["fp16", "bf16"], "Only support 'fp16' and 'bf16' for mix precision."
            self._precisions = [precision]
        elif isinstance(precision, list):
            assert all([i in ["fp16", "bf16"] for i in precision]), "Only " \
                "support 'fp16' and 'bf16' for mix precision."
            self._precisions = precision

    @property
    def model_name(self):
        """Get model name."""
        return self._model_name

    @model_name.setter
    def model_name(self, model_name):
        """Set model name."""
        if _check_value("model_name", model_name, str):
            self._model_name = model_name

    @property
    def accuracy_criterion(self):
        """Get the accuracy criterion."""
        return self._accuracy_criterion

    @accuracy_criterion.setter
    def accuracy_criterion(self, accuracy_criterion):
        """Set the accuracy criterion."""
        if _check_value("accuracy_criterion", accuracy_criterion, AccuracyCriterion):
            self._accuracy_criterion = accuracy_criterion

    @property
    def tuning_criterion(self):
        """Get tuning_criterion."""
        return self._tuning_criterion

    @tuning_criterion.setter
    def tuning_criterion(self, tuning_criterion):
        """Set tuning_criterion."""
        if _check_value("tuning_criterion", tuning_criterion, TuningCriterion):
            self._tuning_criterion = tuning_criterion

    @property
    def device(self):
        """Get device."""
        return self._device

    @device.setter
    def device(self, device):
        """Set device."""
        if _check_value('device', device, str, ['cpu', 'gpu']):
            self._device = device

    @property
    def backend(self):
        """Get backend."""
        return self._backend

    @backend.setter
    def backend(self, backend):
        """Set backend."""
        if _check_value('backend', backend, str, [
                'default', 'itex', 'ipex', 'onnxrt_trt_ep', 'onnxrt_cuda_ep']):
            self._backend = backend

    @property
    def outputs(self):
        """Get outputs."""
        return self._outputs

    @outputs.setter
    def outputs(self, outputs):
        """Set outputs."""
        if _check_value('outputs', outputs, str):
            self._outputs = outputs

    @property
    def inputs(self):
        """Get inputs."""
        return self._inputs

    @inputs.setter
    def inputs(self, inputs):
        """Set inputs."""
        if _check_value('inputs', inputs, str):
            self._inputs = inputs

    @property
    def framework(self):
        """Get framework."""
        return self._framework

    @framework.setter
    def framework(self, framework):
        """Set framework."""
        self._framework = framework

    @property
    def excluded_precisions(self):
        """Get excluded precisions."""
        return self._excluded_precisions

    @excluded_precisions.setter
    def excluded_precisions(self, excluded_precisions):
        """Set excluded precisions."""
        if _check_value("excluded_precisions", excluded_precisions, str, ["bf16", "fp16"]):
            self._excluded_precisions = excluded_precisions
            self._use_bf16 = "bf16" not in excluded_precisions


class ExportConfig:
    """Common Base Config for Export.

    Args:
        dtype (str, optional): The data type of the exported model, select from ["fp32", "int8"]. 
                               Defaults to "int8".
        opset_version (int, optional): The ONNX opset version used for export. Defaults to 14.
        quant_format (str, optional): The quantization format of the exported int8 onnx model, 
                                      select from ["QDQ", "QLinear"]. Defaults to "QDQ".
        example_inputs (tensor|list|tuple|dict, optional): Example inputs used for tracing model. Defaults to None.
        input_names (list, optional): A list of model input names. Defaults to None.
        output_names (list, optional): A list of model output names. Defaults to None.
        dynamic_axes (dict, optional): A dictionary of dynamic axes information. Defaults to None.
    """
    def __init__(
        self,
        dtype="int8",
        opset_version=14,
        quant_format="QDQ",
        example_inputs=None,
        input_names=None,
        output_names=None,
        dynamic_axes=None,
    ):
        """Init an ExportConfig object."""
        self.dtype = dtype
        self.opset_version = opset_version
        self.quant_format = quant_format
        self.example_inputs = example_inputs
        self.input_names = input_names
        self.output_names = output_names
        self.dynamic_axes = dynamic_axes

    @property
    def dtype(self):
        """Get dtype."""
        return self._dtype

    @dtype.setter
    def dtype(self, dtype):
        """Set dtype."""
        self._dtype = dtype

    @property
    def opset_version(self):
        """Get opset_version."""
        return self._opset_version

    @opset_version.setter
    def opset_version(self, opset_version):
        """Set opset_version."""
        self._opset_version = opset_version

    @property
    def quant_format(self):
        """Get quant_format."""
        return self._quant_format

    @quant_format.setter
    def quant_format(self, quant_format):
        """Set quant_format."""
        self._quant_format = quant_format

    @property
    def example_inputs(self):
        """Get example_inputs."""
        return self._example_inputs

    @example_inputs.setter
    def example_inputs(self, example_inputs):
        """Set example_inputs."""
        self._example_inputs = example_inputs

    @property
    def input_names(self):
        """Get input_names."""
        return self._input_names

    @input_names.setter
    def input_names(self, input_names):
        """Set input_names."""
        self._input_names = input_names

    @property
    def output_names(self):
        """Get output_names."""
        return self._output_names

    @output_names.setter
    def output_names(self, output_names):
        """Set output_names."""
        self._output_names = output_names

    @property
    def dynamic_axes(self):
        """Get dynamic_axes."""
        return self._dynamic_axes

    @dynamic_axes.setter
    def dynamic_axes(self, dynamic_axes):
        """Set dynamic_axes."""
        self._dynamic_axes = dynamic_axes


class ONNXQlinear2QDQConfig:
    """Config Class for ONNXQlinear2QDQ."""
    def __init__(self):
        """Init an ONNXQlinear2QDQConfig object."""
        pass


class Torch2ONNXConfig(ExportConfig):
    """Config Class for Torch2ONNX.

    Args:
        dtype (str, optional): The data type of the exported model, select from ["fp32", "int8"]. 
                               Defaults to "int8".
        opset_version (int, optional): The ONNX opset version used for export. Defaults to 14.
        quant_format (str, optional): The quantization format of the exported int8 onnx model, 
                                      select from ["QDQ", "QLinear"]. Defaults to "QDQ".
        example_inputs (tensor|list|tuple|dict, required): Example inputs used for tracing model. Defaults to None.
        input_names (list, optional): A list of model input names. Defaults to None.
        output_names (list, optional): A list of model output names. Defaults to None.
        dynamic_axes (dict, optional): A dictionary of dynamic axes information. Defaults to None.
        recipe (str, optional): A string to select recipes used for Linear -> Matmul + Add, select from 
                                ["QDQ_OP_FP32_BIAS", "QDQ_OP_INT32_BIAS", "QDQ_OP_FP32_BIAS_QDQ"]. 
                                Defaults to 'QDQ_OP_FP32_BIAS'.

    Example:
        # resnet50
        from neural_compressor.config import Torch2ONNXConfig
        int8_onnx_config = Torch2ONNXConfig(
            dtype="int8",
            opset_version=14,
            quant_format="QDQ", # or QLinear
            example_inputs=torch.randn(1, 3, 224, 224),
            input_names=['input'],
            output_names=['output'],
            dynamic_axes={"input": {0: "batch_size"},
                            "output": {0: "batch_size"}},
        )
        q_model.export('int8-model.onnx', int8_onnx_config)
    """
    def __init__(
       self,
       dtype="int8",
       opset_version=14,
       quant_format="QDQ",
       example_inputs=None,
       input_names=None,
       output_names=None,
       dynamic_axes=None,
       recipe='QDQ_OP_FP32_BIAS',
       **kwargs,
    ):
        """Init a Torch2ONNXConfig object."""
        super().__init__(
            dtype=dtype,
            opset_version=opset_version,
            quant_format=quant_format,
            example_inputs=example_inputs,
            input_names=input_names,
            output_names=output_names,
            dynamic_axes=dynamic_axes,
        )
        self.recipe = recipe
        self.kwargs = kwargs


class TF2ONNXConfig(ExportConfig):
    """Config Class for TF2ONNX.

    Args:
        dtype (str, optional): The data type of export target model. Supports 'fp32' and 'int8'.
                               Defaults to 'int8'.
        opset_version (int, optional): The version of the ONNX operator set to use. Defaults to 14.
        quant_format (str, optional): The quantization format for the export target model.
                                      Supports 'default', 'QDQ' and 'QOperator'. Defaults to 'QDQ'.
        example_inputs (list, optional): A list example inputs to use for tracing the model.
                                        Defaults to None.
        input_names (list, optional): A list of model input names. Defaults to None.
        output_names (list, optional): A list of model output names. Defaults to None.
        dynamic_axes (dict, optional): A dictionary of dynamic axis information. Defaults to None.
        **kwargs: Additional keyword arguments.

    Examples::

        # tensorflow QDQ int8 model 'q_model' export to ONNX int8 model
        from neural_compressor.config import TF2ONNXConfig
        config = TF2ONNXConfig()
        q_model.export(output_graph, config)
    """
    def __init__(
       self,
       dtype="int8",
       opset_version=14,
       quant_format="QDQ",
       example_inputs=None,
       input_names=None,
       output_names=None,
       dynamic_axes=None,
       **kwargs,
    ):
        """Init a TF2ONNXConfig object."""
        super().__init__(
            dtype=dtype,
            opset_version=opset_version,
            quant_format=quant_format,
            example_inputs=example_inputs,
            input_names=input_names,
            output_names=output_names,
            dynamic_axes=dynamic_axes,
        )
        self.kwargs = kwargs


class NASConfig:
    """Config class for NAS approaches."""
    def __init__(self, approach=None, search_space=None, search_algorithm=None,
                 metrics=[], higher_is_better=[], max_trials=3, seed=42, dynas=None):
        """Init a NASConfig object."""
        self._approach = approach
        self._search = DotDict({
            'search_space': search_space,
            'search_algorithm': search_algorithm,
            'metrics': metrics,
            'higher_is_better': higher_is_better,
            'max_trials': max_trials,
            'seed': seed
        })
        self.dynas = None
        if approach == 'dynas' and dynas:
            self.dynas = dynas.config

    @property
    def approach(self):
        """Get approach."""
        return self._approach

    @approach.setter
    def approach(self, approach):
        """Set approach."""
        self._approach = approach

    @property
    def search(self):
        """Get the setting dict for search."""
        return self._search

    @search.setter
    def search(self, search):
        """Set the setting dict for search."""
        self._search = search


class MXNet:
    """Base config class for MXNet."""
    def __init__(self, precisions=None):
        """Init an MXNet object."""
        self._precisions = precisions

    @property
    def precisions(self):
        """Get precision."""
        return self._precisions

    @precisions.setter
    def precisions(self, precisions):
        """Set precision."""
        if not isinstance(precisions, list):
            precisions = [precisions]
        for pr in precisions:
            _check_value('precisions', pr, str, ['int8', 'uint8', 'fp32', 'bf16', 'fp16'])
        self._precisions = precisions


class ONNX(MXNet):
    """Config class for ONNX."""
    def __init__(self, graph_optimization_level=None, precisions=None):
        """Init an ONNX object."""
        super().__init__(precisions)
        self._graph_optimization_level = graph_optimization_level

    @property
    def graph_optimization_level(self):
        """Get graph optimization level."""
        return self._graph_optimization_level

    @graph_optimization_level.setter
    def graph_optimization_level(self, graph_optimization_level):
        """Set graph optimization level."""
        if _check_value('graph_optimization_level', graph_optimization_level, str,
            ['DISABLE_ALL', 'ENABLE_BASIC', 'ENABLE_EXTENDED', 'ENABLE_ALL']):
            self._graph_optimization_level = graph_optimization_level


class TensorFlow(MXNet):
    """Config class for TensorFlow."""
    def __init__(self, precisions=None):
        """Init a TensorFlow object."""
        super().__init__(precisions)


class Keras(MXNet):
    """Config class for Keras."""
    def __init__(self, precisions=None):
        """Init a Keras object."""
        super().__init__(precisions)


class PyTorch(MXNet):
    """Config class for PyTorch."""
    def __init__(self, precisions=None):
        """Init a PyTorch object."""
        super().__init__(precisions)


quantization = PostTrainingQuantConfig()
benchmark = BenchmarkConfig()
options = Options()
mixed_precision = MixedPrecisionConfig()
pruning = WeightPruningConfig()
distillation = DistillationConfig(teacher_model=None)
nas = NASConfig()
onnxruntime_config = ONNX()
tensorflow_config = TensorFlow()
keras_config = Keras()
pytorch_config = PyTorch()
mxnet_config = MXNet()


class _Config:
    """Main config class."""
    def __init__(self,
                 quantization=quantization,
                 benchmark=benchmark,
                 mixed_precision=mixed_precision,
                 pruning=pruning,
                 distillation=distillation,
                 nas=nas,
                 onnxruntime=onnxruntime_config,
                 tensorflow=tensorflow_config,
                 pytorch=pytorch_config,
                 mxnet=mxnet_config,
                 keras=keras_config,
                 accuracy_criterion=accuracy_criterion,
                 tuning_criterion=tuning_criterion
                 ):
        """Init a config object."""
        self._quantization = quantization
        self._benchmark = benchmark
        self._mixed_precision = mixed_precision
        self._onnxruntime = onnxruntime
        self._pruning = pruning
        self._distillation = distillation
        self._nas = nas
        self._tensorflow = tensorflow
        self._pytorch = pytorch
        self._mxnet = mxnet
        self._keras = keras
        self._accuracy = accuracy_criterion
        self._tuning = tuning_criterion

    @property
    def distillation(self):
        """Get the distillation object."""
        return self._distillation

    @property
    def nas(self):
        """Get the nas object."""
        return self._nas

    @property
    def tensorflow(self):
        """Get the tensorflow object."""
        return self._tensorflow

    @property
    def keras(self):
        """Get the keras object."""
        return self._keras

    @property
    def pytorch(self):
        """Get the pytorch object."""
        return self._pytorch

    @property
    def mxnet(self):
        """Get the mxnet object."""
        return self._mxnet

    @property
    def pruning(self):
        """Get the pruning object."""
        return self._pruning

    @property
    def quantization(self):
        """Get the quantization object."""
        return self._quantization

    @property
    def benchmark(self):
        """Get the benchmark object."""
        return self._benchmark

    @property
    def mixed_precision(self):
        """Get the mixed_precision object."""
        return self._mixed_precision

    @property
    def onnxruntime(self):
        """Get the onnxruntime object."""
        return self._onnxruntime

    @property
    def accuracy(self):
        """Get the accuracy object."""
        return self._accuracy

    @property
    def tuning(self):
        """Get the tuning object."""
        return self._tuning

config = _Config()<|MERGE_RESOLUTION|>--- conflicted
+++ resolved
@@ -1661,14 +1661,8 @@
     def __init__(self,
                  device="cpu",
                  backend="default",
-<<<<<<< HEAD
                  precision="bf16",
                  model_name=None,
-=======
-                 precisions="bf16",
-                 model=None,
-                 model_name="",
->>>>>>> c510969e
                  inputs=[],
                  outputs=[],
                  tuning_criterion=tuning_criterion,
@@ -1682,14 +1676,8 @@
         self.excluded_precisions = excluded_precisions
         self.accuracy_criterion = accuracy_criterion
         self.tuning_criterion = tuning_criterion
-<<<<<<< HEAD
         self.precision = precision
         self.use_bf16 = "bf16" in self.precision
-=======
-        self.precisions = precisions
-        self.use_bf16 = "bf16" in self.precisions
-        self.model = model
->>>>>>> c510969e
         self.model_name = model_name
         self._framework = None
 
