#!/usr/bin/env python
# -*- coding: utf-8 -*-
#
# Copyright (c) 2021 Intel Corporation
#
# Licensed under the Apache License, Version 2.0 (the "License");
# you may not use this file except in compliance with the License.
# You may obtain a copy of the License at
#
#   http://www.apache.org/licenses/LICENSE-2.0
#
# Unless required by applicable law or agreed to in writing, software
# distributed under the License is distributed on an "AS IS" BASIS,
# WITHOUT WARRANTIES OR CONDITIONS OF ANY KIND, either express or implied.
# See the License for the specific language governing permissions and
# limitations under the License.

import datetime
import logging
from schema import Schema, And, Optional
from .conf.dotdict import DotDict
from .conf.config import Pruner

logger = logging.getLogger("neural_compressor")
default_workspace = './nc_workspace/{}/'.format(
    datetime.datetime.now().strftime('%Y-%m-%d_%H-%M-%S'))

QUANTMAPPING = {
    "auto": "post_training_auto_quant",
    "dynamic": "post_training_dynamic_quant",
    "static": "post_training_static_quant",
    "qat": "quant_aware_training",
}


ops_schema = Schema({
    Optional('weight', default=None): {
        Optional('granularity'): And(
            list,
            lambda s: all(i in ['per_channel', 'per_tensor'] for i in s)),
        Optional('scheme'): And(
            list,
            lambda s: all(i in ['asym', 'sym', 'asym_float'] for i in s)),
        Optional('dtype'): And(
            list,
            lambda s: all(i in ['int8', 'uint8', 'fp32', 'bf16'] for i in s)),
        Optional('algorithm'): And(
            list,
            lambda s: all(i in ['minmax'] for i in s))},
    Optional('activation', default=None): {
        Optional('granularity'): And(
            list,
            lambda s: all(i in ['per_channel', 'per_tensor'] for i in s)),
        Optional('scheme'): And(
            list,
            lambda s: all(i in ['asym', 'sym'] for i in s)),
        Optional('dtype'): And(
            list,
            lambda s: all(i in ['int8', 'uint8', 'fp32', 'bf16', 'None'] for i in s)),
        Optional('algorithm'): And(
            list,
            lambda s: all(i in ['minmax', 'kl', 'placeholder'] for i in s))}})


def check_value(name, src, supported_type, supported_value=[]):
    if isinstance(src, list) and any([not isinstance(i, supported_type) for i in src]):
        assert False, ("Type of {} items should be {} but not {}".format(
            name, str(supported_type), [type(i) for i in src]))
    elif not isinstance(src, list) and not isinstance(src, supported_type):
        assert False, ("Type of {} should be {} but not {}".format(
            name, str(supported_type), type(src)))

    if len(supported_value) > 0:
        if isinstance(src, str) and src not in supported_value:
            assert False, ("{} is not in supported {}: {}. Skip setting it.".format(
                src, name, str(supported_value)))
        elif isinstance(src, list) and all([isinstance(i, str) for i in src]) and \
            any([i not in supported_value for i in src]):
            assert False, ("{} is not in supported {}: {}. Skip setting it.".format(
                src, name, str(supported_value)))

    return True


class Options:
    def __init__(self, random_seed=1978, workspace=default_workspace,
                 resume_from=None, tensorboard=False):
        self.random_seed = random_seed
        self.workspace = workspace
        self.resume_from = resume_from
        self.tensorboard = tensorboard

    @property
    def random_seed(self):
        return self._random_seed

    @random_seed.setter
    def random_seed(self, random_seed):
        if check_value('random_seed', random_seed, int):
            self._random_seed = random_seed

    @property
    def workspace(self):
        return self._workspace

    @workspace.setter
    def workspace(self, workspace):
        if check_value('workspace', workspace, str):
            self._workspace = workspace

    @property
    def resume_from(self):
        return self._resume_from

    @resume_from.setter
    def resume_from(self, resume_from):
        if resume_from is None or check_value('resume_from', resume_from, str):
            self._resume_from = resume_from

    @property
    def tensorboard(self):
        return self._tensorboard

    @tensorboard.setter
    def tensorboard(self, tensorboard):
        if check_value('tensorboard', tensorboard, bool):
            self._tensorboard = tensorboard


options = Options()


class BenchmarkConfig:
    def __init__(self,
                 inputs=[],
                 outputs=[],
                 backend='default',
                 warmup=5,
                 iteration=-1,
                 cores_per_instance=None,
                 num_of_instance=None,
                 inter_num_of_threads=None,
                 intra_num_of_threads=None):
<<<<<<< HEAD
        self._inputs = inputs
        self._outputs = outputs
        self._backend = backend
        self._warmup = warmup
        self._iteration = iteration
        self._cores_per_instance = cores_per_instance
        self._num_of_instance = num_of_instance
        self._inter_num_of_threads = inter_num_of_threads
        self._intra_num_of_threads = intra_num_of_threads
=======
        self.inputs = inputs
        self.outputs = outputs
        self.backend = backend
        self.warmup = warmup
        self.iteration = iteration
        self.cores_per_instance = cores_per_instance
        self.num_of_instance = num_of_instance
        self.inter_num_of_threads = inter_num_of_threads
        self.intra_num_of_threads = intra_num_of_threads

    @property
    def backend(self):
        return self._backend

    @backend.setter
    def backend(self, backend):
        if check_value('backend', backend, str, [
                'default', 'itex', 'ipex', 'onnxrt_trt_ep', 'onnxrt_cuda_ep']):
            self._backend = backend
>>>>>>> 74cf9fca

    @property
    def backend(self):
        return self._backend

    @backend.setter
    def backend(self, backend):
        if check_value('backend', backend, str, [
                'default', 'itex', 'ipex', 'onnxrt_trt_ep', 'onnxrt_cuda_ep']):
            self._backend = backend

    @property
    def outputs(self):
        return self._outputs

    @outputs.setter
    def outputs(self, outputs):
        if check_value('outputs', outputs, str):
            self._outputs = outputs

    @property
    def inputs(self):
        return self._inputs

    @inputs.setter
    def inputs(self, inputs):
        if check_value('inputs', inputs, str):
            self._inputs = inputs

    @property
    def warmup(self):
        return self._warmup

    @warmup.setter
    def warmup(self, warmup):
        if check_value('warmup', warmup, int):
            self._warmup = warmup

    @property
    def iteration(self):
        return self._iteration

    @iteration.setter
    def iteration(self, iteration):
        if check_value('iteration', iteration, int):
            self._iteration = iteration

    @property
    def cores_per_instance(self):
        return self._cores_per_instance

    @cores_per_instance.setter
    def cores_per_instance(self, cores_per_instance):
        if cores_per_instance is None or check_value('cores_per_instance', cores_per_instance,
                                                     int):
            self._cores_per_instance = cores_per_instance

    @property
    def num_of_instance(self):
        return self._num_of_instance

    @num_of_instance.setter
    def num_of_instance(self, num_of_instance):
        if num_of_instance is None or check_value('num_of_instance', num_of_instance, int):
            self._num_of_instance = num_of_instance

    @property
    def inter_num_of_threads(self):
        return self._inter_num_of_threads

    @inter_num_of_threads.setter
    def inter_num_of_threads(self, inter_num_of_threads):
        if inter_num_of_threads is None or check_value('inter_num_of_threads',
                                                       inter_num_of_threads, int):
            self._inter_num_of_threads = inter_num_of_threads

    @property
    def intra_num_of_threads(self):
        return self._intra_num_of_threads

    @intra_num_of_threads.setter
    def intra_num_of_threads(self, intra_num_of_threads):
        if intra_num_of_threads is None or check_value('intra_num_of_threads',
                                                       intra_num_of_threads, int):
            self._intra_num_of_threads = intra_num_of_threads


class AccuracyCriterion:
    def __init__(self, higher_is_better=True, criterion='relative', tolerable_loss=0.01):
        self.higher_is_better = higher_is_better
        self.criterion = criterion
        self.tolerable_loss = tolerable_loss

    @property
    def higher_is_better(self):
        return self._higher_is_better

    @higher_is_better.setter
    def higher_is_better(self, higher_is_better):
        if check_value('higher_is_better', higher_is_better, bool):
            self._higher_is_better = higher_is_better

    @property
    def relative(self):
        if self.criterion != 'relative':
            return None
        return self.tolerable_loss

    @relative.setter
    def relative(self, relative):
        self.criterion = 'relative'
        self.tolerable_loss = relative

    @property
    def absolute(self):
        if self.criterion != 'absolute':
            return None
        return self.tolerable_loss

    @absolute.setter
    def absolute(self, absolute):
        self.criterion = 'absolute'
        self.tolerable_loss = absolute

    @property
    def criterion(self):
        return self._criterion

    @criterion.setter
    def criterion(self, criterion):
        if check_value('criterion', criterion, str, ['relative', 'absolute']):
            self._criterion = criterion

    @property
    def tolerable_loss(self):
        return self._tolerable_loss

    @tolerable_loss.setter
    def tolerable_loss(self, tolerable_loss):
        if check_value('tolerable_loss', tolerable_loss, float):
            self._tolerable_loss = tolerable_loss

    def __str__(self):
        return self.criterion


accuracy_criterion = AccuracyCriterion()


class _BaseQuantizationConfig:
    def __init__(self,
                 inputs=[],
                 outputs=[],
                 backend="default",
                 quant_format="default",
                 device="cpu",
                 calibration_sampling_size=[100],
                 op_type_list=None,
                 op_name_list=None,
                 strategy="basic",
                 strategy_kwargs=None,
                 objective="performance",
                 timeout=0,
                 max_trials=100,
                 performance_only=False,
                 reduce_range=None,
                 excluded_precisions=[],
<<<<<<< HEAD
=======
                 optimization_level=1,
>>>>>>> 74cf9fca
                 accuracy_criterion=accuracy_criterion):
        self.inputs = inputs
        self.outputs = outputs
        self.backend = backend
        self.quant_format = quant_format
        self.device = device
        self.op_type_list = op_type_list
        self.op_name_list = op_name_list
        self.strategy = strategy
<<<<<<< HEAD
=======
        self.strategy_kwargs = strategy_kwargs
>>>>>>> 74cf9fca
        self.objective = objective
        self.timeout = timeout
        self.max_trials = max_trials
        self.performance_only = performance_only
        self.reduce_range = reduce_range
        self.excluded_precisions = excluded_precisions
        self.use_bf16 = "bf16" not in self.excluded_precisions
        self.accuracy_criterion = accuracy_criterion
        self.calibration_sampling_size = calibration_sampling_size
<<<<<<< HEAD
=======
        self.optimization_level = optimization_level
>>>>>>> 74cf9fca

    @property
    def accuracy_criterion(self):
        return self._accuracy_criterion

    @accuracy_criterion.setter
    def accuracy_criterion(self, accuracy_criterion):
        if check_value("accuracy_criterion", accuracy_criterion, AccuracyCriterion):
            self._accuracy_criterion = accuracy_criterion

    @property
    def excluded_precisions(self):
        return self._excluded_precisions

    @excluded_precisions.setter
    def excluded_precisions(self, excluded_precisions):
        if check_value("excluded_precisions", excluded_precisions, str, ["bf16"]):
            self._excluded_precisions = excluded_precisions
            self._use_bf16 = "bf16" not in excluded_precisions
<<<<<<< HEAD
=======

    @property
    def optimization_level(self):
        return self._optimization_level

    @optimization_level.setter
    def optimization_level(self, optimization_level):
        self._optimization_level = optimization_level
>>>>>>> 74cf9fca

    @property
    def reduce_range(self):
        return self._reduce_range

    @reduce_range.setter
    def reduce_range(self, reduce_range):
        if reduce_range is None or check_value('reduce_range', reduce_range, bool):
            self._reduce_range = reduce_range

    @property
    def performance_only(self):
        return self._performance_only

    @performance_only.setter
    def performance_only(self, performance_only):
        if check_value('performance_only', performance_only, bool):
            self._performance_only = performance_only

    @property
    def max_trials(self):
        return self._max_trials

    @max_trials.setter
    def max_trials(self, max_trials):
        if check_value('max_trials', max_trials, int):
            self._max_trials = max_trials

    @property
    def timeout(self):
        return self._timeout

    @timeout.setter
    def timeout(self, timeout):
        if check_value('timeout', timeout, int):
            self._timeout = timeout

    @property
    def objective(self):
        return self._objective

    @objective.setter
    def objective(self, objective):
        if check_value('objective', objective, str,
            ['performance', 'accuracy', 'modelsize', 'footprint']):
            self._objective = objective

    @property
    def strategy(self):
        return self._strategy

    @strategy.setter
    def strategy(self, strategy):
        if check_value('strategy', strategy, str,
            ['basic', 'mse', 'bayesian', 'random', 'exhaustive', 'sigopt', 'tpe']):
            self._strategy = strategy

    @property
    def strategy_kwargs(self):
        return self._strategy_kwargs

    @strategy_kwargs.setter
    def strategy_kwargs(self, strategy_kwargs):
        self._strategy_kwargs = strategy_kwargs

    @property
    def op_name_list(self):
        return self._op_name_list

    @op_name_list.setter
    def op_name_list(self, op_name_list):
        if op_name_list is None:
            self._op_name_list = op_name_list
        elif isinstance(op_name_list, dict):
            for k, v in op_name_list.items():
                ops_schema.validate(v)
            self._op_name_list = op_name_list
        else:
            assert False, ("Type of op_name_list should be dict but not {}, ".format(
                type(op_name_list)))

    @property
    def op_type_list(self):
        return self._op_type_list

    @op_type_list.setter
    def op_type_list(self, op_type_list):
        if op_type_list is None:
            self._op_type_list = op_type_list
        elif isinstance(op_type_list, dict):
            for k, v in op_type_list.items():
                ops_schema.validate(v)
            self._op_type_list = op_type_list
        else:
            assert False, ("Type of op_type_list should be dict but not {}".format(
                type(op_type_list)))

    @property
    def calibration_sampling_size(self):
        return self._calibration_sampling_size

    @calibration_sampling_size.setter
    def calibration_sampling_size(self, sampling_size):
        if check_value('calibration_sampling_size', sampling_size, int):
            self._calibration_sampling_size = sampling_size

    @property
    def device(self):
        return self._device

    @device.setter
    def device(self, device):
        if check_value('device', device, str, ['cpu', 'gpu']):
            self._device = device

    @property
    def quant_format(self):
        return self._quant_format

    @quant_format.setter
    def quant_format(self, quant_format):
        if check_value('quant_format', quant_format, str,
            ['default', 'QDQ', 'QOperator']):
            self._quant_format = quant_format

    @property
    def backend(self):
        return self._backend

    @backend.setter
    def backend(self, backend):
        if check_value('backend', backend, str, [
                'default', 'itex', 'ipex', 'onnxrt_trt_ep', 'onnxrt_cuda_ep']):
            self._backend = backend

    @property
    def outputs(self):
        return self._outputs

    @outputs.setter
    def outputs(self, outputs):
        if check_value('outputs', outputs, str):
            self._outputs = outputs

    @property
    def inputs(self):
        return self._inputs

    @inputs.setter
    def inputs(self, inputs):
        if check_value('inputs', inputs, str):
            self._inputs = inputs


class TuningCriterion:
<<<<<<< HEAD
    def __init__(self, strategy="basic", timeout=0, max_trials=100, objective="performance"):
=======
    def __init__(self, strategy="basic", strategy_kwargs=None, timeout=0, max_trials=100, objective="performance"):
>>>>>>> 74cf9fca
        self.strategy = strategy
        self.timeout = timeout
        self.max_trials = max_trials
        self.objective = objective
<<<<<<< HEAD
=======
        self.strategy_kwargs = strategy_kwargs
>>>>>>> 74cf9fca

    @property
    def max_trials(self):
        return self._max_trials

    @max_trials.setter
    def max_trials(self, max_trials):
        if check_value('max_trials', max_trials, int):
            self._max_trials = max_trials

    @property
    def timeout(self):
        return self._timeout

    @timeout.setter
    def timeout(self, timeout):
        if check_value('timeout', timeout, int):
            self._timeout = timeout

    @property
    def objective(self):
        return self._objective

    @objective.setter
    def objective(self, objective):
        if check_value('objective', objective, str,
            ['performance', 'accuracy', 'modelsize', 'footprint']):
            self._objective = objective

    @property
    def strategy(self):
        return self._strategy

    @strategy.setter
    def strategy(self, strategy):
        if check_value('strategy', strategy, str,
            ['basic', 'mse', 'bayesian', 'random', 'exhaustive', 'sigopt', 'tpe']):
            self._strategy = strategy

    @property
    def strategy_kwargs(self):
        return self._strategy_kwargs

    @strategy_kwargs.setter
    def strategy_kwargs(self, strategy_kwargs):
        self._strategy_kwargs = strategy_kwargs

tuning_criterion = TuningCriterion()


class PostTrainingQuantConfig(_BaseQuantizationConfig):
    def __init__(self,
                 device="cpu",
                 backend="default",
                 quant_format="default",
                 inputs=[],
                 outputs=[],
                 approach="static",
                 calibration_sampling_size=[100],
                 op_type_list=None,
                 op_name_list=None,
                 reduce_range=None,
<<<<<<< HEAD
                 excluded_precisions = [],
=======
                 excluded_precisions=[],
                 optimization_level=1,
>>>>>>> 74cf9fca
                 tuning_criterion=tuning_criterion,
                 accuracy_criterion=accuracy_criterion,
    ):
        self.tuning_criterion = tuning_criterion
        super().__init__(inputs=inputs,
                         outputs=outputs,
                         device=device,
                         backend=backend,
                         quant_format=quant_format,
                         calibration_sampling_size=calibration_sampling_size,
                         op_type_list=op_type_list,
                         op_name_list=op_name_list,
                         strategy=tuning_criterion.strategy,
                         strategy_kwargs=tuning_criterion.strategy_kwargs,
                         objective=tuning_criterion.objective,
                         timeout=tuning_criterion.timeout,
                         max_trials=tuning_criterion.max_trials,
                         reduce_range=reduce_range,
                         excluded_precisions=excluded_precisions,
<<<<<<< HEAD
=======
                         optimization_level=optimization_level,
>>>>>>> 74cf9fca
                         accuracy_criterion=accuracy_criterion)
        self.approach = approach

    @property
    def approach(self):
        return self._approach

    @approach.setter
    def approach(self, approach):
        if check_value("approach", approach, str, ["static", "dynamic", "auto"]):
            self._approach = QUANTMAPPING[approach]

    @property
    def tuning_criterion(self):
        return self._tuning_criterion

    @tuning_criterion.setter
    def tuning_criterion(self, tuning_criterion):
        if check_value("tuning_criterion", tuning_criterion, TuningCriterion):
            self._tuning_criterion = tuning_criterion


class QuantizationAwareTrainingConfig(_BaseQuantizationConfig):
    def __init__(self,
                 device="cpu",
                 backend="default",
                 inputs=[],
                 outputs=[],
                 op_type_list=None,
                 op_name_list=None,
                 reduce_range=None,
<<<<<<< HEAD
                 excluded_precisions=[]):
=======
                 excluded_precisions=[],
                 optimization_level=1):
>>>>>>> 74cf9fca
        super().__init__(inputs=inputs,
                         outputs=outputs,
                         device=device,
                         backend=backend,
                         op_type_list=op_type_list,
                         op_name_list=op_name_list,
                         reduce_range=reduce_range,
<<<<<<< HEAD
                         excluded_precisions=excluded_precisions)
=======
                         excluded_precisions=excluded_precisions,
                         optimization_level=optimization_level)
>>>>>>> 74cf9fca
        self._approach = 'quant_aware_training'

    @property
    def approach(self):
        return self._approach


pruners = [Pruner()]


class PruningConfig:
    def __init__(self, pruners=pruners, initial_sparsity=0.0, target_sparsity=0.97,
                 max_sparsity_ratio_per_layer=0.98, prune_type="basic_magnitude",
                 start_epoch=0, end_epoch=4, start_step=0, end_step=0, update_frequency=1.0,
                 update_frequency_on_step=1, not_to_prune_names=[], prune_domain="global",
                 names=[], exclude_names=[], prune_layer_type=[], sparsity_decay_type="exp",
                 pattern="tile_pattern_1x1"):
        self.weight_compression = DotDict({
            'initial_sparsity': initial_sparsity,
            'target_sparsity': target_sparsity,
            'max_sparsity_ratio_per_layer': max_sparsity_ratio_per_layer,
            'prune_type': prune_type,
            'start_epoch': start_epoch,
            'end_epoch': end_epoch,
            'start_step': start_step,
            'end_step': end_step,
            'update_frequency': update_frequency,
            'update_frequency_on_step': update_frequency_on_step,
            'not_to_prune_names': not_to_prune_names,
            'prune_domain': prune_domain,
            'names': names,
            'exclude_names': exclude_names,
            'prune_layer_type': prune_layer_type,
            'sparsity_decay_type': sparsity_decay_type,
            'pattern': pattern,
            'pruners': pruners
        })

    @property
    def weight_compression(self):
        return self._weight_compression

    @weight_compression.setter
    def weight_compression(self, weight_compression):
        self._weight_compression = weight_compression


class KnowledgeDistillationLossConfig:
    def __init__(self, temperature=1.0, loss_types=['CE', 'CE'], loss_weights=[0.5, 0.5]):
        self.config = DotDict({
            'KnowledgeDistillationLoss': {
                'temperature': temperature,
                'loss_types': loss_types,
                'loss_weights': loss_weights
            }
        })


class IntermediateLayersKnowledgeDistillationLossConfig:
    def __init__(self, layer_mappings=[], loss_types=[], loss_weights=[], add_origin_loss=False):
        self.config = DotDict({
            'IntermediateLayersKnowledgeDistillationLoss': {
                'layer_mappings': layer_mappings,
                'loss_types': loss_types,
                'loss_weights': loss_weights,
                'add_origin_loss': add_origin_loss
            }
        })


class SelfKnowledgeDistillationLossConfig:
    def __init__(self,
                 layer_mappings=[],
                 temperature=1.0,
                 loss_types=[],
                 loss_weights=[],
                 add_origin_loss=False):
        self.config = DotDict({
            'SelfKnowledgeDistillationLoss': {
                'layer_mappings': layer_mappings,
                'temperature': temperature,
                'loss_types': loss_types,
                'loss_weights': loss_weights,
                'add_origin_loss': add_origin_loss,
            }
        })


criterion = KnowledgeDistillationLossConfig()


class DistillationConfig:
    """Config of distillation.

    Args:

        teacher_model (Callable): Teacher model for distillation. Defaults to None.
        features (optional): Teacher features for distillation, features and teacher_model are alternative.
                             Defaults to None.
        criterion (Callable, optional): Distillation loss configure.
        optimizer (dictionary, optional): Optimizer configure.
    """

    def __init__(self,
                 teacher_model=None,
                 criterion=criterion,
                 optimizer={'SGD': {
                     'learning_rate': 0.0001
                 }}):
        self.criterion = criterion.config
        self.optimizer = optimizer
        self.teacher_model = teacher_model

    @property
    def criterion(self):
        return self._criterion

    @criterion.setter
    def criterion(self, criterion):
        self._criterion = criterion

    @property
    def optimizer(self):
        return self._optimizer

    @optimizer.setter
    def optimizer(self, optimizer):
        self._optimizer = optimizer

    @property
    def teacher_model(self):
        return self._teacher_model

    @teacher_model.setter
    def teacher_model(self, teacher_model):
        self._teacher_model = teacher_model


class MixedPrecisionConfig(PostTrainingQuantConfig):
    def __init__(self,
                 device="cpu",
                 backend="default",
                 inputs=[],
                 outputs=[],
                 tuning_criterion=tuning_criterion,
                 accuracy_criterion=accuracy_criterion,
                 excluded_precisions=[]):
        super().__init__(inputs=inputs,
                         outputs=outputs,
                         device=device,
                         backend=backend,
                         tuning_criterion=tuning_criterion,
                         accuracy_criterion=accuracy_criterion,
                         excluded_precisions=excluded_precisions,
        )


class ExportConfig:
    def __init__(
        self,
        dtype="int8",
        opset_version=14,
        quant_format="QDQ",
        example_inputs=None,
        input_names=None,
        output_names=None,
        dynamic_axes=None,
    ):
        self.dtype = dtype
        self.opset_version = opset_version
        self.quant_format = quant_format
        self.example_inputs = example_inputs
        self.input_names = input_names
        self.output_names = output_names
        self.dynamic_axes = dynamic_axes

    @property
    def dtype(self):
        return self._dtype

    @dtype.setter
    def dtype(self, dtype):
        self._dtype = dtype

    @property
    def opset_version(self):
        return self._opset_version

    @opset_version.setter
    def opset_version(self, opset_version):
        self._opset_version = opset_version

    @property
    def quant_format(self):
        return self._quant_format

    @quant_format.setter
    def quant_format(self, quant_format):
        self._quant_format = quant_format

    @property
    def example_inputs(self):
        return self._example_inputs

    @example_inputs.setter
    def example_inputs(self, example_inputs):
        self._example_inputs = example_inputs

    @property
    def input_names(self):
        return self._input_names

    @input_names.setter
    def input_names(self, input_names):
        self._input_names = input_names

    @property
    def output_names(self):
        return self._output_names

    @output_names.setter
    def output_names(self, output_names):
        self._output_names = output_names

    @property
    def dynamic_axes(self):
        return self._dynamic_axes

    @dynamic_axes.setter
    def dynamic_axes(self, dynamic_axes):
        self._dynamic_axes = dynamic_axes


class Torch2ONNXConfig(ExportConfig):
    def __init__(
       self,
       dtype="int8",
       opset_version=14,
       quant_format="QDQ",
       example_inputs=None,
       input_names=None,
       output_names=None,
       dynamic_axes=None,
       recipe='QDQ_OP_FP32_BIAS',
       **kwargs,
    ):
        super().__init__(
            dtype=dtype,
            opset_version=opset_version,
            quant_format=quant_format,
            example_inputs=example_inputs,
            input_names=input_names,
            output_names=output_names,
            dynamic_axes=dynamic_axes,
        )
        self.recipe = recipe
        self.kwargs = kwargs


class TF2ONNXConfig(ExportConfig):
    def __init__(
       self,
       dtype="int8",
       opset_version=14,
       quant_format="QDQ",
       example_inputs=None,
       input_names=None,
       output_names=None,
       dynamic_axes=None,
       **kwargs,
    ):
        super().__init__(
            dtype=dtype,
            opset_version=opset_version,
            quant_format=quant_format,
            example_inputs=example_inputs,
            input_names=input_names,
            output_names=output_names,
            dynamic_axes=dynamic_axes,
        )
        self.kwargs = kwargs<|MERGE_RESOLUTION|>--- conflicted
+++ resolved
@@ -141,17 +141,6 @@
                  num_of_instance=None,
                  inter_num_of_threads=None,
                  intra_num_of_threads=None):
-<<<<<<< HEAD
-        self._inputs = inputs
-        self._outputs = outputs
-        self._backend = backend
-        self._warmup = warmup
-        self._iteration = iteration
-        self._cores_per_instance = cores_per_instance
-        self._num_of_instance = num_of_instance
-        self._inter_num_of_threads = inter_num_of_threads
-        self._intra_num_of_threads = intra_num_of_threads
-=======
         self.inputs = inputs
         self.outputs = outputs
         self.backend = backend
@@ -171,7 +160,6 @@
         if check_value('backend', backend, str, [
                 'default', 'itex', 'ipex', 'onnxrt_trt_ep', 'onnxrt_cuda_ep']):
             self._backend = backend
->>>>>>> 74cf9fca
 
     @property
     def backend(self):
@@ -339,10 +327,7 @@
                  performance_only=False,
                  reduce_range=None,
                  excluded_precisions=[],
-<<<<<<< HEAD
-=======
                  optimization_level=1,
->>>>>>> 74cf9fca
                  accuracy_criterion=accuracy_criterion):
         self.inputs = inputs
         self.outputs = outputs
@@ -352,10 +337,7 @@
         self.op_type_list = op_type_list
         self.op_name_list = op_name_list
         self.strategy = strategy
-<<<<<<< HEAD
-=======
         self.strategy_kwargs = strategy_kwargs
->>>>>>> 74cf9fca
         self.objective = objective
         self.timeout = timeout
         self.max_trials = max_trials
@@ -365,10 +347,7 @@
         self.use_bf16 = "bf16" not in self.excluded_precisions
         self.accuracy_criterion = accuracy_criterion
         self.calibration_sampling_size = calibration_sampling_size
-<<<<<<< HEAD
-=======
         self.optimization_level = optimization_level
->>>>>>> 74cf9fca
 
     @property
     def accuracy_criterion(self):
@@ -388,8 +367,6 @@
         if check_value("excluded_precisions", excluded_precisions, str, ["bf16"]):
             self._excluded_precisions = excluded_precisions
             self._use_bf16 = "bf16" not in excluded_precisions
-<<<<<<< HEAD
-=======
 
     @property
     def optimization_level(self):
@@ -398,7 +375,6 @@
     @optimization_level.setter
     def optimization_level(self, optimization_level):
         self._optimization_level = optimization_level
->>>>>>> 74cf9fca
 
     @property
     def reduce_range(self):
@@ -554,19 +530,12 @@
 
 
 class TuningCriterion:
-<<<<<<< HEAD
-    def __init__(self, strategy="basic", timeout=0, max_trials=100, objective="performance"):
-=======
     def __init__(self, strategy="basic", strategy_kwargs=None, timeout=0, max_trials=100, objective="performance"):
->>>>>>> 74cf9fca
         self.strategy = strategy
         self.timeout = timeout
         self.max_trials = max_trials
         self.objective = objective
-<<<<<<< HEAD
-=======
         self.strategy_kwargs = strategy_kwargs
->>>>>>> 74cf9fca
 
     @property
     def max_trials(self):
@@ -629,12 +598,8 @@
                  op_type_list=None,
                  op_name_list=None,
                  reduce_range=None,
-<<<<<<< HEAD
-                 excluded_precisions = [],
-=======
                  excluded_precisions=[],
                  optimization_level=1,
->>>>>>> 74cf9fca
                  tuning_criterion=tuning_criterion,
                  accuracy_criterion=accuracy_criterion,
     ):
@@ -654,10 +619,7 @@
                          max_trials=tuning_criterion.max_trials,
                          reduce_range=reduce_range,
                          excluded_precisions=excluded_precisions,
-<<<<<<< HEAD
-=======
                          optimization_level=optimization_level,
->>>>>>> 74cf9fca
                          accuracy_criterion=accuracy_criterion)
         self.approach = approach
 
@@ -689,12 +651,8 @@
                  op_type_list=None,
                  op_name_list=None,
                  reduce_range=None,
-<<<<<<< HEAD
-                 excluded_precisions=[]):
-=======
                  excluded_precisions=[],
                  optimization_level=1):
->>>>>>> 74cf9fca
         super().__init__(inputs=inputs,
                          outputs=outputs,
                          device=device,
@@ -702,12 +660,8 @@
                          op_type_list=op_type_list,
                          op_name_list=op_name_list,
                          reduce_range=reduce_range,
-<<<<<<< HEAD
-                         excluded_precisions=excluded_precisions)
-=======
                          excluded_precisions=excluded_precisions,
                          optimization_level=optimization_level)
->>>>>>> 74cf9fca
         self._approach = 'quant_aware_training'
 
     @property
