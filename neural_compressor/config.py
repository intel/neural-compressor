#!/usr/bin/env python
# -*- coding: utf-8 -*-
#
# Copyright (c) 2021 Intel Corporation
#
# Licensed under the Apache License, Version 2.0 (the "License");
# you may not use this file except in compliance with the License.
# You may obtain a copy of the License at
#
#   http://www.apache.org/licenses/LICENSE-2.0
#
# Unless required by applicable law or agreed to in writing, software
# distributed under the License is distributed on an "AS IS" BASIS,
# WITHOUT WARRANTIES OR CONDITIONS OF ANY KIND, either express or implied.
# See the License for the specific language governing permissions and
# limitations under the License.

import datetime
import logging
from schema import Schema, And, Optional
from .conf.dotdict import DotDict
from .conf.config import Pruner

logger = logging.getLogger("neural_compressor")
default_workspace = './nc_workspace/{}/'.format(
    datetime.datetime.now().strftime('%Y-%m-%d_%H-%M-%S'))

QUANTMAPPING = {
    "auto": "post_training_auto_quant",
    "dynamic": "post_training_dynamic_quant",
    "static": "post_training_static_quant",
    "qat": "quant_aware_training",
}


ops_schema = Schema({
    Optional('weight', default=None): {
        Optional('granularity'): And(
            list,
            lambda s: all(i in ['per_channel', 'per_tensor'] for i in s)),
        Optional('scheme'): And(
            list,
            lambda s: all(i in ['asym', 'sym', 'asym_float'] for i in s)),
        Optional('dtype'): And(
            list,
            lambda s: all(i in ['int8', 'uint8', 'fp32', 'bf16'] for i in s)),
        Optional('algorithm'): And(
            list,
            lambda s: all(i in ['minmax'] for i in s))},
    Optional('activation', default=None): {
        Optional('granularity'): And(
            list,
            lambda s: all(i in ['per_channel', 'per_tensor'] for i in s)),
        Optional('scheme'): And(
            list,
            lambda s: all(i in ['asym', 'sym'] for i in s)),
        Optional('dtype'): And(
            list,
            lambda s: all(i in ['int8', 'uint8', 'fp32', 'bf16', 'None'] for i in s)),
        Optional('algorithm'): And(
            list,
            lambda s: all(i in ['minmax', 'kl', 'placeholder'] for i in s))}})


def check_value(name, src, supported_type, supported_value=[]):
    if isinstance(src, list) and any([not isinstance(i, supported_type) for i in src]):
        assert False, ("Type of {} items should be {} but not {}".format(
            name, str(supported_type), [type(i) for i in src]))
    elif not isinstance(src, list) and not isinstance(src, supported_type):
        assert False, ("Type of {} should be {} but not {}".format(
            name, str(supported_type), type(src)))

    if len(supported_value) > 0:
        if isinstance(src, str) and src not in supported_value:
            assert False, ("{} is not in supported {}: {}. Skip setting it.".format(
                src, name, str(supported_value)))
        elif isinstance(src, list) and all([isinstance(i, str) for i in src]) and \
            any([i not in supported_value for i in src]):
            assert False, ("{} is not in supported {}: {}. Skip setting it.".format(
                src, name, str(supported_value)))

    return True


class Options:
    def __init__(self, random_seed=1978, workspace=default_workspace,
                 resume_from=None, tensorboard=False):
        self.random_seed = random_seed
        self.workspace = workspace
        self.resume_from = resume_from
        self.tensorboard = tensorboard

    @property
    def random_seed(self):
        return self._random_seed

    @random_seed.setter
    def random_seed(self, random_seed):
        if check_value('random_seed', random_seed, int):
            self._random_seed = random_seed

    @property
    def workspace(self):
        return self._workspace

    @workspace.setter
    def workspace(self, workspace):
        if check_value('workspace', workspace, str):
            self._workspace = workspace

    @property
    def resume_from(self):
        return self._resume_from

    @resume_from.setter
    def resume_from(self, resume_from):
        if resume_from is None or check_value('resume_from', resume_from, str):
            self._resume_from = resume_from

    @property
    def tensorboard(self):
        return self._tensorboard

    @tensorboard.setter
    def tensorboard(self, tensorboard):
        if check_value('tensorboard', tensorboard, bool):
            self._tensorboard = tensorboard


options = Options()


class BenchmarkConfig:
    def __init__(self,
                 inputs=[],
                 outputs=[],
                 backend='default',
                 warmup=5,
                 iteration=-1,
                 cores_per_instance=None,
                 num_of_instance=None,
                 inter_num_of_threads=None,
                 intra_num_of_threads=None):
        self.inputs = inputs
        self.outputs = outputs
        self.backend = backend
        self.warmup = warmup
        self.iteration = iteration
        self.cores_per_instance = cores_per_instance
        self.num_of_instance = num_of_instance
        self.inter_num_of_threads = inter_num_of_threads
        self.intra_num_of_threads = intra_num_of_threads

    @property
    def backend(self):
        return self._backend

    @backend.setter
    def backend(self, backend):
        if check_value('backend', backend, str, [
                'default', 'itex', 'ipex', 'onnxrt_trt_ep', 'onnxrt_cuda_ep']):
            self._backend = backend

    @property
    def outputs(self):
        return self._outputs

    @outputs.setter
    def outputs(self, outputs):
        if check_value('outputs', outputs, str):
            self._outputs = outputs

    @property
    def inputs(self):
        return self._inputs

    @inputs.setter
    def inputs(self, inputs):
        if check_value('inputs', inputs, str):
            self._inputs = inputs

    @property
    def warmup(self):
        return self._warmup

    @warmup.setter
    def warmup(self, warmup):
        if check_value('warmup', warmup, int):
            self._warmup = warmup

    @property
    def iteration(self):
        return self._iteration

    @iteration.setter
    def iteration(self, iteration):
        if check_value('iteration', iteration, int):
            self._iteration = iteration

    @property
    def cores_per_instance(self):
        return self._cores_per_instance

    @cores_per_instance.setter
    def cores_per_instance(self, cores_per_instance):
        if cores_per_instance is None or check_value('cores_per_instance', cores_per_instance,
                                                     int):
            self._cores_per_instance = cores_per_instance

    @property
    def num_of_instance(self):
        return self._num_of_instance

    @num_of_instance.setter
    def num_of_instance(self, num_of_instance):
        if num_of_instance is None or check_value('num_of_instance', num_of_instance, int):
            self._num_of_instance = num_of_instance

    @property
    def inter_num_of_threads(self):
        return self._inter_num_of_threads

    @inter_num_of_threads.setter
    def inter_num_of_threads(self, inter_num_of_threads):
        if inter_num_of_threads is None or check_value('inter_num_of_threads',
                                                       inter_num_of_threads, int):
            self._inter_num_of_threads = inter_num_of_threads

    @property
    def intra_num_of_threads(self):
        return self._intra_num_of_threads

    @intra_num_of_threads.setter
    def intra_num_of_threads(self, intra_num_of_threads):
        if intra_num_of_threads is None or check_value('intra_num_of_threads',
                                                       intra_num_of_threads, int):
            self._intra_num_of_threads = intra_num_of_threads


class AccuracyCriterion:
    def __init__(self, higher_is_better=True, criterion='relative', tolerable_loss=0.01):
        self.higher_is_better = higher_is_better
        self.criterion = criterion
        self.tolerable_loss = tolerable_loss

    @property
    def higher_is_better(self):
        return self._higher_is_better

    @higher_is_better.setter
    def higher_is_better(self, higher_is_better):
        if check_value('higher_is_better', higher_is_better, bool):
            self._higher_is_better = higher_is_better

    @property
    def relative(self):
        if self.criterion != 'relative':
            return None
        return self.tolerable_loss

    @relative.setter
    def relative(self, relative):
        self.criterion = 'relative'
        self.tolerable_loss = relative

    @property
    def absolute(self):
        if self.criterion != 'absolute':
            return None
        return self.tolerable_loss

    @absolute.setter
    def absolute(self, absolute):
        self.criterion = 'absolute'
        self.tolerable_loss = absolute

    @property
    def criterion(self):
        return self._criterion

    @criterion.setter
    def criterion(self, criterion):
        if check_value('criterion', criterion, str, ['relative', 'absolute']):
            self._criterion = criterion

    @property
    def tolerable_loss(self):
        return self._tolerable_loss

    @tolerable_loss.setter
    def tolerable_loss(self, tolerable_loss):
        if check_value('tolerable_loss', tolerable_loss, float):
            self._tolerable_loss = tolerable_loss

    def __str__(self):
        return self.criterion


accuracy_criterion = AccuracyCriterion()


class _BaseQuantizationConfig:
    def __init__(self,
                 inputs=[],
                 outputs=[],
                 backend="default",
                 quant_format="default",
                 device="cpu",
                 calibration_sampling_size=[100],
                 op_type_list=None,
                 op_name_list=None,
                 strategy="basic",
                 strategy_kwargs=None,
                 objective="performance",
                 timeout=0,
                 max_trials=100,
                 performance_only=False,
                 reduce_range=None,
                 excluded_precisions=[],
                 optimization_level=1,
                 accuracy_criterion=accuracy_criterion):
        self.inputs = inputs
        self.outputs = outputs
        self.backend = backend
        self.quant_format = quant_format
        self.device = device
        self.op_type_list = op_type_list
        self.op_name_list = op_name_list
        self.strategy = strategy
        self.strategy_kwargs = strategy_kwargs
        self.objective = objective
        self.timeout = timeout
        self.max_trials = max_trials
        self.performance_only = performance_only
        self.reduce_range = reduce_range
        self.excluded_precisions = excluded_precisions
        self.use_bf16 = "bf16" not in self.excluded_precisions
        self.accuracy_criterion = accuracy_criterion
        self.calibration_sampling_size = calibration_sampling_size
        self.optimization_level = optimization_level

    @property
    def accuracy_criterion(self):
        return self._accuracy_criterion

    @accuracy_criterion.setter
    def accuracy_criterion(self, accuracy_criterion):
        if check_value("accuracy_criterion", accuracy_criterion, AccuracyCriterion):
            self._accuracy_criterion = accuracy_criterion

    @property
    def excluded_precisions(self):
        return self._excluded_precisions

    @excluded_precisions.setter
    def excluded_precisions(self, excluded_precisions):
        if check_value("excluded_precisions", excluded_precisions, str, ["bf16"]):
            self._excluded_precisions = excluded_precisions
            self._use_bf16 = "bf16" not in excluded_precisions

    @property
    def optimization_level(self):
        return self._optimization_level

    @optimization_level.setter
    def optimization_level(self, optimization_level):
        self._optimization_level = optimization_level

    @property
    def reduce_range(self):
        return self._reduce_range

    @reduce_range.setter
    def reduce_range(self, reduce_range):
        if reduce_range is None or check_value('reduce_range', reduce_range, bool):
            self._reduce_range = reduce_range

    @property
    def performance_only(self):
        return self._performance_only

    @performance_only.setter
    def performance_only(self, performance_only):
        if check_value('performance_only', performance_only, bool):
            self._performance_only = performance_only

    @property
    def max_trials(self):
        return self._max_trials

    @max_trials.setter
    def max_trials(self, max_trials):
        if check_value('max_trials', max_trials, int):
            self._max_trials = max_trials

    @property
    def timeout(self):
        return self._timeout

    @timeout.setter
    def timeout(self, timeout):
        if check_value('timeout', timeout, int):
            self._timeout = timeout

    @property
    def objective(self):
        return self._objective

    @objective.setter
    def objective(self, objective):
        if check_value('objective', objective, str,
            ['performance', 'accuracy', 'modelsize', 'footprint']):
            self._objective = objective

    @property
    def strategy(self):
        return self._strategy

    @strategy.setter
    def strategy(self, strategy):
        if check_value('strategy', strategy, str,
            ['basic', 'mse', 'bayesian', 'random', 'exhaustive', 'sigopt', 'tpe', 'mse_v2']):
            self._strategy = strategy

    @property
    def strategy_kwargs(self):
        return self._strategy_kwargs

    @strategy_kwargs.setter
    def strategy_kwargs(self, strategy_kwargs):
        self._strategy_kwargs = strategy_kwargs

    @property
    def op_name_list(self):
        return self._op_name_list

    @op_name_list.setter
    def op_name_list(self, op_name_list):
        if op_name_list is None:
            self._op_name_list = op_name_list
        elif isinstance(op_name_list, dict):
            for k, v in op_name_list.items():
                ops_schema.validate(v)
            self._op_name_list = op_name_list
        else:
            assert False, ("Type of op_name_list should be dict but not {}, ".format(
                type(op_name_list)))

    @property
    def op_type_list(self):
        return self._op_type_list

    @op_type_list.setter
    def op_type_list(self, op_type_list):
        if op_type_list is None:
            self._op_type_list = op_type_list
        elif isinstance(op_type_list, dict):
            for k, v in op_type_list.items():
                ops_schema.validate(v)
            self._op_type_list = op_type_list
        else:
            assert False, ("Type of op_type_list should be dict but not {}".format(
                type(op_type_list)))

    @property
    def calibration_sampling_size(self):
        return self._calibration_sampling_size

    @calibration_sampling_size.setter
    def calibration_sampling_size(self, sampling_size):
        if check_value('calibration_sampling_size', sampling_size, int):
            self._calibration_sampling_size = sampling_size

    @property
    def device(self):
        return self._device

    @device.setter
    def device(self, device):
        if check_value('device', device, str, ['cpu', 'gpu']):
            self._device = device

    @property
    def quant_format(self):
        return self._quant_format

    @quant_format.setter
    def quant_format(self, quant_format):
        if check_value('quant_format', quant_format, str,
            ['default', 'QDQ', 'QOperator']):
            self._quant_format = quant_format

    @property
    def backend(self):
        return self._backend

    @backend.setter
    def backend(self, backend):
        if check_value('backend', backend, str, [
                'default', 'itex', 'ipex', 'onnxrt_trt_ep', 'onnxrt_cuda_ep']):
            self._backend = backend

    @property
    def outputs(self):
        return self._outputs

    @outputs.setter
    def outputs(self, outputs):
        if check_value('outputs', outputs, str):
            self._outputs = outputs

    @property
    def inputs(self):
        return self._inputs

    @inputs.setter
    def inputs(self, inputs):
        if check_value('inputs', inputs, str):
            self._inputs = inputs


class TuningCriterion:
    def __init__(self, strategy="basic", strategy_kwargs=None, timeout=0, max_trials=100, objective="performance"):
        self.strategy = strategy
        self.timeout = timeout
        self.max_trials = max_trials
        self.objective = objective
        self.strategy_kwargs = strategy_kwargs

    @property
    def max_trials(self):
        return self._max_trials

    @max_trials.setter
    def max_trials(self, max_trials):
        if check_value('max_trials', max_trials, int):
            self._max_trials = max_trials

    @property
    def timeout(self):
        return self._timeout

    @timeout.setter
    def timeout(self, timeout):
        if check_value('timeout', timeout, int):
            self._timeout = timeout

    @property
    def objective(self):
        return self._objective

    @objective.setter
    def objective(self, objective):
        if check_value('objective', objective, str,
            ['performance', 'accuracy', 'modelsize', 'footprint']):
            self._objective = objective

    @property
    def strategy(self):
        return self._strategy

    @strategy.setter
    def strategy(self, strategy):
        if check_value('strategy', strategy, str,
<<<<<<< HEAD
            ['basic', 'mse', 'bayesian', 'random', 'exhaustive', 'sigopt', 'tpe', 'hawq_v2']):
=======
            ['basic', 'mse', 'bayesian', 'random', 'exhaustive', 'sigopt', 'tpe', 'mse_v2']):
>>>>>>> 70b7b9d8
            self._strategy = strategy

    @property
    def strategy_kwargs(self):
        return self._strategy_kwargs

    @strategy_kwargs.setter
    def strategy_kwargs(self, strategy_kwargs):
        self._strategy_kwargs = strategy_kwargs

tuning_criterion = TuningCriterion()


class PostTrainingQuantConfig(_BaseQuantizationConfig):
    def __init__(self,
                 device="cpu",
                 backend="default",
                 quant_format="default",
                 inputs=[],
                 outputs=[],
                 approach="static",
                 calibration_sampling_size=[100],
                 op_type_list=None,
                 op_name_list=None,
                 reduce_range=None,
                 excluded_precisions=[],
                 optimization_level=1,
                 tuning_criterion=tuning_criterion,
                 accuracy_criterion=accuracy_criterion,
    ):
        self.tuning_criterion = tuning_criterion
        super().__init__(inputs=inputs,
                         outputs=outputs,
                         device=device,
                         backend=backend,
                         quant_format=quant_format,
                         calibration_sampling_size=calibration_sampling_size,
                         op_type_list=op_type_list,
                         op_name_list=op_name_list,
                         strategy=tuning_criterion.strategy,
                         strategy_kwargs=tuning_criterion.strategy_kwargs,
                         objective=tuning_criterion.objective,
                         timeout=tuning_criterion.timeout,
                         max_trials=tuning_criterion.max_trials,
                         reduce_range=reduce_range,
                         excluded_precisions=excluded_precisions,
                         optimization_level=optimization_level,
                         accuracy_criterion=accuracy_criterion)
        self.approach = approach

    @property
    def approach(self):
        return self._approach

    @approach.setter
    def approach(self, approach):
        if check_value("approach", approach, str, ["static", "dynamic", "auto"]):
            self._approach = QUANTMAPPING[approach]

    @property
    def tuning_criterion(self):
        return self._tuning_criterion

    @tuning_criterion.setter
    def tuning_criterion(self, tuning_criterion):
        if check_value("tuning_criterion", tuning_criterion, TuningCriterion):
            self._tuning_criterion = tuning_criterion


class QuantizationAwareTrainingConfig(_BaseQuantizationConfig):
    def __init__(self,
                 device="cpu",
                 backend="default",
                 inputs=[],
                 outputs=[],
                 op_type_list=None,
                 op_name_list=None,
                 reduce_range=None,
                 excluded_precisions=[],
                 optimization_level=1):
        super().__init__(inputs=inputs,
                         outputs=outputs,
                         device=device,
                         backend=backend,
                         op_type_list=op_type_list,
                         op_name_list=op_name_list,
                         reduce_range=reduce_range,
                         excluded_precisions=excluded_precisions,
                         optimization_level=optimization_level)
        self._approach = 'quant_aware_training'

    @property
    def approach(self):
        return self._approach


pruners = [Pruner()]


class PruningConfig:
    def __init__(self, pruners=pruners, initial_sparsity=0.0, target_sparsity=0.97,
                 max_sparsity_ratio_per_layer=0.98, prune_type="basic_magnitude",
                 start_epoch=0, end_epoch=4, start_step=0, end_step=0, update_frequency=1.0,
                 update_frequency_on_step=1, not_to_prune_names=[], prune_domain="global",
                 names=[], exclude_names=[], prune_layer_type=[], sparsity_decay_type="exp",
                 pattern="tile_pattern_1x1"):
        self.weight_compression = DotDict({
            'initial_sparsity': initial_sparsity,
            'target_sparsity': target_sparsity,
            'max_sparsity_ratio_per_layer': max_sparsity_ratio_per_layer,
            'prune_type': prune_type,
            'start_epoch': start_epoch,
            'end_epoch': end_epoch,
            'start_step': start_step,
            'end_step': end_step,
            'update_frequency': update_frequency,
            'update_frequency_on_step': update_frequency_on_step,
            'not_to_prune_names': not_to_prune_names,
            'prune_domain': prune_domain,
            'names': names,
            'exclude_names': exclude_names,
            'prune_layer_type': prune_layer_type,
            'sparsity_decay_type': sparsity_decay_type,
            'pattern': pattern,
            'pruners': pruners
        })

    @property
    def weight_compression(self):
        return self._weight_compression

    @weight_compression.setter
    def weight_compression(self, weight_compression):
        self._weight_compression = weight_compression


class KnowledgeDistillationLossConfig:
    def __init__(self, temperature=1.0, loss_types=['CE', 'CE'], loss_weights=[0.5, 0.5]):
        self.config = DotDict({
            'KnowledgeDistillationLoss': {
                'temperature': temperature,
                'loss_types': loss_types,
                'loss_weights': loss_weights
            }
        })


class IntermediateLayersKnowledgeDistillationLossConfig:
    def __init__(self, layer_mappings=[], loss_types=[], loss_weights=[], add_origin_loss=False):
        self.config = DotDict({
            'IntermediateLayersKnowledgeDistillationLoss': {
                'layer_mappings': layer_mappings,
                'loss_types': loss_types,
                'loss_weights': loss_weights,
                'add_origin_loss': add_origin_loss
            }
        })


class SelfKnowledgeDistillationLossConfig:
    def __init__(self,
                 layer_mappings=[],
                 temperature=1.0,
                 loss_types=[],
                 loss_weights=[],
                 add_origin_loss=False):
        self.config = DotDict({
            'SelfKnowledgeDistillationLoss': {
                'layer_mappings': layer_mappings,
                'temperature': temperature,
                'loss_types': loss_types,
                'loss_weights': loss_weights,
                'add_origin_loss': add_origin_loss,
            }
        })


criterion = KnowledgeDistillationLossConfig()


class DistillationConfig:
    """Config of distillation.

    Args:

        teacher_model (Callable): Teacher model for distillation. Defaults to None.
        features (optional): Teacher features for distillation, features and teacher_model are alternative.
                             Defaults to None.
        criterion (Callable, optional): Distillation loss configure.
        optimizer (dictionary, optional): Optimizer configure.
    """

    def __init__(self,
                 teacher_model=None,
                 criterion=criterion,
                 optimizer={'SGD': {
                     'learning_rate': 0.0001
                 }}):
        self.criterion = criterion.config
        self.optimizer = optimizer
        self.teacher_model = teacher_model

    @property
    def criterion(self):
        return self._criterion

    @criterion.setter
    def criterion(self, criterion):
        self._criterion = criterion

    @property
    def optimizer(self):
        return self._optimizer

    @optimizer.setter
    def optimizer(self, optimizer):
        self._optimizer = optimizer

    @property
    def teacher_model(self):
        return self._teacher_model

    @teacher_model.setter
    def teacher_model(self, teacher_model):
        self._teacher_model = teacher_model


class MixedPrecisionConfig(PostTrainingQuantConfig):
    def __init__(self,
                 device="cpu",
                 backend="default",
                 inputs=[],
                 outputs=[],
                 tuning_criterion=tuning_criterion,
                 accuracy_criterion=accuracy_criterion,
                 excluded_precisions=[]):
        super().__init__(inputs=inputs,
                         outputs=outputs,
                         device=device,
                         backend=backend,
                         tuning_criterion=tuning_criterion,
                         accuracy_criterion=accuracy_criterion,
                         excluded_precisions=excluded_precisions,
        )


class ExportConfig:
    def __init__(
        self,
        dtype="int8",
        opset_version=14,
        quant_format="QDQ",
        example_inputs=None,
        input_names=None,
        output_names=None,
        dynamic_axes=None,
    ):
        self.dtype = dtype
        self.opset_version = opset_version
        self.quant_format = quant_format
        self.example_inputs = example_inputs
        self.input_names = input_names
        self.output_names = output_names
        self.dynamic_axes = dynamic_axes

    @property
    def dtype(self):
        return self._dtype

    @dtype.setter
    def dtype(self, dtype):
        self._dtype = dtype

    @property
    def opset_version(self):
        return self._opset_version

    @opset_version.setter
    def opset_version(self, opset_version):
        self._opset_version = opset_version

    @property
    def quant_format(self):
        return self._quant_format

    @quant_format.setter
    def quant_format(self, quant_format):
        self._quant_format = quant_format

    @property
    def example_inputs(self):
        return self._example_inputs

    @example_inputs.setter
    def example_inputs(self, example_inputs):
        self._example_inputs = example_inputs

    @property
    def input_names(self):
        return self._input_names

    @input_names.setter
    def input_names(self, input_names):
        self._input_names = input_names

    @property
    def output_names(self):
        return self._output_names

    @output_names.setter
    def output_names(self, output_names):
        self._output_names = output_names

    @property
    def dynamic_axes(self):
        return self._dynamic_axes

    @dynamic_axes.setter
    def dynamic_axes(self, dynamic_axes):
        self._dynamic_axes = dynamic_axes


class Torch2ONNXConfig(ExportConfig):
    def __init__(
       self,
       dtype="int8",
       opset_version=14,
       quant_format="QDQ",
       example_inputs=None,
       input_names=None,
       output_names=None,
       dynamic_axes=None,
       recipe='QDQ_OP_FP32_BIAS',
       **kwargs,
    ):
        super().__init__(
            dtype=dtype,
            opset_version=opset_version,
            quant_format=quant_format,
            example_inputs=example_inputs,
            input_names=input_names,
            output_names=output_names,
            dynamic_axes=dynamic_axes,
        )
        self.recipe = recipe
        self.kwargs = kwargs


class TF2ONNXConfig(ExportConfig):
    def __init__(
       self,
       dtype="int8",
       opset_version=14,
       quant_format="QDQ",
       example_inputs=None,
       input_names=None,
       output_names=None,
       dynamic_axes=None,
       **kwargs,
    ):
        super().__init__(
            dtype=dtype,
            opset_version=opset_version,
            quant_format=quant_format,
            example_inputs=example_inputs,
            input_names=input_names,
            output_names=output_names,
            dynamic_axes=dynamic_axes,
        )
        self.kwargs = kwargs<|MERGE_RESOLUTION|>--- conflicted
+++ resolved
@@ -419,7 +419,7 @@
     @strategy.setter
     def strategy(self, strategy):
         if check_value('strategy', strategy, str,
-            ['basic', 'mse', 'bayesian', 'random', 'exhaustive', 'sigopt', 'tpe', 'mse_v2']):
+            ['basic', 'mse', 'bayesian', 'random', 'exhaustive', 'sigopt', 'tpe', 'mse_v2', 'hawq_v2']):
             self._strategy = strategy
 
     @property
@@ -562,11 +562,7 @@
     @strategy.setter
     def strategy(self, strategy):
         if check_value('strategy', strategy, str,
-<<<<<<< HEAD
-            ['basic', 'mse', 'bayesian', 'random', 'exhaustive', 'sigopt', 'tpe', 'hawq_v2']):
-=======
-            ['basic', 'mse', 'bayesian', 'random', 'exhaustive', 'sigopt', 'tpe', 'mse_v2']):
->>>>>>> 70b7b9d8
+            ['basic', 'mse', 'bayesian', 'random', 'exhaustive', 'sigopt', 'tpe', 'mse_v2', 'hawq_v2']):
             self._strategy = strategy
 
     @property
