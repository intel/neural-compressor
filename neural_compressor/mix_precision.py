--- conflicted
+++ resolved
@@ -1,417 +1,412 @@
-#!/usr/bin/env python
-# -*- coding: utf-8 -*-
-#
-# Copyright (c) 2021 Intel Corporation
-#
-# Licensed under the Apache License, Version 2.0 (the "License");
-# you may not use this file except in compliance with the License.
-# You may obtain a copy of the License at
-#
-#   http://www.apache.org/licenses/LICENSE-2.0
-#
-# Unless required by applicable law or agreed to in writing, software
-# distributed under the License is distributed on an "AS IS" BASIS,
-# WITHOUT WARRANTIES OR CONDITIONS OF ANY KIND, either express or implied.
-# See the License for the specific language governing permissions and
-# limitations under the License.
-"""Mix Precision for Neural Compressor."""
-import os
-import sys
-import pickle
-import numpy as np
-import random
-from .utils.utility import time_limit, CpuInfo
-from .strategy import STRATEGIES
-from .config import Config
-from .utils import logger
-from .model.model import BaseModel, get_model_fwk_name, Model, MODELS
-
-class _MixedPrecision:
-    """Class used for generating low precision model.
-
-    _MixedPrecision class automatically generates low precision model across various DL
-    frameworks including tensorflow, pytorch and onnxruntime.
-
-    Example::
-
-        from neural_compressor.config import MixedPrecisionConfig
-        def eval_func(model):
-            ...
-            return accuracy
-        
-        conf = MixedPrecisionConfig()
-        output_model = mix_precision.fit(
-            model,
-            conf,
-            eval_func=eval_func,
-        )
-    """
-    def __init__(self, conf=None):
-        """Initialize `MixedPrecision` class.
-
-        Args:
-            conf (obj): The MixedPrecisionConfig class containing accuracy goal, tuning objective etc.
-        """
-        self.conf = Config(quantization=conf, benchmark=None, pruning=None, distillation=None, nas=None)
-        seed = self.conf.options.random_seed
-        random.seed(seed)
-        np.random.seed(seed)
-
-        self._eval_func = None
-        self._eval_dataloader = None
-        self._eval_metric = None
-        self._model = None
-
-    def pre_process(self):
-        """Create strategy object for tuning."""
-        cfg = self.conf
-        strategy = 'automixedprecision'
-        _resume = None
-        # check if interrupted tuning procedure exists. if yes, it will resume the
-        # whole auto tune process.
-        self.resume_file = os.path.abspath(os.path.expanduser(cfg.options.resume_from)) \
-                           if cfg.options.workspace and cfg.options.resume_from else None
-        if self.resume_file:
-            assert os.path.exists(self.resume_file), \
-                "The specified resume file {} doesn't exist!".format(self.resume_file)
-            with open(self.resume_file, 'rb') as f:
-                _resume = pickle.load(f).__dict__
-
-        self.strategy = STRATEGIES[strategy](
-            model = self.model,
-            conf = self.conf,
-            q_dataloader=None,
-            q_func=None,
-            eval_func=self._eval_func,
-            eval_dataloader=self._eval_dataloader,
-            eval_metric=self._eval_metric,
-            resume=_resume,
-            q_hooks=None)
-
-    def execute(self):
-        """Execute routinue based on strategy design."""
-        try:
-            with time_limit(self.conf.quantization.tuning_criterion.timeout):
-                self.strategy.traverse()
-        except KeyboardInterrupt:
-            pass
-        except Exception as e:
-            logger.error("Unexpected exception {} happened during tuning.".format(repr(e)))
-            import traceback
-            traceback.print_exc()
-        finally:
-            if self.strategy.best_qmodel:
-                logger.info(
-                    "Specified timeout or max trials is reached! "
-                    "Found a quantized model which meet accuracy goal. Exit.")
-                self.strategy.deploy_config()
-            else:
-                logger.error(
-                    "Specified timeout or max trials is reached! "
-                    "Not found any quantized model which meet accuracy goal. Exit.")
-
-            return self.strategy.best_qmodel
-
-    def __call__(self):
-        """Execute this class.
-
-        For derived classes, an override function is required.
-        """
-        self.pre_process()
-        results = self.execute()
-        return results
-
-    fit = __call__
-
-    @property
-    def precisions(self):
-        """Get private member variable `precisions` of `_MixedPrecision` class."""
-        return self._precisions
-
-    @precisions.setter
-    def precisions(self, customized_precisions):
-        """Set private member variable `precisions` of `_MixedPrecision` class."""
-        if isinstance(customized_precisions, list):
-            self._precisions = sorted([i.strip() for i in customized_precisions])
-        elif isinstance(customized_precisions, str):
-            self._precisions = sorted([i.strip() for i in customized_precisions.split(',')])
-        self.conf.mixed_precision.precision = self._precisions
-
-    @property
-    def eval_dataloader(self):
-        """Get eval_dataloader."""
-        return self._eval_dataloader
-
-    @eval_dataloader.setter
-    def eval_dataloader(self, dataloader):
-        """Set Dataloader for evaluation.
-
-        It is iterable and the batched data should consists of a tuple like (input, label), 
-        when eval_dataloader is set, user should configure postprocess(optional) and metric 
-        in yaml file or set postprocess and metric cls. Notice evaluation dataloader will be 
-        used to generate data for model inference, make sure the input data can be feed to model.
-
-        Args:
-            dataloader(generator): user are supported to set a user defined dataloader
-                                    which meet the requirements that can yield tuple of
-                                    (input, label)/(input, _) batched data.
-                                    Another good practice is to use neural_compressor.common.DataLoader
-                                    to initialize a neural_compressor dataloader object.
-                                    Notice neural_compressor.common.DataLoader is just a wrapper of the
-                                    information needed to build a dataloader, it can't yield
-                                    batched data and only in this setter method
-                                    a 'real' eval_dataloader will be created,
-                                    the reason is we have to know the framework info
-                                    and only after the Quantization object created then
-                                    framework infomation can be known. Future we will support
-                                    creating iterable dataloader from neural_compressor.common.DataLoader
-        """
-        assert hasattr(dataloader, '__iter__') and \
-            hasattr(dataloader, 'batch_size'), \
-            'dataloader must implement __iter__ method and batch_size attribute'
-
-        self._eval_dataloader = dataloader
-
-    @property
-    def model(self):
-        """Get model."""
-        return self._model
-
-    @model.setter
-    def model(self, user_model):
-        """Set the user model and dispatch to framework specific internal model object.
-
-        Args:
-           user_model: user are supported to set model from original framework model format
-                       (eg, tensorflow frozen_pb or path to a saved model), but not recommended.
-                       Best practice is to set from a initialized neural_compressor.common.Model.
-                       If tensorflow model is used, model's inputs/outputs will be auto inferred,
-                       but sometimes auto inferred inputs/outputs will not meet your requests,
-                       set them manually in config yaml file. Another corner case is slim model
-                       of tensorflow, be careful of the name of model configured in yaml file,
-                       make sure the name is in supported slim model list.
-        """
-        cfg = self.conf
-        if cfg.quantization.framework is None:
-            if isinstance(user_model, BaseModel):
-                cfg.quantization.framework = list(MODELS.keys())[list(MODELS.values()).index(type(user_model))]
-                if cfg.quantization.backend == "ipex":
-                    assert cfg.quantization.framework == "pytorch_ipex",\
-                          "Please wrap the model with correct Model class!"
-                if cfg.quantization.backend == "itex":
-                    from .model.tensorflow_model import get_model_type
-                    if get_model_type(user_model.model) == 'keras':
-                        assert cfg.quantization.framework == "keras",\
-                              "Please wrap the model with KerasModel class!"
-                    else:
-                        assert cfg.quantization.framework == "pytorch_itex", \
-                            "Please wrap the model with TensorflowModel class!"
-            else:
-                framework = get_model_fwk_name(user_model)
-                if framework == "tensorflow":
-                    from .model.tensorflow_model import get_model_type
-                    if get_model_type(user_model) == 'keras' and cfg.quantization.backend == 'itex':
-                        framework = 'keras'
-                if framework == "pytorch":
-                    if cfg.quantization.backend == "default":
-                        framework = "pytorch_fx"
-                    elif cfg.quantization.backend == "ipex":
-                        framework = "pytorch_ipex"
-                cfg.quantization.framework = framework
-
-        if not isinstance(user_model, BaseModel):
-            logger.warning("Force convert framework model to neural_compressor model.")
-<<<<<<< HEAD
-            if "tensorflow" in cfg.quantization.framework or cfg.quantization.framework == "keras":
-                self._model = Model(user_model, backend=cfg.quantization.framework
-                                    , device=cfg.quantization.device)
-=======
-            if "tensorflow" in cfg.model.framework or cfg.model.framework == "keras":
-                if get_model_type(user_model) == 'keras':
-                    self._model = Model(user_model, backend=cfg.model.framework,
-                                        device=cfg.device, modelType="saved_model")
-                else:
-                    self._model = Model(user_model, backend=cfg.model.framework, device=cfg.device)
->>>>>>> 60bcdfc1
-            else:
-                self._model = Model(user_model, backend=cfg.quantization.framework)
-        else:
-            if cfg.quantization.framework == "pytorch_ipex":
-                from neural_compressor.model.torch_model import IPEXModel
-                assert type(user_model) == IPEXModel, \
-                            "The backend is ipex, please wrap the model with IPEXModel class!"
-            elif cfg.quantization.framework == "pytorch_fx":
-                from neural_compressor.model.torch_model import PyTorchFXModel
-                assert type(user_model) == PyTorchFXModel, \
-                            "The backend is default, please wrap the model with PyTorchFXModel class!"
-
-            self._model = user_model
-
-        if 'tensorflow' in cfg.quantization.framework:
-            self._model.name = cfg.quantization.model_name
-            self._model.output_tensor_names = cfg.quantization.outputs
-            self._model.input_tensor_names = cfg.quantization.inputs
-            self._model.workspace_path = cfg.options.workspace
-
-    @property
-    def metric(self):
-        """Get metric."""
-        assert False, 'Should not try to get the value of `metric` attribute.'
-
-    @metric.setter
-    def metric(self, user_metric):
-        """Set metric class or a dict of built-in metric configures.
-
-        1. neural_compressor have many built-in metrics, user can pass a metric configure dict to tell neural 
-           compressor what metric will be use.
-           You can set multi-metrics to evaluate the performance of a specific model.
-                Single metric:
-                    {topk: 1}
-
-                Multi-metrics:
-                    {topk: 1,
-                     MSE: {compare_label: False},
-                     weight: [0.5, 0.5],
-                     higher_is_better: [True, False]
-                    }
-            Refer to this [file](../docs/source/metric.md#supported-built-in-metric-matrix) for built-in metric list
-        2. User also can set specific metric through this api. The metric class should take the outputs of the model or
-           postprocess(if have) as inputs, neural_compressor built-in metric always take(predictions, labels) as inputs
-           for update, and user_metric.metric_cls should be sub_class of neural_compressor.metric.BaseMetric.
-
-        Args:
-            user_metric(neural_compressor.metric.Metric or a dict of built-in metric configures):
-                The object of Metric or a dict of built-in metric configurations.
-        """
-        from .metric import Metric as NCMetric, METRICS
-        if isinstance(user_metric, dict):
-            metric_cfg = user_metric
-        else:
-            if isinstance(user_metric, NCMetric):
-                name = user_metric.name
-                metric_cls = user_metric.metric_cls
-                metric_cfg = {name: {**user_metric.kwargs}}
-            else:
-                for i in ['reset', 'update', 'result']:
-                    assert hasattr(user_metric, i), 'Please realise {} function' \
-                                                    'in user defined metric'.format(i)
-                metric_cls = type(user_metric).__name__
-                name = 'user_' + metric_cls
-                metric_cfg = {name: id(user_metric)}
-            metrics = METRICS(self.conf.quantization.framework)
-            metrics.register(name, metric_cls)
-
-        self._metric = user_metric
-
-
-    @property
-    def eval_func(self):
-        """Get evaluation function."""
-        assert False, 'Should not try to get the value of `eval_func` attribute.'
-
-    @eval_func.setter
-    def eval_func(self, user_eval_func):
-        """Set evaluation function provided by user.
-
-        Args:
-            user_eval_func: This function takes "model" as input parameter
-                            and executes entire evaluation process with self
-                            contained metrics. If eval_func set,
-                            an evaluation process must be triggered
-                            to make evaluation of the model executed.
-        """
-        self._eval_func = user_eval_func
-
-def fit(model,
-        config=None,
-        eval_func=None,
-        eval_dataloader=None,
-        eval_metric=None,
-        **kwargs):
-    """Fit low precision model generation across multiple framework backends.
-
-    Args:
-        model (object):                       For Tensorflow model, it could be a path
-                                              to frozen pb, loaded graph_def object or
-                                              a path to ckpt/savedmodel folder.
-                                              For PyTorch model, it's torch.nn.model
-                                              instance. For onnx model, it chould be a path
-                                              to .onnx file or onnx.onnx_ml_pb2.ModelProto.
-                                              For MXNet model, it's mxnet.symbol.Symbol
-                                              or gluon.HybirdBlock instance.
-        config (MixedPrecisionConfig):        The path to the YAML configuration file or
-                                              QuantConf class containing accuracy goal,
-                                              tuning objective and preferred calibration &
-                                              quantization tuning space etc.
-        eval_func (function, optional):       The evaluation function provided by user.
-                                              This function takes model as parameter,
-                                              and evaluation dataset and metrics should be
-                                              encapsulated in this function implementation
-                                              and outputs a higher-is-better accuracy scalar
-                                              value.
-        eval_dataloader (generator, optional): Data loader for evaluation. It is iterable
-                                              and should yield a tuple of (input, label).
-                                              The input could be a object, list, tuple or
-                                              dict, depending on user implementation,
-                                              as well as it can be taken as model input.
-                                              The label should be able to take as input of
-                                              supported metrics. If this parameter is
-                                              not None, user needs to specify pre-defined
-                                              evaluation metrics through configuration file
-                                              and should set "eval_func" paramter as None.
-                                              Tuner will combine model, eval_dataloader
-                                              and pre-defined metrics to run evaluation
-                                              process.
-        eval_metric (obj, optional):          An Accuracy object that measures metric for
-                                              quantization.
-
-    Returns:
-        A _MixedPrecision object that generates low precision model across various DL frameworks.
-
-    Raises:
-        AssertionError.
-
-    Example::
-
-        from neural_compressor import mix_precision
-        from neural_compressor.config import MixedPrecisionConfig
-
-        conf = MixedPrecisionConfig()
-        converted_model = mix_precision.fit(model, config=conf)
-    """
-    converter = _MixedPrecision(config)
-    if config.precision in config.excluded_precisions:
-        logger.warning("Target precision is in excluded_precisions, "\
-            "please modify precision or excluded_precisions to make it understandable.")
-        sys.exit(0)
-    precisions = list(set(config.precision) - set(config.excluded_precisions))
-    converter.conf.quantization.precisions = precisions
-    converter.model = model
-
-    if ('bf16' in precisions or 'fp16' in precisions) and \
-        converter.conf.quantization.framework == "onnxruntime":
-        if config.device == "cpu":
-            logger.warning("Mix precision exits due to device isn't gpu for onnx models.")
-            sys.exit(0)
-        elif config.backend != "onnxrt_cuda_ep":
-            logger.warning("Mix precision exits due to backend isn't onnxrt_cuda_ep for onnx models.")
-            sys.exit(0)
-    elif 'bf16' in precisions and not CpuInfo().bf16 and \
-        converter.conf.quantization.framework != "onnxruntime":
-        if os.getenv('FORCE_BF16') == '1':
-            logger.warning("Mix precision will generate bf16 graph although " \
-                           "the hardware doesn't support bf16 instruction.")
-        else:
-            logger.warning("Mix precision exits due to the hardware " \
-                           "doesn't support bf16 instruction.")
-            sys.exit(0)
-    elif 'fp16' in precisions and converter.conf.quantization.framework != "onnxruntime":
-        logger.warning("Currently mix precision only supports fp16 for onnx models.")
-        sys.exit(0)
-    if eval_func is not None:
-        converter.eval_func = eval_func
-    if eval_dataloader is not None:
-        converter.eval_dataloader = eval_dataloader
-    if eval_metric is not None:
-        converter.metric = eval_metric
-    return converter()
+#!/usr/bin/env python
+# -*- coding: utf-8 -*-
+#
+# Copyright (c) 2021 Intel Corporation
+#
+# Licensed under the Apache License, Version 2.0 (the "License");
+# you may not use this file except in compliance with the License.
+# You may obtain a copy of the License at
+#
+#   http://www.apache.org/licenses/LICENSE-2.0
+#
+# Unless required by applicable law or agreed to in writing, software
+# distributed under the License is distributed on an "AS IS" BASIS,
+# WITHOUT WARRANTIES OR CONDITIONS OF ANY KIND, either express or implied.
+# See the License for the specific language governing permissions and
+# limitations under the License.
+"""Mix Precision for Neural Compressor."""
+import os
+import sys
+import pickle
+import numpy as np
+import random
+from .utils.utility import time_limit, CpuInfo
+from .strategy import STRATEGIES
+from .config import Config
+from .utils import logger
+from .model.model import BaseModel, get_model_fwk_name, Model, MODELS
+
+class _MixedPrecision:
+    """Class used for generating low precision model.
+
+    _MixedPrecision class automatically generates low precision model across various DL
+    frameworks including tensorflow, pytorch and onnxruntime.
+
+    Example::
+
+        from neural_compressor.config import MixedPrecisionConfig
+        def eval_func(model):
+            ...
+            return accuracy
+        
+        conf = MixedPrecisionConfig()
+        output_model = mix_precision.fit(
+            model,
+            conf,
+            eval_func=eval_func,
+        )
+    """
+    def __init__(self, conf=None):
+        """Initialize `MixedPrecision` class.
+
+        Args:
+            conf (obj): The MixedPrecisionConfig class containing accuracy goal, tuning objective etc.
+        """
+        self.conf = Config(quantization=conf, benchmark=None, pruning=None, distillation=None, nas=None)
+        seed = self.conf.options.random_seed
+        random.seed(seed)
+        np.random.seed(seed)
+
+        self._eval_func = None
+        self._eval_dataloader = None
+        self._eval_metric = None
+        self._model = None
+
+    def pre_process(self):
+        """Create strategy object for tuning."""
+        cfg = self.conf
+        strategy = 'automixedprecision'
+        _resume = None
+        # check if interrupted tuning procedure exists. if yes, it will resume the
+        # whole auto tune process.
+        self.resume_file = os.path.abspath(os.path.expanduser(cfg.options.resume_from)) \
+                           if cfg.options.workspace and cfg.options.resume_from else None
+        if self.resume_file:
+            assert os.path.exists(self.resume_file), \
+                "The specified resume file {} doesn't exist!".format(self.resume_file)
+            with open(self.resume_file, 'rb') as f:
+                _resume = pickle.load(f).__dict__
+
+        self.strategy = STRATEGIES[strategy](
+            model = self.model,
+            conf = self.conf,
+            q_dataloader=None,
+            q_func=None,
+            eval_func=self._eval_func,
+            eval_dataloader=self._eval_dataloader,
+            eval_metric=self._eval_metric,
+            resume=_resume,
+            q_hooks=None)
+
+    def execute(self):
+        """Execute routinue based on strategy design."""
+        try:
+            with time_limit(self.conf.quantization.tuning_criterion.timeout):
+                self.strategy.traverse()
+        except KeyboardInterrupt:
+            pass
+        except Exception as e:
+            logger.error("Unexpected exception {} happened during tuning.".format(repr(e)))
+            import traceback
+            traceback.print_exc()
+        finally:
+            if self.strategy.best_qmodel:
+                logger.info(
+                    "Specified timeout or max trials is reached! "
+                    "Found a quantized model which meet accuracy goal. Exit.")
+                self.strategy.deploy_config()
+            else:
+                logger.error(
+                    "Specified timeout or max trials is reached! "
+                    "Not found any quantized model which meet accuracy goal. Exit.")
+
+            return self.strategy.best_qmodel
+
+    def __call__(self):
+        """Execute this class.
+
+        For derived classes, an override function is required.
+        """
+        self.pre_process()
+        results = self.execute()
+        return results
+
+    fit = __call__
+
+    @property
+    def precisions(self):
+        """Get private member variable `precisions` of `_MixedPrecision` class."""
+        return self._precisions
+
+    @precisions.setter
+    def precisions(self, customized_precisions):
+        """Set private member variable `precisions` of `_MixedPrecision` class."""
+        if isinstance(customized_precisions, list):
+            self._precisions = sorted([i.strip() for i in customized_precisions])
+        elif isinstance(customized_precisions, str):
+            self._precisions = sorted([i.strip() for i in customized_precisions.split(',')])
+        self.conf.mixed_precision.precision = self._precisions
+
+    @property
+    def eval_dataloader(self):
+        """Get eval_dataloader."""
+        return self._eval_dataloader
+
+    @eval_dataloader.setter
+    def eval_dataloader(self, dataloader):
+        """Set Dataloader for evaluation.
+
+        It is iterable and the batched data should consists of a tuple like (input, label), 
+        when eval_dataloader is set, user should configure postprocess(optional) and metric 
+        in yaml file or set postprocess and metric cls. Notice evaluation dataloader will be 
+        used to generate data for model inference, make sure the input data can be feed to model.
+
+        Args:
+            dataloader(generator): user are supported to set a user defined dataloader
+                                    which meet the requirements that can yield tuple of
+                                    (input, label)/(input, _) batched data.
+                                    Another good practice is to use neural_compressor.common.DataLoader
+                                    to initialize a neural_compressor dataloader object.
+                                    Notice neural_compressor.common.DataLoader is just a wrapper of the
+                                    information needed to build a dataloader, it can't yield
+                                    batched data and only in this setter method
+                                    a 'real' eval_dataloader will be created,
+                                    the reason is we have to know the framework info
+                                    and only after the Quantization object created then
+                                    framework infomation can be known. Future we will support
+                                    creating iterable dataloader from neural_compressor.common.DataLoader
+        """
+        assert hasattr(dataloader, '__iter__') and \
+            hasattr(dataloader, 'batch_size'), \
+            'dataloader must implement __iter__ method and batch_size attribute'
+
+        self._eval_dataloader = dataloader
+
+    @property
+    def model(self):
+        """Get model."""
+        return self._model
+
+    @model.setter
+    def model(self, user_model):
+        """Set the user model and dispatch to framework specific internal model object.
+
+        Args:
+           user_model: user are supported to set model from original framework model format
+                       (eg, tensorflow frozen_pb or path to a saved model), but not recommended.
+                       Best practice is to set from a initialized neural_compressor.common.Model.
+                       If tensorflow model is used, model's inputs/outputs will be auto inferred,
+                       but sometimes auto inferred inputs/outputs will not meet your requests,
+                       set them manually in config yaml file. Another corner case is slim model
+                       of tensorflow, be careful of the name of model configured in yaml file,
+                       make sure the name is in supported slim model list.
+        """
+        cfg = self.conf
+        if cfg.quantization.framework is None:
+            if isinstance(user_model, BaseModel):
+                cfg.quantization.framework = list(MODELS.keys())[list(MODELS.values()).index(type(user_model))]
+                if cfg.quantization.backend == "ipex":
+                    assert cfg.quantization.framework == "pytorch_ipex",\
+                          "Please wrap the model with correct Model class!"
+                if cfg.quantization.backend == "itex":
+                    from .model.tensorflow_model import get_model_type
+                    if get_model_type(user_model.model) == 'keras':
+                        assert cfg.quantization.framework == "keras",\
+                              "Please wrap the model with KerasModel class!"
+                    else:
+                        assert cfg.quantization.framework == "pytorch_itex", \
+                            "Please wrap the model with TensorflowModel class!"
+            else:
+                framework = get_model_fwk_name(user_model)
+                if framework == "tensorflow":
+                    from .model.tensorflow_model import get_model_type
+                    if get_model_type(user_model) == 'keras' and cfg.quantization.backend == 'itex':
+                        framework = 'keras'
+                if framework == "pytorch":
+                    if cfg.quantization.backend == "default":
+                        framework = "pytorch_fx"
+                    elif cfg.quantization.backend == "ipex":
+                        framework = "pytorch_ipex"
+                cfg.quantization.framework = framework
+
+        if not isinstance(user_model, BaseModel):
+            logger.warning("Force convert framework model to neural_compressor model.")
+            if "tensorflow" in cfg.quantization.framework or cfg.quantization.framework == "keras":
+                if get_model_type(user_model) == 'keras':
+                    self._model = Model(user_model, backend=cfg.quantization.framework,
+                                        device=cfg.quantization.device, modelType="saved_model")
+                else:
+                    self._model = Model(user_model, backend=cfg.quantization.framework,\
+                                         device=cfg.quantization.device)
+            else:
+                self._model = Model(user_model, backend=cfg.quantization.framework)
+        else:
+            if cfg.quantization.framework == "pytorch_ipex":
+                from neural_compressor.model.torch_model import IPEXModel
+                assert type(user_model) == IPEXModel, \
+                            "The backend is ipex, please wrap the model with IPEXModel class!"
+            elif cfg.quantization.framework == "pytorch_fx":
+                from neural_compressor.model.torch_model import PyTorchFXModel
+                assert type(user_model) == PyTorchFXModel, \
+                            "The backend is default, please wrap the model with PyTorchFXModel class!"
+
+            self._model = user_model
+
+        if 'tensorflow' in cfg.quantization.framework:
+            self._model.name = cfg.quantization.model_name
+            self._model.output_tensor_names = cfg.quantization.outputs
+            self._model.input_tensor_names = cfg.quantization.inputs
+            self._model.workspace_path = cfg.options.workspace
+
+    @property
+    def metric(self):
+        """Get metric."""
+        assert False, 'Should not try to get the value of `metric` attribute.'
+
+    @metric.setter
+    def metric(self, user_metric):
+        """Set metric class or a dict of built-in metric configures.
+
+        1. neural_compressor have many built-in metrics, user can pass a metric configure dict to tell neural 
+           compressor what metric will be use.
+           You can set multi-metrics to evaluate the performance of a specific model.
+                Single metric:
+                    {topk: 1}
+
+                Multi-metrics:
+                    {topk: 1,
+                     MSE: {compare_label: False},
+                     weight: [0.5, 0.5],
+                     higher_is_better: [True, False]
+                    }
+            Refer to this [file](../docs/source/metric.md#supported-built-in-metric-matrix) for built-in metric list
+        2. User also can set specific metric through this api. The metric class should take the outputs of the model or
+           postprocess(if have) as inputs, neural_compressor built-in metric always take(predictions, labels) as inputs
+           for update, and user_metric.metric_cls should be sub_class of neural_compressor.metric.BaseMetric.
+
+        Args:
+            user_metric(neural_compressor.metric.Metric or a dict of built-in metric configures):
+                The object of Metric or a dict of built-in metric configurations.
+        """
+        from .metric import Metric as NCMetric, METRICS
+        if isinstance(user_metric, dict):
+            metric_cfg = user_metric
+        else:
+            if isinstance(user_metric, NCMetric):
+                name = user_metric.name
+                metric_cls = user_metric.metric_cls
+                metric_cfg = {name: {**user_metric.kwargs}}
+            else:
+                for i in ['reset', 'update', 'result']:
+                    assert hasattr(user_metric, i), 'Please realise {} function' \
+                                                    'in user defined metric'.format(i)
+                metric_cls = type(user_metric).__name__
+                name = 'user_' + metric_cls
+                metric_cfg = {name: id(user_metric)}
+            metrics = METRICS(self.conf.quantization.framework)
+            metrics.register(name, metric_cls)
+
+        self._metric = user_metric
+
+
+    @property
+    def eval_func(self):
+        """Get evaluation function."""
+        assert False, 'Should not try to get the value of `eval_func` attribute.'
+
+    @eval_func.setter
+    def eval_func(self, user_eval_func):
+        """Set evaluation function provided by user.
+
+        Args:
+            user_eval_func: This function takes "model" as input parameter
+                            and executes entire evaluation process with self
+                            contained metrics. If eval_func set,
+                            an evaluation process must be triggered
+                            to make evaluation of the model executed.
+        """
+        self._eval_func = user_eval_func
+
+def fit(model,
+        config=None,
+        eval_func=None,
+        eval_dataloader=None,
+        eval_metric=None,
+        **kwargs):
+    """Fit low precision model generation across multiple framework backends.
+
+    Args:
+        model (object):                       For Tensorflow model, it could be a path
+                                              to frozen pb, loaded graph_def object or
+                                              a path to ckpt/savedmodel folder.
+                                              For PyTorch model, it's torch.nn.model
+                                              instance. For onnx model, it chould be a path
+                                              to .onnx file or onnx.onnx_ml_pb2.ModelProto.
+                                              For MXNet model, it's mxnet.symbol.Symbol
+                                              or gluon.HybirdBlock instance.
+        config (MixedPrecisionConfig):        The path to the YAML configuration file or
+                                              QuantConf class containing accuracy goal,
+                                              tuning objective and preferred calibration &
+                                              quantization tuning space etc.
+        eval_func (function, optional):       The evaluation function provided by user.
+                                              This function takes model as parameter,
+                                              and evaluation dataset and metrics should be
+                                              encapsulated in this function implementation
+                                              and outputs a higher-is-better accuracy scalar
+                                              value.
+        eval_dataloader (generator, optional): Data loader for evaluation. It is iterable
+                                              and should yield a tuple of (input, label).
+                                              The input could be a object, list, tuple or
+                                              dict, depending on user implementation,
+                                              as well as it can be taken as model input.
+                                              The label should be able to take as input of
+                                              supported metrics. If this parameter is
+                                              not None, user needs to specify pre-defined
+                                              evaluation metrics through configuration file
+                                              and should set "eval_func" paramter as None.
+                                              Tuner will combine model, eval_dataloader
+                                              and pre-defined metrics to run evaluation
+                                              process.
+        eval_metric (obj, optional):          An Accuracy object that measures metric for
+                                              quantization.
+
+    Returns:
+        A _MixedPrecision object that generates low precision model across various DL frameworks.
+
+    Raises:
+        AssertionError.
+
+    Example::
+
+        from neural_compressor import mix_precision
+        from neural_compressor.config import MixedPrecisionConfig
+
+        conf = MixedPrecisionConfig()
+        converted_model = mix_precision.fit(model, config=conf)
+    """
+    converter = _MixedPrecision(config)
+    if config.precision in config.excluded_precisions:
+        logger.warning("Target precision is in excluded_precisions, "\
+            "please modify precision or excluded_precisions to make it understandable.")
+        sys.exit(0)
+    precisions = list(set(config.precision) - set(config.excluded_precisions))
+    converter.conf.quantization.precisions = precisions
+    converter.model = model
+
+    if ('bf16' in precisions or 'fp16' in precisions) and \
+        converter.conf.quantization.framework == "onnxruntime":
+        if config.device == "cpu":
+            logger.warning("Mix precision exits due to device isn't gpu for onnx models.")
+            sys.exit(0)
+        elif config.backend != "onnxrt_cuda_ep":
+            logger.warning("Mix precision exits due to backend isn't onnxrt_cuda_ep for onnx models.")
+            sys.exit(0)
+    elif 'bf16' in precisions and not CpuInfo().bf16 and \
+        converter.conf.quantization.framework != "onnxruntime":
+        if os.getenv('FORCE_BF16') == '1':
+            logger.warning("Mix precision will generate bf16 graph although " \
+                           "the hardware doesn't support bf16 instruction.")
+        else:
+            logger.warning("Mix precision exits due to the hardware " \
+                           "doesn't support bf16 instruction.")
+            sys.exit(0)
+    elif 'fp16' in precisions and converter.conf.quantization.framework != "onnxruntime":
+        logger.warning("Currently mix precision only supports fp16 for onnx models.")
+        sys.exit(0)
+    if eval_func is not None:
+        converter.eval_func = eval_func
+    if eval_dataloader is not None:
+        converter.eval_dataloader = eval_dataloader
+    if eval_metric is not None:
+        converter.metric = eval_metric
+    return converter()