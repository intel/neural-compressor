--- conflicted
+++ resolved
@@ -15,7 +15,6 @@
 # See the License for the specific language governing permissions and
 # limitations under the License.
 """Neural Compressor Quantization API."""
-<<<<<<< HEAD
 
 import os
 import pickle
@@ -378,11 +377,6 @@
             'dataloader must implement __iter__ method and batch_size attribute'
         self._calib_dataloader = dataloader
 
-=======
-from .experimental import Quantization as ExpQuantization
-from neural_compressor.conf.pythonic_config import Config
-from neural_compressor.config import PostTrainingQuantConfig
->>>>>>> a8834669
 
 def fit(model,
         conf,
@@ -446,11 +440,11 @@
                                               Tuner will combine model, eval_dataloader
                                               and pre-defined metrics to run evaluation
                                               process.
-<<<<<<< HEAD
         eval_metric (dict or obj):             Set metric class or a dict of built-in metric configures,
                                               and neural_compressor will initialize this class when evaluation.
 
     Example:
+        # Quantization code for PTQ
         from neural_compressor import PostTrainingQuantConfig, set_workspace
         from neural_compressor import quantization
         conf = PostTrainingQuantConfig()
@@ -465,33 +459,6 @@
 
         # Saved quantized model in ./saved folder
         q_model.save("./saved")
-=======
-        eval_func (function, optional):       The evaluation function provided by user.
-                                              This function takes model as parameter,
-                                              and evaluation dataset and metrics should be
-                                              encapsulated in this function implementation
-                                              and outputs a higher-is-better accuracy scalar
-                                              value.
-                                              The pseudo code should be something like:
-                                              def eval_func(model):
-                                                   input, label = dataloader()
-                                                   output = model(input)
-                                                   accuracy = metric(output, label)
-                                                   return accuracy
-        eval_metric (str or obj):             Set metric class and neural_compressor will initialize 
-                                              this class when evaluation.
-    
-    Example:
-        # Quantization code for PTQ
-        from neural_compressor import quantization
-        from neural_compressor.config import PostTrainingQuantConfig
-
-        conf = PostTrainingQuantConfig()
-        q_model = quantization.fit(model=model,
-                                conf=conf,
-                                calib_dataloader=val_dataloader)
-        q_model.save('./output')
->>>>>>> a8834669
     """
     quantizer = PostTrainingQuant(conf)
     quantizer.model = model
