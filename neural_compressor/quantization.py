#!/usr/bin/env python
# -*- coding: utf-8 -*-
#
# Copyright (c) 2021 Intel Corporation
#
# Licensed under the Apache License, Version 2.0 (the "License");
# you may not use this file except in compliance with the License.
# You may obtain a copy of the License at
#
#   http://www.apache.org/licenses/LICENSE-2.0
#
# Unless required by applicable law or agreed to in writing, software
# distributed under the License is distributed on an "AS IS" BASIS,
# WITHOUT WARRANTIES OR CONDITIONS OF ANY KIND, either express or implied.
# See the License for the specific language governing permissions and
# limitations under the License.
"""Neural Compressor Quantization API."""
import os
import pickle
import random

import numpy as np

from .config import _Config, options
from .data import check_dataloader
from .metric import register_customer_metric
from .model import Model
from .strategy import STRATEGIES
from .utils import logger
from .utils.neural_insights_utils import (
    register_neural_insights_workload,
    update_neural_insights_workload,
    update_neural_insights_workload_accuracy_data,
)
from .utils.utility import dump_class_attrs, time_limit


def fit(
    model,
    conf,
    calib_dataloader=None,
    calib_func=None,
    eval_func=None,
    eval_dataloader=None,
    eval_metric=None,
    **kwargs,
):
    """Quantize the model with a given configure.

    Args:
        model (torch.nn.Module):              For Tensorflow model, it could be a path
                                              to frozen pb,loaded graph_def object or
                                              a path to ckpt/savedmodel folder.
                                              For PyTorch model, it's torch.nn.model
                                              instance.
                                              For MXNet model, it's mxnet.symbol.Symbol
                                              or gluon.HybirdBlock instance.
        conf (PostTrainingQuantConfig):       The class of PostTrainingQuantConfig containing accuracy goal,
                                              tuning objective and preferred calibration &
                                              quantization tuning space etc.
        calib_dataloader (generator):         Data loader for calibration, mandatory for
                                              post-training quantization. It is iterable
                                              and should yield a tuple (input, label) for
                                              calibration dataset containing label,
                                              or yield (input, _) for label-free calibration
                                              dataset. The input could be a object, list,
                                              tuple or dict, depending on user implementation,
                                              as well as it can be taken as model input.
        calib_func (function, optional):      Calibration function for post-training static
                                              quantization. It is optional.
                                              This function takes "model" as input parameter
                                              and executes entire inference process.
        eval_func (function, optional):       The evaluation function provided by user.
                                              This function takes model as parameter,
                                              and evaluation dataset and metrics should be
                                              encapsulated in this function implementation
                                              and outputs a higher-is-better accuracy scalar
                                              value.
                                              The pseudo code should be something like:
                                              def eval_func(model):
                                                   input, label = dataloader()
                                                   output = model(input)
                                                   accuracy = metric(output, label)
                                                   return accuracy.
                                              The user only needs to set eval_func or
                                              eval_dataloader and eval_metric which is an alternative option
                                              to tune the model accuracy.
        eval_dataloader (generator, optional): Data loader for evaluation. It is iterable
                                              and should yield a tuple of (input, label).
                                              The input could be a object, list, tuple or
                                              dict, depending on user implementation,
                                              as well as it can be taken as model input.
                                              The label should be able to take as input of
                                              supported metrics. If this parameter is
                                              not None, user needs to specify pre-defined
                                              evaluation metrics through configuration file
                                              and should set "eval_func" parameter as None.
                                              Tuner will combine model, eval_dataloader
                                              and pre-defined metrics to run evaluation
                                              process.
        eval_metric (dict or obj):            Set metric class or a dict of built-in metric configures,
                                              and neural_compressor will initialize this class when evaluation.

            1. neural_compressor have many built-in metrics,
               user can pass a metric configure dict to tell neural compressor what metric will be use.
               You also can set multi-metrics to evaluate the performance of a specific model.
                    Single metric:
                        {topk: 1}
                    Multi-metrics:
                        {topk: 1,
                         MSE: {compare_label: False},
                         weight: [0.5, 0.5],
                         higher_is_better: [True, False]
                        }
        For the built-in metrics, please refer to below link:
        https://github.com/intel/neural-compressor/blob/master/docs/source/metric.md#supported-built-in-metric-matrix.

            2. User also can get the built-in metrics by neural_compressor.Metric:
                Metric(name="topk", k=1)
            3. User also can set specific metric through this api. The metric class should take the outputs of
               the model or postprocess(if have) as inputs, neural_compressor built-in metric always
               take (predictions, labels) as inputs for update, and user_metric.metric_cls should be
               sub_class of neural_compressor.metric.BaseMetric.

    Example::

        # Quantization code for PTQ
        from neural_compressor import PostTrainingQuantConfig
        from neural_compressor import quantization
        def eval_func(model):
            for input, label in dataloader:
                output = model(input)
                metric.update(output, label)
            accuracy = metric.result()
            return accuracy

        conf = PostTrainingQuantConfig()
        q_model = quantization.fit(model_origin,
                                   conf,
                                   calib_dataloader=dataloader,
                                   eval_func=eval_func)

        # Saved quantized model in ./saved folder
        q_model.save("./saved")
    """
    _raw_model = model
    ni_workload_id = None

    if calib_dataloader is not None:
        check_dataloader(calib_dataloader)
    if eval_dataloader is not None:
        check_dataloader(eval_dataloader)

    seed = options.random_seed
    random.seed(seed)
    np.random.seed(seed)
    wrapped_model = Model(model, conf=conf)

    if eval_metric is not None:
        metric = register_customer_metric(eval_metric, conf.framework)
    else:
        metric = None

    config = _Config(quantization=conf, benchmark=None, pruning=None, distillation=None, nas=None)
    strategy_name = conf.tuning_criterion.strategy

    if conf.quant_level == "auto":
        strategy_name = "auto"
    elif conf.quant_level == 0:
        strategy_name = "conservative"

    if strategy_name == "mse_v2":
        if not (
            conf.framework.startswith("tensorflow") or conf.framework in ["pytorch_fx", "onnxruntime"]
        ):  # pragma: no cover
            strategy_name = "basic"
            logger.warning(f"MSE_v2 does not support {conf.framework} now, use basic instead.")
            logger.warning("Only tensorflow, pytorch_fx is supported by MSE_v2 currently.")
    assert strategy_name in STRATEGIES, "Tuning strategy {} is NOT supported".format(strategy_name)

    logger.info(f"Start {strategy_name} tuning.")
    _resume = None
    # check if interrupted tuning procedure exists. if yes, it will resume the
    # whole auto tune process.
    resume_file = (
        os.path.abspath(os.path.expanduser(options.resume_from)) if options.workspace and options.resume_from else None
    )
    if resume_file:
        assert os.path.exists(resume_file), "The specified resume file {} doesn't exist!".format(resume_file)
        with open(resume_file, "rb") as f:
            _resume = pickle.load(f).__dict__

    if eval_func is None and eval_dataloader is None:  # pragma: no cover
        logger.info("Quantize model without tuning!")

    strategy = STRATEGIES[strategy_name](
        model=wrapped_model,
        conf=config,
        q_dataloader=calib_dataloader,
        q_func=calib_func,
        eval_func=eval_func,
        eval_dataloader=eval_dataloader,
        eval_metric=metric,
        resume=_resume,
        q_hooks=None,
    )

    try:
        with time_limit(conf.tuning_criterion.timeout):
            logger.debug("Dump user configuration:")
            conf_dict = {}
            dump_class_attrs(conf, conf_dict)
<<<<<<< HEAD
            logger.debug(conf_dict)
=======
            import copy

            def update(d):
                o = copy.copy(d)
                for k, v in o.items():
                    if k == "example_inputs":
                        o[k] = "Not printed here due to large size tensors..."
                    elif isinstance(v, dict):
                        o[k] = update(v)
                return o

            logger.info(update(conf_dict))
>>>>>>> 3b292526
            if conf.diagnosis:
                ni_workload_id = register_neural_insights_workload(
                    workload_location=os.path.abspath(options.workspace),
                    model=wrapped_model,
                    workload_mode="quantization",
                    workload_name=conf.ni_workload_name,
                )
                if ni_workload_id:
                    update_neural_insights_workload(ni_workload_id, "wip")
            strategy.traverse()
            if ni_workload_id:
                update_neural_insights_workload(ni_workload_id, "success")
                update_neural_insights_workload_accuracy_data(
                    ni_workload_id,
                    strategy.baseline[0],
                    strategy.cur_best_acc,
                )
    except KeyboardInterrupt:
        pass
    except Exception as e:  # pragma: no cover
        logger.error("Unexpected exception {} happened during tuning.".format(repr(e)))
        if ni_workload_id:
            update_neural_insights_workload(ni_workload_id, "failure")
        import traceback

        traceback.print_exc()
    finally:
        if strategy.best_qmodel:
            logger.info(
                "Specified timeout or max trials is reached! " "Found a quantized model which meet accuracy goal. Exit."
            )
            strategy.deploy_config()
        else:
            logger.error(
                "Specified timeout or max trials is reached! "
                "Not found any quantized model which meet accuracy goal. Exit."
            )

        return strategy.best_qmodel<|MERGE_RESOLUTION|>--- conflicted
+++ resolved
@@ -210,9 +210,6 @@
             logger.debug("Dump user configuration:")
             conf_dict = {}
             dump_class_attrs(conf, conf_dict)
-<<<<<<< HEAD
-            logger.debug(conf_dict)
-=======
             import copy
 
             def update(d):
@@ -224,8 +221,7 @@
                         o[k] = update(v)
                 return o
 
-            logger.info(update(conf_dict))
->>>>>>> 3b292526
+            logger.debug(update(conf_dict))
             if conf.diagnosis:
                 ni_workload_id = register_neural_insights_workload(
                     workload_location=os.path.abspath(options.workspace),
