--- conflicted
+++ resolved
@@ -1,83 +1,71 @@
-# -*- coding: utf-8 -*-
-#
-# Copyright (c) 2023 Intel Corporation
-#
-# Licensed under the Apache License, Version 2.0 (the "License");
-# you may not use this file except in compliance with the License.
-# You may obtain a copy of the License at
-#
-#   http://www.apache.org/licenses/LICENSE-2.0
-#
-# Unless required by applicable law or agreed to in writing, software
-# distributed under the License is distributed on an "AS IS" BASIS,
-# WITHOUT WARRANTIES OR CONDITIONS OF ANY KIND, either express or implied.
-# See the License for the specific language governing permissions and
-# limitations under the License.
-"""Neural Insights main class."""
-from os import PathLike
-from typing import Optional
-
-<<<<<<< HEAD
-from neural_insights.components.workload_manager.quantization_workload import \
-    QuantizationWorkload
-=======
-from neural_insights.components.workload_manager.quantization_workload import QuantizationWorkload
->>>>>>> f77a2c76
-from neural_insights.components.workload_manager.workload import Workload
-from neural_insights.components.workload_manager.workload_manager import WorkloadManager
-from neural_insights.utils.consts import WorkloadModes
-
-
-class NeuralInsights:
-    def __init__(self, workdir_location: PathLike) -> None:
-        self.workdir_location: PathLike = workdir_location
-
-    def add_workload(
-<<<<<<< HEAD
-            self,
-            workload_location: str,
-            model_path: str,
-            workload_mode: WorkloadModes,
-            workload_name: str,
-            model_summary_file: Optional[str]
-=======
-        self,
-        workload_location: str,
-        model_path: str,
-        workload_mode: WorkloadModes,
->>>>>>> f77a2c76
-    ) -> str:
-        """Add workload to Neural Insights."""
-        if workload_mode == WorkloadModes.QUANTIZATION:
-            workload = QuantizationWorkload()
-        else:
-            workload = Workload()
-        workload.workload_name = workload_name
-        workload.workload_location = workload_location
-        workload.mode = workload_mode
-        workload.model_path = model_path
-        workload.model_summary_file = model_summary_file
-
-        workload_manager = WorkloadManager(workdir_location=self.workdir_location)
-        workload_manager.add_workload(workload)
-
-        return workload.uuid
-
-    def update_workload_status(self, workload_uuid: str, status: str) -> None:
-        """Update status of specified workload."""
-        workload_manager = WorkloadManager(workdir_location=self.workdir_location)
-        workload_manager.update_workload_status(workload_uuid, status)
-
-    def update_workload_accuracy_data(
-        self,
-        workload_uuid: str,
-        baseline_accuracy: float,
-        optimized_accuracy: float,
-    ) -> None:
-        """Update accuracy data of specified workload."""
-        workload_manager = WorkloadManager(workdir_location=self.workdir_location)
-        workload_manager.update_workload_accuracy_data(
-            workload_uuid,
-            baseline_accuracy,
-            optimized_accuracy,
-        )
+# -*- coding: utf-8 -*-
+#
+# Copyright (c) 2023 Intel Corporation
+#
+# Licensed under the Apache License, Version 2.0 (the "License");
+# you may not use this file except in compliance with the License.
+# You may obtain a copy of the License at
+#
+#   http://www.apache.org/licenses/LICENSE-2.0
+#
+# Unless required by applicable law or agreed to in writing, software
+# distributed under the License is distributed on an "AS IS" BASIS,
+# WITHOUT WARRANTIES OR CONDITIONS OF ANY KIND, either express or implied.
+# See the License for the specific language governing permissions and
+# limitations under the License.
+"""Neural Insights main class."""
+from os import PathLike
+from typing import Optional
+
+from neural_insights.components.workload_manager.quantization_workload import QuantizationWorkload
+from neural_insights.components.workload_manager.workload import Workload
+from neural_insights.components.workload_manager.workload_manager import WorkloadManager
+from neural_insights.utils.consts import WorkloadModes
+
+
+class NeuralInsights:
+    def __init__(self, workdir_location: PathLike) -> None:
+        self.workdir_location: PathLike = workdir_location
+
+    def add_workload(
+        self,
+        workload_location: str,
+        model_path: str,
+        workload_mode: WorkloadModes,
+            workload_name: str,
+            model_summary_file: Optional[str]
+    ) -> str:
+        """Add workload to Neural Insights."""
+        if workload_mode == WorkloadModes.QUANTIZATION:
+            workload = QuantizationWorkload()
+        else:
+            workload = Workload()
+        workload.workload_name = workload_name
+        workload.workload_location = workload_location
+        workload.mode = workload_mode
+        workload.model_path = model_path
+        workload.model_summary_file = model_summary_file
+
+        workload_manager = WorkloadManager(workdir_location=self.workdir_location)
+        workload_manager.add_workload(workload)
+
+        return workload.uuid
+
+    def update_workload_status(self, workload_uuid: str, status: str) -> None:
+        """Update status of specified workload."""
+        workload_manager = WorkloadManager(workdir_location=self.workdir_location)
+        workload_manager.update_workload_status(workload_uuid, status)
+
+    def update_workload_accuracy_data(
+        self,
+        workload_uuid: str,
+        baseline_accuracy: float,
+        optimized_accuracy: float,
+    ) -> None:
+        """Update accuracy data of specified workload."""
+        workload_manager = WorkloadManager(workdir_location=self.workdir_location)
+        workload_manager.update_workload_accuracy_data(
+            workload_uuid,
+            baseline_accuracy,
+            optimized_accuracy,
+        )