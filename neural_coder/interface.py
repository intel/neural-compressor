# Copyright (c) 2022 Intel Corporation
#
# Licensed under the Apache License, Version 2.0 (the "License");
# you may not use this file except in compliance with the License.
# You may obtain a copy of the License at
#
#   http://www.apache.org/licenses/LICENSE-2.0
#
# Unless required by applicable law or agreed to in writing, software
# distributed under the License is distributed on an "AS IS" BASIS,
# WITHOUT WARRANTIES OR CONDITIONS OF ANY KIND, either express or implied.
# See the License for the specific language governing permissions and
# limitations under the License.

import os
import subprocess
import logging
import time
import yaml

from . import globals

if not os.path.exists("neural_coder_workspace"):
    os.makedirs("neural_coder_workspace")


def detect_device_(logger):
    # device detection
    logger.info(f"Device detection started ...")
    from .utils.device import detect_device
    detect_device()
    if globals.device == "cpu_with_amx":
        logger.info(f"Device: CPU with AMX")
    elif globals.device == "cpu_without_amx":
        logger.info(f"Device: CPU without AMX")
    elif globals.device == "intel_gpu":
        logger.info(f"Device: Intel(R) GPU")
    elif globals.device == "cuda":
        logger.info(f"Device: CUDA")
    elif globals.device == "mutli":
        logger.info(f"Device: Multi-Device")


def enable(
    code,
    features,
    target_batch_size=1,  # effective for feature "pytorch_change_batch_size"
    num_benchmark_iteration=10,  # effective for feature "pytorch_benchmark"
    generate_patch=True,
    overwrite=False,
    save_patch_path="",
    patch_suffix=".diff",
    remove_copy=True,
    consider_imports=True,
    patch_imports=False,
    logging_level="info",
    run_bench=False,
    entry_code="",
    args="",
    mode="throughput",
    cpu_set_env=True,
    ncore_per_instance=-1,  # only for "self_defined" mode
    ninstances=-1,  # only for "self_defined" mode
    bench_batch_size=-1,  # only for "self_defined" mode
    test_code_line=False, # print code line info for debug use
    cache_load_transformers=True,
    optimum_quant_config="", # only for HF optimum optimizations, yaml or hub path
    use_inc=False,
):
    """enable a feature or a couple of features for the code

    """

    ### Preparation

    # set up workspace
    ws_path = "neural_coder_workspace/" + \
        "enable" + str(time.time()).replace(".","") + "/"
    os.makedirs(ws_path)

    # user parameters
    globals.consider_imports = consider_imports
    logging_var = "logging." + logging_level.upper()
    globals.logging_level = eval(logging_var)

    # set up logging
    logger = logging.getLogger(ws_path)
    logger.setLevel(globals.logging_level)
    formatter = logging.Formatter('%(asctime)s - %(name)s - %(levelname)s: - %(message)s',
                                  datefmt='%Y-%m-%d %H:%M:%S')

    fh = logging.FileHandler(ws_path + 'enable.log')
    fh.setLevel(globals.logging_level)
    fh.setFormatter(formatter)
    ch = logging.StreamHandler()
    ch.setLevel(globals.logging_level)
    ch.setFormatter(formatter)

    logger.addHandler(fh)
    logger.addHandler(ch)

    # device detection
    detect_device_(logger)

    # print key inputs
    logger.info(f"Enabling started ...")
    logger.info(f"code: {code}")
    logger.info(f"features: {features}")

    # feature list for reference
    '''
    feature_list = [
        "pytorch_jit_script",
        "pytorch_jit_script_ofi",
        "pytorch_jit_trace",
        "pytorch_jit_trace_ofi",
        "pytorch_inc_dynamic_quant",
        "pytorch_inc_static_quant_fx",
        "pytorch_inc_static_quant_ipex",
        "pytorch_inc_bf16",
        "pytorch_inc_huggingface_optimum_static",
        "pytorch_inc_huggingface_optimum_dynamic",
        "pytorch_ipex_fp32",
        "pytorch_ipex_bf16",
        "pytorch_ipex_int8_static_quant",
        "pytorch_ipex_int8_dynamic_quant",
        "pytorch_channels_last",
        "pytorch_mixed_precision_cpu",
        "pytorch_mixed_precision_cuda",
        "pytorch_torchdynamo_jit_script",
        "pytorch_torchdynamo_jit_script_ofi",
        "pytorch_torchdynamo_jit_trace",
        "pytorch_torchdynamo_jit_trace_ofi",
        "pytorch_torch_profiler",
        "pytorch_benchmark",
        "pytorch_change_batch_size",
        "pytorch_cuda_to_cpu",
        "pytorch_lightning_bf16_cpu",
        "pytorch_aliblade",
        "tensorflow_amp",
        "keras_amp",
        "tensorflow_inc",
        "onnx_inc_static_quant_qlinear",
        "onnx_inc_static_quant_qdq",
        "onnx_inc_dynamic_quant",
    ]
    '''

    ### Enable Benchmark (if run_bench)
    
    if run_bench:
        # add "pytorch_change_batch_size" to features
        from .utils.cpu_info import get_num_cpu_cores
        ncores = get_num_cpu_cores()
        if mode == "throughput":
            target_batch_size = 2 * ncores
        elif mode == "multi_instance":
            target_batch_size = 1
        elif mode == "latency":
            target_batch_size = 1
        elif mode == "self_defined":
            target_batch_size = bench_batch_size

        if "pytorch_change_batch_size" not in features:
            features.append("pytorch_change_batch_size")

        # add "pytorch_benchmark" to features
        if "pytorch_benchmark" not in features:
            features.append("pytorch_benchmark")

        logger.info(
            f"Will perform benchmark on [{mode}] mode with batch size [{target_batch_size}] ...")

    #### Feature Enabling

    globals.num_benchmark_iteration = str(num_benchmark_iteration + 10) # 10: warmup iteration number

    globals.cache_load_transformers = cache_load_transformers
    globals.optimum_quant_config = optimum_quant_config

    # move "pytorch_benchmark" to the last
    from .utils.common import move_element_to_last
    features = move_element_to_last(features, "pytorch_benchmark")

    # not in harness scope
    features_outside_harness = [
        "pytorch_change_batch_size",
        "pytorch_cuda_to_cpu",
        "pytorch_lightning_bf16_cpu",
        "tensorflow_mixed_precision",
        "change_trainer_to_nlptrainer",
    ]
    
    # # features that need creating dummy dataloader (when needed) first
    # if "pytorch_inc_static_quant_fx" in features or \
    #     "pytorch_inc_static_quant_ipex" in features:
    #     features = ["pytorch_dummy_dataloader"] + features
    
    # features that need reclaiming inputs first (e.g. for "for step, inputs in enumerate(dataloader)")
    if "pytorch_jit_trace" in features or \
        "pytorch_jit_trace_ofi" in features or \
        "pytorch_inc_static_quant_fx" in features or \
        "pytorch_inc_static_quant_ipex" in features:
        features = ["pytorch_reclaim_inputs"] + features

    # intel_extension_for_transformers
    if "intel_extension_for_transformers" in features:
        features = ["change_trainer_to_nlptrainer"] + features

    transformed_list_code_path = []

    ## Determine Code Domain
    # reset globals
    globals.reset_globals()

    from .utils import handle_user_input
    globals.list_code_path, num_user_code_path = handle_user_input.get_all_code_path(code)

    from .coders.autoinc import domain
    code_domain = domain.determine_domain(globals.list_code_path[0])
    if code_domain == "transformers_trainer":
        if "pytorch_benchmark" in features:
            features = ["pytorch_reclaim_inference_transformers_trainer"] + features
            # for BS
            args += " --per_device_eval_batch_size " + str(target_batch_size)
            globals.batch_size_changed = True

    ## Feature Transformation
    for idx_feature, feature in enumerate(features):

        # reset globals
        globals.reset_globals()

        from .utils import handle_user_input
        globals.list_code_path, num_user_code_path = handle_user_input.get_all_code_path(code)
        if len(transformed_list_code_path) > 0:
            globals.list_code_path = transformed_list_code_path

        # common for all features (transformations),
        list_transformed_code = []
        # in this list, each item stores the transformed code
        # of the corresponding original code
        # by the order in code_path

        # global behaviors
        logger.info(
            f"Performing code transformation for feature: [{feature}] ...")

        for i in globals.list_code_path:
            list_transformed_code.append(open(i, 'r').read())

        ## 1. Features in Harness Scope
        if feature not in features_outside_harness:
            from .graphers.code_line import register_code_line
            from .graphers.model import register_nnModule_class, register_nnModule_instance_definition
            from .graphers.function import register_func_wrap_pair
            from .coders.transform import execute_insert_transformation, execute_indent_transformation

            # code analysis (call graph, type inference etc)
            register_code_line()
            register_func_wrap_pair()
            register_nnModule_class()
            if cache_load_transformers:
                preload_file = open(os.path.dirname(__file__) +
                    "/graphers/preloads/" + "transformers" + ".yaml")
                preload_dict = yaml.load(preload_file, Loader=yaml.BaseLoader)
                globals.list_class_name += preload_dict["class"]
            register_nnModule_instance_definition()
            # register transformation
            if feature == "pytorch_dummy_dataloader": # is not in harness scope, but needs call graph and type inference
                from .coders.pytorch.dummy_dataloader import DummyDataLoader
                opt = DummyDataLoader(globals.list_model_def_instance)
                opt.register_transformation()
            elif feature == "pytorch_reclaim_inputs":
                from .coders.pytorch.reclaim_inputs import ReclaimInputs
                opt = ReclaimInputs(globals.list_model_def_instance)
                opt.register_transformation()
            elif feature == "pytorch_reclaim_inference_transformers_trainer":
                from .coders.pytorch.reclaim_inference_transformers_trainer import ReclaimInferenceTransformersTrainer
                opt = ReclaimInferenceTransformersTrainer(globals.list_model_def_instance)
                opt.register_transformation()
            elif feature in [
                    "pytorch_inc_dynamic_quant",
                    "pytorch_inc_static_quant_fx",
                    "pytorch_inc_static_quant_ipex",
                    "pytorch_inc_huggingface_optimum_static",
                    "pytorch_inc_huggingface_optimum_dynamic",
                    "onnx_inc_static_quant_qlinear",
                    "onnx_inc_static_quant_qdq",
                    "onnx_inc_dynamic_quant",
                    "intel_extension_for_transformers",
                ]:

                # determine domain
                from .coders.autoinc.domain import determine_domain
                globals.code_domain = determine_domain(globals.list_code_path[0])

                # for transformers code, enable optimum-intel api by default
                # if specify use_inc, then still use INC API
                if "transformers" in globals.code_domain and not use_inc:
                    if "static_quant" in feature:
                        feature = "pytorch_inc_huggingface_optimum_static"
                    elif "dynamic_quant" in feature:
                        feature = "pytorch_inc_huggingface_optimum_dynamic"

                # optimum-intel quantization config for static and dynamic
                if feature == "pytorch_inc_huggingface_optimum_static":
                    globals.optimum_quant_config = "quantization/quant_config_static"
                elif feature == "pytorch_inc_huggingface_optimum_dynamic":
                    globals.optimum_quant_config = "quantization/quant_config_dynamic"
                else:
                    pass

                from .coders.autoinc.autoinc_harness import AutoInc_Harness
                from .coders.autoinc.calib_dataloader import Calib_Dataloader
                from .coders.autoinc.eval_func import Eval_Func
                opt = Calib_Dataloader()
                opt.register_transformation()

                opt = Eval_Func()
                opt.register_transformation()

                opt = AutoInc_Harness(backend=feature)
                opt.register_transformation()
            else:
                from .coders.pytorch.harness import Harness
                opt = Harness(backend=feature)
                opt.register_transformation()

            # execute transformation
            list_transformed_code = execute_indent_transformation(list_transformed_code)
            list_transformed_code = execute_insert_transformation(list_transformed_code)

        ## 2. Features NOT in Harness Scope
        else:
            for i in range(len(list_transformed_code)):
                # Batch Size
                if "pytorch_change_batch_size" in features:
                    if "batch_size" in list_transformed_code[0]:  # entry code has "batch_size"
                        globals.batch_size_changed = True
                    from .coders.pytorch.batch_size import BatchSizeCoder
                    globals.target_batch_size = str(target_batch_size)
                    list_transformed_code[i] = BatchSizeCoder(list_transformed_code[i]).transform()
                # CUDA to CPU
                if "pytorch_cuda_to_cpu" in features:
                    from .coders.pytorch.cuda_to_cpu import CudaToCpu
                    list_transformed_code[i] = CudaToCpu(list_transformed_code[i]).transform()
                # Lightning
                if "pytorch_lightning_bf16_cpu" in features:
                    from .coders.pytorch.lightning import Lightning
                    list_transformed_code[i] = Lightning(list_transformed_code[i]).transform()
                # TF & Keras AMP
                if "tensorflow_mixed_precision" in features:
                    from .coders.tensorflow.amp import TensorFlowKerasAMP
                    list_transformed_code[i] = TensorFlowKerasAMP(list_transformed_code[i]).transform()
<<<<<<< HEAD
                if "tensorflow_inc" in features:
                    from .coders.tensorflow.inc import TensorFlowKerasINC
                    list_transformed_code[i] = TensorFlowKerasINC(list_transformed_code[i]).transform()
=======
                # Change Trainer to NLPTrainer (only for intel_extension_for_pytorch)
                if "change_trainer_to_nlptrainer" in features:
                    from .coders.pytorch.change_trainer_to_nlptrainer import TrainerToNLPTrainer
                    list_transformed_code[i] = TrainerToNLPTrainer(list_transformed_code[i]).transform()
>>>>>>> 7e78a95d

        logger.info(f"Code transformation for feature: [{feature}] finished.")

        for idx_path, path in enumerate(globals.list_code_path):
            if path[-14:] == "_nc_enabled.py":
                path_transformed = path
            else:
                path_transformed = path[:-3] + "_nc_enabled.py"
            if idx_feature != len(features) - 1:
                open(path_transformed, "w").write(list_transformed_code[idx_path])
            else:
                open(path_transformed, "w").write(list_transformed_code[idx_path].replace(" # [coder-enabled]", ""))
            globals.list_code_path[idx_path] = path_transformed
        transformed_list_code_path = globals.list_code_path

    # test code_line.py
    if test_code_line:
        # reset globals
        globals.reset_globals()
        globals.print_code_line_info = True

        from .utils import handle_user_input
        globals.list_code_path, num_user_code_path = handle_user_input.get_all_code_path(code)
        if len(transformed_list_code_path) > 0:
            globals.list_code_path = transformed_list_code_path

        # common for all features (transformations),
        list_transformed_code = []
        # in this list, each item stores the transformed code
        # of the corresponding original code
        # by the order in code_path

        for i in globals.list_code_path:
            list_transformed_code.append(open(i, 'r').read())
        
        from .graphers.code_line import register_code_line
        from .graphers.model import register_nnModule_class, register_nnModule_instance_definition
        from .graphers.function import register_func_wrap_pair
        from .coders.transform import execute_insert_transformation, execute_indent_transformation

        # code analysis (call graph, type inference etc)
        register_code_line()
        register_func_wrap_pair()
        register_nnModule_class()
        register_nnModule_instance_definition()

    ### Output of Enabling
    globals.list_code_path, num_user_code_path = handle_user_input.get_all_code_path(code)

    if generate_patch:
        whole_patch_user_code = ""
        for path in globals.list_code_path[0:num_user_code_path]:
            path_transformed = path[:-3] + "_nc_enabled.py"
            cmd_gen_patch = "diff -up " + path + " " + path_transformed
            sp_gen_patch = subprocess.Popen(
                cmd_gen_patch, env=os.environ, shell=True, stdout=subprocess.PIPE)  # nosec
            sp_gen_patch.wait()
            this_patch, _ = sp_gen_patch.communicate()
            this_patch = str(this_patch)[2:-1]
            whole_patch_user_code += this_patch
        if save_patch_path == "":
            save_patch_path = ws_path + "neural_coder_patch"
        open(save_patch_path + patch_suffix, "w").write(
            whole_patch_user_code.replace(r'\n', '\n').replace(r'\t', '\t').replace(r"\'", "\'"))
        abs_patch_path = os.path.abspath(
            save_patch_path + patch_suffix)
        logger.info(f"The patch is saved to: [{abs_patch_path}]")

        if overwrite:
            sp_overwrite = subprocess.Popen(
                "patch -d/ -p0 < " + abs_patch_path, env=os.environ, shell=True, stdout=subprocess.PIPE)  # nosec
            sp_overwrite.wait()
            os.remove(abs_patch_path)  # remove patch after overwrite

        if patch_imports:
            whole_patch_import_modules = ""
            for path in globals.list_code_path[num_user_code_path:]:
                path_transformed = path[:-3] + "_nc_enabled.py"
                cmd_gen_patch = "diff -up " + path + " " + path_transformed
                sp_gen_patch = subprocess.Popen(
                    cmd_gen_patch, env=os.environ, shell=True, stdout=subprocess.PIPE)  # nosec
                sp_gen_patch.wait()
                this_patch, _ = sp_gen_patch.communicate()
                this_patch = str(this_patch)[2:-1]
                whole_patch_import_modules += this_patch
            if save_patch_path == "":
                save_patch_path = ws_path + "neural_coder_patch_import_modules"
            open(save_patch_path + patch_suffix, "w").write(
                whole_patch_import_modules.replace(r'\n', '\n').replace(r'\t', '\t').replace(r"\'", "\'"))
            abs_patch_path = os.path.abspath(
                save_patch_path + patch_suffix)
            logger.info(
                f"The patch for imported modules is saved to: [{abs_patch_path}]")

    # remove copy for imports
    if remove_copy:
        for path in globals.list_code_path:
            try:
                path_transformed = path[:-3] + "_nc_enabled.py"
                os.remove(path_transformed)
            except:
                pass

    ### Benchmark
    if run_bench:
        if "github.com" in code and ".py" in code:
            code = globals.list_code_path[0]
            entry_code = globals.list_code_path[0]

        bench_performance, bench_mode, bench_ws_path = bench(
            code=code,
            entry_code=entry_code,
            args=args,
            patch_path=abs_patch_path,
            mode=mode,
            cpu_set_env=cpu_set_env,
            ncore_per_instance=ncore_per_instance,  # only for "self_defined" mode
            ninstances=ninstances,  # only for "self_defined" mode
            bench_batch_size=bench_batch_size,  # only for "self_defined" mode
        )

        return bench_performance, bench_mode, bench_ws_path


def bench(
    code,
    entry_code="",
    args="",
    patch_path="",
    mode="throughput",  # throughput, latency, multi_instance or self_defined
    logging_level="info",
    cpu_set_env=True,
    ncore_per_instance=-1,  # only for "self_defined" mode
    ninstances=-1,  # only for "self_defined" mode
    bench_batch_size=-1,  # only for "self_defined" mode
):
    """benchmark on either "optimized code", or "patch" + "original code"
    it does not enable benchmark code lines, or enable change of batch size
    all the enabling should be done within enable API
    which means the "optimized code" should already have
    "pytorch_benchmark" and "pytorch_change_batch_size" enabled
    or the "patch" should already have the code modification
    for "pytorch_benchmark" and "pytorch_change_batch_size" in it
    """
    # set up workspace
    ws_path = "neural_coder_workspace/" + "bench" + str(time.time()).replace(".","") + "/"
    os.makedirs(ws_path)

    # set up logging
    logging_var = "logging." + logging_level.upper()
    globals.logging_level = eval(logging_var)

    logger = logging.getLogger(ws_path)
    logger.setLevel(globals.logging_level)
    formatter = logging.Formatter(
        '%(asctime)s - %(name)s - %(levelname)s: - %(message)s', datefmt='%Y-%m-%d %H:%M:%S')

    fh = logging.FileHandler(ws_path + 'bench.log')
    fh.setLevel(globals.logging_level)
    fh.setFormatter(formatter)
    ch = logging.StreamHandler()
    ch.setLevel(globals.logging_level)
    ch.setFormatter(formatter)

    logger.addHandler(ch)
    logger.addHandler(fh)

    # device detection
    detect_device_(logger)

    # print key inputs
    logger.info(f"Benchmarking started ...")
    logger.info(f"code: {code}")
    logger.info(f"mode: {mode}")

    # entry code
    if entry_code == "":
        # if not specify entry_code,
        # then code has to be a list of one element, or a single string of single path, otherwise quit
        if type(code) == list and len(code) == 1:
            entry_code = code[0]
        elif type(code) == str:
            entry_code = code
        else:
            logger.error(
                f"You have to specify an entry_code of your code: [{code}]")
            quit()

    # patch
    if patch_path != "":
        sp_patch = subprocess.Popen(
            "patch -d/ -p0 < " + patch_path, env=os.environ, shell=True, stdout=subprocess.PIPE)  # nosec
        sp_patch.wait()

    # if mode is "self_defined", user must specify ncpi, nins and bs
    if mode == "self_defined":
        if ncore_per_instance == -1 or ninstances == -1 or bench_batch_size == -1:
            logger.error(
                f"You have to specify ncore_per_instance,"
                f"ninstances and bench_batch_size for self-defined benchmark mode.")
            quit()

    # numactl
    from .utils import numa_launcher

    from .utils.cpu_info import get_num_cpu_cores
    ncores = get_num_cpu_cores()

    # numactl setup for different modes
    if mode == "throughput":
        ncore_per_instance = ncores
        ninstances = 1
        bench_batch_size = 2 * ncores
    elif mode == "multi_instance":
        ncore_per_instance = 4
        ninstances = int(ncores / ncore_per_instance)
        bench_batch_size = 1
    elif mode == "latency":
        ncore_per_instance = 1
        ninstances = ncores
        bench_batch_size = 1
    elif mode == "self_defined":
        ncore_per_instance = ncore_per_instance
        ninstances = ninstances
        bench_batch_size = bench_batch_size

    # set cpu env variables
    if cpu_set_env:
        cmd_env = ''
        cmd_env += 'export LD_PRELOAD=${CONDA_PREFIX}/lib/libjemalloc.so'
        cmd_env += ' && '
        cmd_env += 'export LD_PRELOAD=${LD_PRELOAD}:${CONDA_PREFIX}/lib/libiomp5.so'
        cmd_env += ' && '
        cmd_env += 'export MALLOC_CONF="oversize_threshold:1,background_thread:true,metadata_thp:auto,'
        cmd_env += 'dirty_decay_ms:9000000000,muzzy_decay_ms:9000000000"'
        cmd_env += ' && '
        cmd_env += 'export KMP_AFFINITY="granularity=fine,compact,1,0"'
        cmd_env += ' && '
        cmd_env += 'export KMP_BLOCKTIME=1'
        cmd_env += ' && '
        cmd_env += 'export DNNL_PRIMITIVE_CACHE_CAPACITY=1024'
        cmd_env += ' && '
        cmd_env += 'export KMP_SETTINGS=1'

        sp_set_env = subprocess.Popen(
            cmd_env, env=os.environ, shell=True, stdout=subprocess.PIPE)  # nosec
        sp_set_env.wait()

    # benchmark
    logger.info(f"Start benchmark on the code ...")

    bench_log_path = ws_path + "performance.log"
    os.remove(bench_log_path) if os.path.exists(bench_log_path) else 0

    args = [args]
    numa_launcher.exec_launcher(
        ncore_per_instance, ninstances, entry_code, args, bench_log_path)

    # get performance (throughput and latency)
    bench_log = open(bench_log_path, "r", encoding='unicode_escape').read().split('\n')
    IPS = []
    MSPI = 0
    count_MSPI = 0
    P50 = 0
    count_P50 = 0
    P90 = 0
    count_P90 = 0
    P99 = 0
    count_P99 = 0
    acc_delta = 0
    for line in bench_log:
        if "Neural_Coder_Bench_IPS" in line:
            try:
                IPS.append(float(line[line.find(":")+3:]))
            except ValueError as ve:
                pass
        if "Neural_Coder_Bench_MSPI" in line:
            try:
                MSPI += float(line[line.find(":")+3:])
                count_MSPI += 1
            except ValueError as ve:
                pass
        if "Neural_Coder_Bench_P50" in line:
            try:
                P50 += float(line[line.find(":")+3:])
                count_P50 += 1
            except ValueError as ve:
                pass
        if "Neural_Coder_Bench_P90" in line:
            try:
                P90 += float(line[line.find(":")+3:])
                count_P90 += 1
            except ValueError as ve:
                pass
        if "Neural_Coder_Bench_P99" in line:
            try:
                P99 += float(line[line.find(":")+3:])
                count_P99 += 1
            except ValueError as ve:
                pass
        if "Accuracy (int8|fp32)" in line:
            try:
                acc_int8 = float(line[line.find("Accuracy")+22:line.find("Accuracy")+28])
                acc_fp32 = float(line[line.find("Accuracy")+29:line.find("Accuracy")+35])
                acc_delta = round((acc_int8 - acc_fp32) / acc_fp32 * 100, 2) # percent of increase/decrease
            except ValueError as ve:
                pass

    if len(IPS) >= 4:  # handle extreme values
        IPS.sort()
        IPS[0] = IPS[1]
        IPS[-1] = IPS[-2]

    try:
        if globals.batch_size_changed: # only times BS if BS has been modified, otherwise times 1
            FPS = round(sum(IPS) / len(IPS) * ninstances * bench_batch_size, 3)
        else:
            FPS = round(sum(IPS) / len(IPS) * ninstances * 1, 3)
    except:
        FPS = 0
    try:
        MSPI = round(MSPI / count_MSPI, 3)
    except:
        MSPI = 0
    try:
        P50 = round(P50 / count_P50, 3)
    except:
        P50 = 0
    try:
        P90 = round(P90 / count_P90, 3)
    except:
        P90 = 0
    try:
        P99 = round(P99 / count_P99, 3)
    except:
        P99 = 0

    logger.info(f"Collected throughput on the code is: [{FPS}] (fps)")
    logger.info(f"Collected latency on the code is: [{MSPI}] (mspi)")
    logger.info(f"Collected latency_p50 on the code is: [{P50}] (mspi)")
    logger.info(f"Collected latency_p90 on the code is: [{P90}] (mspi)")
    logger.info(f"Collected latency_p99 on the code is: [{P99}] (mspi)")
    logger.info(f"Collected accuracy delta on the code is: [{acc_delta}]")

    # unpatch
    if patch_path != "":
        sp_unpatch = subprocess.Popen(
            "patch -R -d/ -p0 < " + patch_path, env=os.environ, shell=True, stdout=subprocess.PIPE)  # nosec
        sp_unpatch.wait()

    return [FPS, MSPI, P50, P90, P99, acc_delta], mode, os.path.abspath(ws_path)


def superbench(
    code,
    entry_code="",
    args="",
    sweep_objective="feature",  # "feature" or "bench_config"
    specify_features=[],
    bench_feature=[],  # only effective when sweep_objective is "bench_config"
    mode="throughput",
    num_benchmark_iteration=5,
    iteration_dynamic_adjust=True,
    logging_level="info",
    cpu_set_env=True,
    ncore_per_instance=-1,  # only for "self_defined" mode
    ninstances=-1,  # only for "self_defined" mode
    bench_batch_size=-1,  # only for "self_defined" mode
    use_inc=False,
    auto_quant=False,
):

    # set up workspace
    ws_path = "neural_coder_workspace/" + \
        "superbench" + str(time.time()).replace(".","") + "/"
    os.makedirs(ws_path)

    # set up logging
    logging_var = "logging." + logging_level.upper()
    globals.logging_level = eval(logging_var)

    logger = logging.getLogger(ws_path)
    logger.setLevel(globals.logging_level)
    formatter = logging.Formatter(
        '%(asctime)s - %(name)s - %(levelname)s: - %(message)s', datefmt='%Y-%m-%d %H:%M:%S')

    fh = logging.FileHandler(ws_path+'superbench.log')
    fh.setLevel(globals.logging_level)
    fh.setFormatter(formatter)
    ch = logging.StreamHandler()
    ch.setLevel(globals.logging_level)
    ch.setFormatter(formatter)

    logger.addHandler(ch)
    logger.addHandler(fh)

    # device detection
    detect_device_(logger)

    # print key inputs
    if auto_quant:
        logger.info(f"Auto-Quant started ...")
        logger.info(f"Code: {code}")
        logger.info(f"Benchmark Mode: {mode} mode")
        logger.debug(f"Number of benchmark iterations: {num_benchmark_iteration}")
    else:
        logger.info(f"SuperBench started ...")
        logger.info(f"Code: {code}")
        logger.info(f"Benchmark Mode: {mode} mode")
        logger.debug(f"Sweep Objective: {sweep_objective}")
        logger.debug(f"Number of benchmark iterations: {num_benchmark_iteration}")

    # entry code
    if entry_code == "":
        # if not specify entry_code,
        # then code has to be a list of one element,
        # or a single string of single path, otherwise quit
        if type(code) == list and len(code) == 1:
            entry_code = code[0]
        elif type(code) == str:
            entry_code = code
        else:
            logger.error(
                f"You have to specify an entry_code of your code: [{code}]")
            quit()

    # detect device compatibility of entry code
    from .utils.device import detect_code_device_compatibility
    detect_code_device_compatibility(entry_code)

    if sweep_objective == "feature":
        list_FPS = []
        list_accuracy = []
        list_features = []
        list_mode = []
        list_ws_path = []
        result = []

        if auto_quant:
            backends = [
                [],
                ["pytorch_inc_dynamic_quant"],
                ["pytorch_inc_static_quant_fx"],
                ["pytorch_inc_static_quant_ipex"],
                ["pytorch_inc_bf16"],
            ]
            standalones_pool = []
        elif len(specify_features) != 0:
            backends = [
                [],
            ]
            for item in specify_features:
                backends.append([item])
            standalones_pool = []
        else:
            # features that is a "backend":
            backends = [
                "",
                "pytorch_ipex_fp32",
                "pytorch_ipex_bf16",
                "pytorch_inc_static_quant_fx",
                "pytorch_inc_static_quant_ipex",
                "pytorch_inc_dynamic_quant",
                "pytorch_ipex_int8_static_quant",
                "pytorch_ipex_int8_dynamic_quant",
            ]
            # features that can be standalone (either use alone or use with "backend"):
            standalones_pool = [
                "pytorch_mixed_precision_cpu",
                "pytorch_channels_last",
            ]

        standalones = []
        standalones.append("")
        from itertools import combinations
        for num_items in range(len(standalones_pool)):
            list_comb = list(combinations(standalones_pool, num_items + 1))
            for item in list_comb:
                jit_feature_count = 0
                for i in list(item):
                    if "jit" in i:
                        jit_feature_count += 1
                if jit_feature_count <= 1:
                    standalones.append(list(item))  # only appends the item with one JIT feature in it

        dry_run = True
        for backend in backends:
            for standalone in standalones:
                features = []
                if auto_quant:
                    features += backend
                elif len(specify_features) != 0:
                    features += backend
                else:
                    features.append(backend)
                features += standalone

                # exclude conflict features (like jit and jit_ofi)
                if "pytorch_ipex_fp32" in features and "pytorch_mixed_precision_cpu" in features:
                    continue
                if "pytorch_ipex_bf16" in features and "pytorch_mixed_precision_cpu" in features:
                    continue
                if "pytorch_ipex_int8_static_quant" in features and "pytorch_mixed_precision_cpu" in features:
                    continue
                if "pytorch_ipex_int8_dynamic_quant" in features and "pytorch_mixed_precision_cpu" in features:
                    continue
                if "pytorch_inc_static_quant_fx" in features and "pytorch_mixed_precision_cpu" in features:
                    continue
                if "pytorch_inc_static_quant_ipex" in features and "pytorch_mixed_precision_cpu" in features:
                    continue
                if "pytorch_inc_dynamic_quant" in features and "pytorch_mixed_precision_cpu" in features:
                    continue

                # device conversion
                if "cpu" in globals.device and "cpu" not in globals.list_code_device_compatibility:
                    features.append("pytorch_cuda_to_cpu")

                if features[0] == "" and len(features) > 1:
                    features = features[1:]  # remove ""

                if dry_run:
                    t_start = time.time()

                bench_performance, bench_mode, bench_ws_path = enable(
                    code=code,
                    entry_code=entry_code,
                    args=args,
                    features=features,
                    mode=mode,
                    run_bench=True,
                    num_benchmark_iteration=num_benchmark_iteration,
                    cpu_set_env=cpu_set_env,
                    ncore_per_instance=ncore_per_instance,
                    ninstances=ninstances,
                    bench_batch_size=bench_batch_size,
                    use_inc=use_inc,
                )

                if dry_run:
                    t_end = time.time()
                    if iteration_dynamic_adjust:
                        num_benchmark_iteration = max(int(300 / (t_end - t_start)), 5)
                        logger.debug(
                            f"Adjusted number of benchmark iterations after dry-run is {num_benchmark_iteration}")
                    dry_run = False

                def remove_if_have(list, element):
                    if element in list:
                        list.remove(element)
                    return list

                features = remove_if_have(features, "pytorch_benchmark")
                features = remove_if_have(features, "pytorch_change_batch_size")
                features = remove_if_have(features, "pytorch_cuda_to_cpu")

                if auto_quant:
                    # convert feature name to display name for better user experience
                    if features == ['pytorch_inc_dynamic_quant']:
                        features_display = "Intel INT8 (Dynamic)"
                    elif features == ['pytorch_inc_static_quant_fx']:
                        features_display = "Intel INT8 (Static)"
                    elif features == ['pytorch_inc_static_quant_ipex']:
                        features_display = "Intel INT8 (IPEX)"
                    elif features == ['pytorch_inc_bf16']:
                        features_display = "Intel BF16"
                    elif features == []:
                        features_display = "The Original Model"

                    logger.info(
                        f"Benchmark result (performance) of {features_display}"
                        f" is {bench_performance[0]} (FPS)")
                    logger.info(
                        f"Benchmark result (accuracy delta) of {features_display} is {bench_performance[5]} %")
                else:
                    logger.info(
                        f"Benchmark result (performance) of optimization set [{features}]"
                        f" is [{bench_performance[0]}] (FPS)")
                    logger.info(
                        f"Benchmark result (accuracy delta) of optimization set [{features}]"
                        f" is [{bench_performance[5]}] %")

                d = {}  # initialize dict
                d["features"] = features
                d["FPS"] = bench_performance[0]
                d["accuracy"] = bench_performance[5]
                d["mode"] = bench_mode
                d["workspace_path"] = bench_ws_path
                result.append(d)

                list_FPS.append(bench_performance[0])
                list_accuracy.append(bench_performance[5])
                list_features.append(features)
                list_mode.append(bench_mode)
                list_ws_path.append(bench_ws_path)

        # print result
        print(f"Superbench result of sweeping [{sweep_objective}] printed below with sorted FPS: ")
        print("{:<20} {:<20} {:<20} {:<120}".format(
            'Numactl Mode', 'Performance (FPS)', 'Accuracy Delta (%)', 'Features Applied'))

        sort_index = sorted(
            range(len(list_FPS)),
            key=lambda k: list_FPS[k],
            reverse=True,
        )

        for i in sort_index:
            if list_FPS[i] != 0:
                print(
                    "{:<20} {:<20} {:<20} {:<120}".format(
                        str(list_mode[i]),
                        str(list_FPS[i]),
                        str(list_accuracy[i]),
                        str(list_features[i]),
                    )
                )

        # for superbench report generation
        list_optimization_set_top3 = []
        list_performance_top3 = []
        count_top3 = 0
        for i in sort_index:
            if list_FPS[i] != 0:
                list_performance_top3.append(list_FPS[i])
                list_optimization_set_top3.append(list_features[i])
                count_top3 += 1
                if count_top3 == 3:
                    break

        original_model_performance = 0
        original_model_ranking = 0
        for i in sort_index:
            if list_FPS[i] != 0:
                original_model_ranking += 1
                if list_features[i] == []:
                    original_model_performance = list_FPS[i]
                    break
        
        if auto_quant:
            # convert feature name to display name for better user experience
            if list_optimization_set_top3[0] == ['pytorch_inc_dynamic_quant']:
                best_optimization_display = "Intel INT8 (Dynamic)"
            elif list_optimization_set_top3[0] == ['pytorch_inc_static_quant_fx']:
                best_optimization_display = "Intel INT8 (Static)"
            elif list_optimization_set_top3[0] == ['pytorch_inc_static_quant_ipex']:
                best_optimization_display = "Intel INT8 (IPEX)"
            elif list_optimization_set_top3[0] == ['pytorch_inc_bf16']:
                best_optimization_display = "Intel BF16"
            elif list_optimization_set_top3[0] == []:
                best_optimization_display = "The Original Model"

            logger.info(f"The best optimization set for your model is {best_optimization_display}")
            logger.info(
                f"You can get up to "
                f"{round(list_performance_top3[0] / original_model_performance, 1)}"
                f" X performance boost."
            )
        else:
            logger.info(f"The best optimization set for your model is: {list_optimization_set_top3[0]}")
            logger.info(
                f"You can get up to "
                f"{round(list_performance_top3[0] / original_model_performance, 1)}"
                f" X performance boost."
            )

        # generate patch for the best optimization
        features_to_generate = list_optimization_set_top3[0]
        features_to_generate.append("pytorch_cuda_to_cpu")
        enable(
            code=code,
            features=features_to_generate,
            save_patch_path="intel_optimization",
            use_inc=use_inc,
        )
        logger.info('The optimization patch was saved to "intel_optimziation.diff"')

        return list_optimization_set_top3, list_performance_top3, original_model_ranking, original_model_performance

    elif sweep_objective == "bench_config":
        result_ncpi = []
        result_nins = []
        result_bs = []
        result_regular_thp = []
        result_p50_thp = []
        result_p90_thp = []
        result_p99_thp = []
        if bench_feature == []:
            logger.error(
                f'You must specify a feature (optimization set) '
                f'for benchmark when "sweep_objective" is "bench_config"')
            quit()
        else:
            from .utils.cpu_info import get_num_cpu_cores
            ncores = get_num_cpu_cores()
            list_ncpi = [1, 2, 4, 8]
            for i in [1, 2, 4, 8]:
                list_ncpi.append(int(ncores / i))
            list_ncpi = list(set(list_ncpi))
            list_ncpi.sort()
            logger.debug(f"list_ncpi = {list_ncpi}")

            dry_run = True
            for this_ncpi in list_ncpi:
                ncore_per_instance = this_ncpi
                ninstances = int(ncores / this_ncpi)
                list_bs = [1, 2, 4, 8, this_ncpi * 1, this_ncpi * 2, this_ncpi *
                           4, this_ncpi * 8, this_ncpi * 16, this_ncpi * 32, this_ncpi * 64]
                list_bs = list(set(list_bs))
                list_bs.sort()
                if logging_level == "debug":
                    list_bs = [list_bs[-5]]
                logger.debug(f"this_ncpi = {this_ncpi}")
                logger.debug(f"list_bs = {list_bs}")
                for this_bs in list_bs:
                    bench_batch_size = this_bs
                    try:

                        if dry_run:
                            t_start = time.time()

                        bench_performance, bench_mode, bench_ws_path = enable(
                            code=code,
                            entry_code=entry_code,
                            args=args,
                            features=bench_feature,
                            mode="self_defined",  # sweep bench_config, so mode set to "self_defined"
                            run_bench=True,
                            num_benchmark_iteration=num_benchmark_iteration,
                            cpu_set_env=cpu_set_env,
                            ncore_per_instance=ncore_per_instance,
                            ninstances=ninstances,
                            bench_batch_size=bench_batch_size,
                            use_inc=use_inc,
                        )

                        if dry_run:
                            t_end = time.time()
                            if iteration_dynamic_adjust:
                                num_benchmark_iteration = max(int(300 / (t_end - t_start)), 5)
                                logger.debug(
                                    f"Adjusted number of benchmark iterations after dry-run is "
                                    f"{num_benchmark_iteration}")
                            dry_run = False

                        socket_regular_thp = bench_performance[0]
                        socket_p50_thp = round(
                            1000 / bench_performance[2] * ninstances * bench_batch_size, 3)
                        socket_p90_thp = round(
                            1000 / bench_performance[3] * ninstances * bench_batch_size, 3)
                        socket_p99_thp = round(
                            1000 / bench_performance[4] * ninstances * bench_batch_size, 3)

                        result_ncpi.append(ncore_per_instance)
                        result_nins.append(ninstances)
                        result_bs.append(bench_batch_size)
                        result_regular_thp.append(socket_regular_thp)
                        result_p50_thp.append(socket_p50_thp)
                        result_p90_thp.append(socket_p90_thp)
                        result_p99_thp.append(socket_p99_thp)

                        logger.info(
                            f"ncpi: {ncore_per_instance}, nins: {ninstances}, bs: {bench_batch_size}, "
                            f"regular_thp: {socket_regular_thp}, p50_thp: {socket_p50_thp}, "
                            f"p90_thp: {socket_p90_thp}, p99_thp: {socket_p99_thp}"
                        )

                    except:
                        logger.warning(
                            f"ncpi: {ncore_per_instance}, nins: {ninstances}, bs: {bench_batch_size}, "
                            f"Benchmark failed. It might be due to HW limitation such as CPU load limit."
                        )
                        continue

        # print result
        for item in [result_regular_thp, result_p50_thp, result_p90_thp, result_p99_thp]:
            if item is result_regular_thp:
                display_item_name = "Throughput"
            elif item is result_p50_thp:
                display_item_name = "Throughput based on P50-Latency"
            elif item is result_p90_thp:
                display_item_name = "Throughput based on P90-Latency"
            elif item is result_p99_thp:
                display_item_name = "Throughput based on P99-Latency"

            print("{:<30} {:<30} {:<30} {:<30}".format(
                'Num Cores Per Instance', 'Num of Instances', 'Batch Size', display_item_name))
            sort_index = sorted(
                range(len(item)), key=lambda k: item[k], reverse=True)
            for i in sort_index:
                print("{:<30} {:<30} {:<30} {:<30}".format(str(result_ncpi[i]), str(
                    result_nins[i]), str(result_bs[i]), str(item[i])))

        list_config_best_ncpi = []
        list_config_best_nins = []
        list_config_best_bs = []
        list_config_best_performance = []
        for item in [result_regular_thp, result_p50_thp, result_p90_thp, result_p99_thp]:
            sort_index = sorted(
                range(len(item)), key=lambda k: item[k], reverse=True)
            for i in sort_index:
                list_config_best_ncpi.append(result_ncpi[i])
                list_config_best_nins.append(result_nins[i])
                list_config_best_bs.append(result_bs[i])
                list_config_best_performance.append(item[i])
                break  # only fetch the top result

        return list_config_best_ncpi, list_config_best_nins, list_config_best_bs, list_config_best_performance


# def superreport(
#     code,
#     save_path="superbench_report.pdf",
#     logging_level="info",
#     platform="bare_metal",
#     bare_metal_machine_type="SPR",
# ):

#     from .utils.pdf_report import PDFReport

#     logging_level = logging_level
#     res1, res2, res3, res4 = superbench(
#         code=code,
#         sweep_objective="feature",
#         mode="throughput",
#         logging_level=logging_level,
#     )

#     res5, res6, res7, res8 = superbench(
#         code=code,
#         sweep_objective="bench_config",
#         bench_feature=res1[0],
#         logging_level=logging_level,
#     )
#     res1[0] = res1[0][0:-2]

#     if platform == "AWS":
#         # get AWS cloud_vendor and cloud_instance_type
#         # pricing: https://aws.amazon.com/ec2/pricing/on-demand/
#         import subprocess
#         res = subprocess.Popen(
#             "grep 'DMI' /var/log/dmesg", 
#             shell=True,                  
#             stdout=subprocess.PIPE,      
#             stderr=subprocess.PIPE,      
#         )
#         res.wait()
#         result = res.stdout.read()       
#         result = str(result, encoding="utf-8")
#         cloud_vendor = result.split()[4] + ' ' + result.split()[5]
#         if cloud_vendor == 'Amazon EC2':
#             cloud_vendor = 'AWS'
#         cloud_instance_type = result.split()[6].strip(',').strip('/')

#         # pricing to get automatically from AWS website
#         import pandas as pd
#         url = 'https://pricing.us-east-1.amazonaws.com/offers/v1.0/aws/AmazonEC2/current/us-east-2/index.csv'
#         df = pd.read_csv(url, skiprows=5, delimiter=',')
#         for i in range(len(df)):
#             if df['Location Type'][i] == "AWS Region" and df['Instance Type'][i] == cloud_instance_type \
#                 and df['Tenancy'][i] == "Shared" and df['Operating System'][i] == "Linux" \
#                 and df['operation'][i] == "RunInstances" and df['CapacityStatus'][i] == "UnusedCapacityReservation":
#                 cloud_unit_price = float(df['PricePerUnit'][i])
#     elif platform == "bare_metal":
#         cloud_vendor="Intel internal machine"
#         cloud_instance_type=bare_metal_machine_type
#         cloud_unit_price="1"
            
#     report = PDFReport(
#         path=save_path,
#         list_optimization_set_top3=res1,
#         list_performance_top3=res2,
#         original_model_ranking=res3,
#         original_model_performance=res4,
#         list_config_best_ncpi=res5,
#         list_config_best_nins=res6,
#         list_config_best_bs=res7,
#         list_config_best_performance=res8,
#         TCO_unit_pricing=cloud_unit_price,  # 2.448
#         cloud_vendor=cloud_vendor,  # "AWS"
#         cloud_instance_type=cloud_instance_type,  # "c6i"
#     )


def auto_quant(
    code,
    entry_code="",
    args="",
    sweep_objective="feature",
    bench_feature=[],
    mode="throughput",
    num_benchmark_iteration=30,
    iteration_dynamic_adjust=False,
    logging_level="info",
    cpu_set_env=True,
    ncore_per_instance=-1,  # only for "self_defined" mode
    ninstances=-1,  # only for "self_defined" mode
    bench_batch_size=-1,  # only for "self_defined" mode
    use_inc=False,
):
    return superbench(
        code,
        entry_code=entry_code,
        args=args,
        sweep_objective=sweep_objective,
        bench_feature=bench_feature,
        mode=mode,
        num_benchmark_iteration=num_benchmark_iteration,
        iteration_dynamic_adjust=iteration_dynamic_adjust,
        logging_level=logging_level,
        cpu_set_env=cpu_set_env,
        ncore_per_instance=ncore_per_instance,  # only for "self_defined" mode
        ninstances=ninstances,  # only for "self_defined" mode
        bench_batch_size=bench_batch_size,  # only for "self_defined" mode
        use_inc=use_inc,
        auto_quant=True,
    )<|MERGE_RESOLUTION|>--- conflicted
+++ resolved
@@ -353,16 +353,13 @@
                 if "tensorflow_mixed_precision" in features:
                     from .coders.tensorflow.amp import TensorFlowKerasAMP
                     list_transformed_code[i] = TensorFlowKerasAMP(list_transformed_code[i]).transform()
-<<<<<<< HEAD
                 if "tensorflow_inc" in features:
                     from .coders.tensorflow.inc import TensorFlowKerasINC
                     list_transformed_code[i] = TensorFlowKerasINC(list_transformed_code[i]).transform()
-=======
                 # Change Trainer to NLPTrainer (only for intel_extension_for_pytorch)
                 if "change_trainer_to_nlptrainer" in features:
                     from .coders.pytorch.change_trainer_to_nlptrainer import TrainerToNLPTrainer
                     list_transformed_code[i] = TrainerToNLPTrainer(list_transformed_code[i]).transform()
->>>>>>> 7e78a95d
 
         logger.info(f"Code transformation for feature: [{feature}] finished.")
 
