{
  "name": "jupyter-lab-neural-compressor",
  "version": "1.0.2",
  "description": "Intel® Neural Compressor auto-quantization plugin.",
  "keywords": [
    "jupyter",
    "jupyterlab",
    "jupyterlab-extension"
  ],
  "homepage": "https://github.com/intel/neural-compressor/tree/master/neural_coder/extensions/neural_compressor_ext_lab",
  "bugs": {
    "url": "https://github.com/intel/neural-compressor/tree/master/neural_coder/extensions/neural_compressor_ext_lab"
  },
  "license": "BSD-3-Clause",
  "author": {
    "name": "neural_compressor_ext_lab",
    "email": "inc.maintainers@intel.com"
  },
  "files": [
    "lib/**/*.{d.ts,eot,gif,html,jpg,js,js.map,json,png,svg,woff2,ttf}",
    "style/**/*.{css,js,eot,gif,html,jpg,json,png,svg,woff2,ttf}"
  ],
  "main": "lib/index.js",
  "types": "lib/index.d.ts",
  "style": "style/index.css",
  "repository": {
    "type": "git",
    "url": "https://github.com/intel/neural-compressor.git"
  },
  "scripts": {
    "preinstall": "npx npm-force-resolutions",
    "build": "jlpm build:lib && jlpm build:labextension:dev",
    "build:prod": "jlpm clean && jlpm build:lib && jlpm build:labextension",
    "build:labextension": "jupyter labextension build .",
    "build:labextension:dev": "jupyter labextension build --development True .",
    "build:lib": "tsc",
    "clean": "jlpm clean:lib",
    "clean:lib": "rimraf lib tsconfig.tsbuildinfo",
    "clean:lintcache": "rimraf .eslintcache .stylelintcache",
    "clean:labextension": "rimraf neural_compressor_ext_lab/labextension",
    "clean:all": "jlpm clean:lib && jlpm clean:labextension && jlpm clean:lintcache",
    "eslint": "jlpm eslint:check --fix",
    "eslint:check": "eslint . --cache --ext .ts,.tsx",
    "install:extension": "jlpm build",
    "lint": "jlpm stylelint && jlpm prettier && jlpm eslint",
    "lint:check": "jlpm stylelint:check && jlpm prettier:check && jlpm eslint:check",
    "prettier": "jlpm prettier:base --write --list-different",
    "prettier:base": "prettier \"**/*{.ts,.tsx,.js,.jsx,.css,.json,.md}\"",
    "prettier:check": "jlpm prettier:base --check",
    "stylelint": "jlpm stylelint:check --fix",
    "stylelint:check": "stylelint --cache \"style/**/*.css\"",
    "watch": "run-p watch:src watch:labextension",
    "watch:src": "tsc -w",
    "watch:labextension": "jupyter labextension watch ."
  },
  "dependencies": {
    "@jupyterlab/application": "^3.4.7",
    "@jupyterlab/apputils": "^3.4.7",
    "@jupyterlab/cells": "^3.4.7",
    "@jupyterlab/coreutils": "^5.4.7",
    "@jupyterlab/docregistry": "^3.4.7",
    "@jupyterlab/fileeditor": "^3.4.6",
    "@jupyterlab/mainmenu": "^3.4.6",
    "@jupyterlab/notebook": "^3.4.7",
    "@jupyterlab/services": "^6.4.7",
    "@jupyterlab/settingregistry": "^3.4.7",
    "@jupyterlab/statedb": "^3.4.7",
    "@lumino/coreutils": "^1.12.1",
    "@lumino/messaging": "^1.10.2",
    "@phosphor/commands": "^1.7.2",
    "@types/lerna__child-process": "^5.1.0",
    "@types/shelljs": "^0.8.11",
    "ajv": "^8.11.0",
    "ajv-keywords": "^5.1.0",
    "assert": "^2.0.0",
    "browserify-fs": "^1.0.0",
    "brython": "^3.10.6",
    "buffer": "^6.0.3",
    "cacheable-request": "^10.1.2",
    "child_process": "^1.0.2",
    "clone-response": "^2.0.0",
    "constants": "^0.0.2",
    "css-loader": "^6.7.1",
    "duplicate-package-checker-webpack-plugin": "^3.0.0",
    "enhanced-resolve": "^5.10.0",
    "es-abstract": "^1.20.2",
    "es-to-primitive": "^1.2.1",
    "fs": "^0.0.1-security",
    "has": "^1.0.3",
    "icss-utils": "^5.1.0",
    "loader-utils": "^2.0.3",
    "react": "^17.0.2",
    "react-sanitized-html": "^2.0.0",
    "sanitize-html": "^2.7.2",
    "shelljs": "^0.8.5",
    "stream": "^0.0.2",
    "util": "^0.12.4"
  },
  "devDependencies": {
    "@jupyterlab/builder": "^3.1.0",
    "@types/fs-extra": "^9.0.13",
    "@types/node": "^18.7.15",
    "@typescript-eslint/eslint-plugin": "^4.8.1",
    "@typescript-eslint/parser": "^4.8.1",
    "bl": "^1.2.3",
    "eslint": "^7.14.0",
    "eslint-config-prettier": "^6.15.0",
    "eslint-plugin-prettier": "^3.1.4",
    "got": "^12.1.0",
    "npm-run-all": "^4.1.5",
    "prettier": "^2.1.1",
    "rimraf": "^3.0.2",
    "semver": "^4.3.2",
    "stylelint": "^14.3.0",
    "stylelint-config-prettier": "^9.0.3",
    "stylelint-config-recommended": "^6.0.0",
    "stylelint-config-standard": "~24.0.0",
    "stylelint-prettier": "^2.0.0",
    "typescript": "~4.1.3"
  },
  "sideEffects": [
    "style/*.css",
    "style/index.js"
  ],
  "styleModule": "style/index.js",
  "publishConfig": {
    "access": "public"
  },
  "jupyterlab": {
    "extension": true,
    "outputDir": "neural_compressor_ext_lab/labextension"
  },
  "browser": {
    "child_process": false,
    "lerna__child_process": false,
    "fs": false,
    "path": false,
    "os": false
  },
  "jupyter-releaser": {
    "hooks": {
      "before-build-npm": [
        "python -m pip install jupyterlab~=3.1",
        "jlpm"
      ],
      "before-build-python": [
        "jlpm clean:all"
      ]
    }
  },
  "resolutions": {
    "got": "^12.1.0",
    "semver": "^4.3.2",
<<<<<<< HEAD
    "bl": "^1.2.3"
=======
    "bl": "^1.2.3",
    "loader-utils": "^2.0.3"
>>>>>>> 564ca23a
  }
}<|MERGE_RESOLUTION|>--- conflicted
+++ resolved
@@ -151,11 +151,7 @@
   "resolutions": {
     "got": "^12.1.0",
     "semver": "^4.3.2",
-<<<<<<< HEAD
-    "bl": "^1.2.3"
-=======
     "bl": "^1.2.3",
     "loader-utils": "^2.0.3"
->>>>>>> 564ca23a
   }
 }