--- conflicted
+++ resolved
@@ -2636,8 +2636,5 @@
 adaptor's
 autonumber
 ceee
-<<<<<<< HEAD
 htmlLabels
-=======
-LayoutLM
->>>>>>> 76a7122a
+LayoutLM