--- conflicted
+++ resolved
@@ -240,12 +240,9 @@
         relu = tf.nn.relu(add)
         relu6 = tf.nn.relu6(relu, name='op_to_store')
         out_name = relu6.name.split(':')[0]
-<<<<<<< HEAD
         num_of_instance = 1
         cores_per_instance = 1
         log_file = ''
-=======
->>>>>>> d6f417b0
         with tf.compat.v1.Session() as sess:
             sess.run(tf.compat.v1.global_variables_initializer())
             output_graph_def = graph_util.convert_variables_to_constants(
