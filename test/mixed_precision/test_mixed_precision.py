--- conflicted
+++ resolved
@@ -328,13 +328,9 @@
         def eval(model):
             return 0.5
 
-<<<<<<< HEAD
-        result = [0., 0.1, 0.102, 0.009, 0.1005, 0.1004, 0.1002]
-=======
         result = [0., 0.1, 0.102, 0.1003, 0.1005, 0.1004, 0.1002]
         perf =   [0.1, 0.5,  0.6,    0.7,    0.5,    0.4, 0.5 ]
         import time
->>>>>>> 72f079b0
 
         def eval2(model):
             del perf[0]
