--- conflicted
+++ resolved
@@ -29,7 +29,7 @@
 
     def teardown_class(self):
         pass
-        
+
     @pytest.mark.parametrize(
         "bits, use_sym, group_size",
         [
@@ -46,89 +46,15 @@
         def calib_func(model):
             for i in range(2):
                 model(self.example_inputs)
-
-        quant_config = AWQConfig(bits=bits, group_size=group_size)
-        logger.info(f"Test AWQ with config {quant_config}")
-<<<<<<< HEAD
-        qdq_model = quantize(
-            model=model, quant_config=quant_config, example_inputs=self.example_inputs, run_fn=calib_func
-        )
-        out = qdq_model(self.example_inputs)[0]
-        # default awq_quantize is 4 bits, 32 group size, use big atol=1e-1
-        if  (bits, use_sym, group_size) == (8, True, -1):
-            assert torch.allclose(out, self.label, atol=1e-2), "Accuracy gap atol > 0.01 is unexpected."
-        elif  (bits, use_sym, group_size) == (2, True, 8):
-            assert torch.allclose(out, self.label, atol=0.5), "Accuracy gap atol > 0.5 is unexpected."
-        else:
-            assert torch.allclose(out, self.label, atol=1e-1), "Accuracy gap atol > 0.01 is unexpected."
-
-        
-    @pytest.mark.parametrize(
-        "bits, use_sym, group_size",
-        [
-            (8, True, -1),
-            (4, True, 128),
-            (4, False, 32),
-            (4, False, -1),
-            (2, True, 8),
-        ],
-    )
-    def test_awq_prepare_and_convert(self, bits, use_sym, group_size):
-        model = copy.deepcopy(self.tiny_gptj)
-        @torch.no_grad()
-        def calib_func(model):
-            for i in range(2):
-                model(self.example_inputs)
         quant_config = AWQConfig(bits=8, group_size=-1)
-=======
-        model = prepare(
-            model=self.gptj,
-            quant_config=quant_config,
-            example_inputs=self.lm_input,
-        )
-        calib_func(model)
-        qdq_model = convert(model)
-        out2 = qdq_model(example_inputs)
-        self.assertTrue(torch.allclose(out1[0], out2[0], atol=1e-2))
-
-        # default awq_quantize is 4 bits, 32 group size, use big atol=1e-1
-        quant_config = AWQConfig()
         logger.info(f"Test AWQ with config {quant_config}")
         model = prepare(
-            model=self.gptj,
-            quant_config=quant_config,
-            example_inputs=self.lm_input,
-        )
-        calib_func(model)
-        qdq_model = convert(model)
-        out2 = qdq_model(example_inputs)
-        self.assertTrue(torch.allclose(out1[0], out2[0], atol=1e-1))
-
-    def test_awq_with_quantize_API(self):
-        example_inputs = torch.ones([1, 10], dtype=torch.long)
-
-        @torch.no_grad()
-        def calib_func(model):
-            for i in range(2):
-                model(self.lm_input)
-
-        quant_config = get_default_awq_config()
->>>>>>> 1cb844b3
-        logger.info(f"Test AWQ with config {quant_config}")
-
-        # prepare + convert API
-        model = prepare(
-<<<<<<< HEAD
             model=model,
-=======
-            model=copy.deepcopy(self.gptj),
->>>>>>> 1cb844b3
             quant_config=quant_config,
             example_inputs=self.example_inputs,
         )
         calib_func(model)
         qdq_model = convert(model)
-<<<<<<< HEAD
         out = qdq_model(self.example_inputs)[0]
 
         # default awq_quantize is 4 bits, 32 group size, use big atol=1e-1
@@ -138,6 +64,39 @@
             assert torch.allclose(out, self.label, atol=0.5), "Accuracy gap atol > 0.5 is unexpected."
         else:
             assert torch.allclose(out, self.label, atol=1e-1), "Accuracy gap atol > 0.01 is unexpected."
+
+    def test_awq_with_quantize_API(self):
+        @torch.no_grad()
+        def calib_func(model):
+            for i in range(2):
+                model(self.example_inputs)
+
+        quant_config = get_default_awq_config()
+        logger.info(f"Test AWQ with config {quant_config}")
+
+        # prepare + convert API
+        model = prepare(
+            model=copy.deepcopy(self.tiny_gptj),
+            quant_config=quant_config,
+            example_inputs=self.example_inputs,
+        )
+        calib_func(model)
+        qdq_model = convert(model)
+        out1 = qdq_model(self.example_inputs)
+
+        # quantize API
+        qdq_model = quantize(
+            model=copy.deepcopy(self.tiny_gptj), 
+            quant_config=quant_config,
+            example_inputs=self.example_inputs,
+            run_fn=calib_func
+        )
+        out2 = qdq_model(self.example_inputs)
+
+        # compare the results of calling `convert` + `prepare` and calling `quantize`
+        assert torch.all(
+            out1[0].eq(out2[0])
+        ), "The results of calling `convert` + `prepare` and calling `quantize` should be equal."
     
     def test_save_and_load(self):
         @torch.no_grad()
@@ -147,6 +106,8 @@
         
         fp32_model = copy.deepcopy(self.tiny_gptj)
         quant_config = get_default_awq_config()
+
+        # prepare + convert API
         model = prepare(
             model=fp32_model,
             quant_config=quant_config,
@@ -164,22 +125,4 @@
         loaded_model = load("saved_results")
         loaded_out = loaded_model(self.example_inputs)[0]
         assert torch.allclose(inc_out, loaded_out), "Unexpected result. Please double check."
-        assert isinstance(loaded_model.lm_head, WeightOnlyLinear), "loading compressed model failed."
-=======
-        out1 = qdq_model(example_inputs)
-
-        # quantize API
-        qdq_model = quantize(
-            model=copy.deepcopy(self.gptj), quant_config=quant_config, example_inputs=self.lm_input, run_fn=calib_func
-        )
-        out2 = qdq_model(example_inputs)
-
-        # compare the results of calling `convert` + `prepare` and calling `quantize`
-        assert torch.all(
-            out1[0].eq(out2[0])
-        ), "The results of calling `convert` + `prepare` and calling `quantize` should be equal."
-
-
-if __name__ == "__main__":
-    unittest.main()
->>>>>>> 1cb844b3
+        assert isinstance(loaded_model.lm_head, WeightOnlyLinear), "loading compressed model failed."