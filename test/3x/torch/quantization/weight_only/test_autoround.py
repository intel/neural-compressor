import copy

import pytest
import torch
import transformers

from neural_compressor.torch.algorithms.weight_only.autoround import AutoRoundQuantizer, get_autoround_default_run_fn
from neural_compressor.torch.quantization import (
    AutoRoundConfig,
    convert,
    get_default_AutoRound_config,
    prepare,
    quantize,
)
from neural_compressor.torch.utils import logger

try:
    import auto_round

    auto_round_installed = True
except ImportError:
    auto_round_installed = False


def get_gpt_j():
    
    return tiny_gptj


@pytest.mark.skipif(not auto_round_installed, reason="auto_round module is not installed")
class TestAutoRound:
    def setup_class(self):
        self.gptj = transformers.AutoModelForCausalLM.from_pretrained(
        "hf-internal-testing/tiny-random-GPTJForCausalLM",
        torchscript=True,
        )
        self.inp = torch.ones([1, 10], dtype=torch.long)
        self.tokenizer = transformers.AutoTokenizer.from_pretrained(
            "hf-internal-testing/tiny-random-GPTJForCausalLM", trust_remote_code=True
        )
        self.label = self.gptj(self.inp)[0]

    def setup_method(self, method):
        logger.info(f"Running TestAutoRound test: {method.__name__}")

    def test_autoround(self):
        gpt_j_model = copy.deepcopy(self.gptj)
        quant_config = AutoRoundConfig(n_samples=20, seqlen=10, iters=10, scale_dtype="fp32")
        logger.info(f"Test AutoRound with config {quant_config}")

<<<<<<< HEAD
        qdq_model = quantize(
            model=gpt_j_model,
            quant_config=quant_config,
            run_fn=get_autoround_default_run_fn,
            run_args=(
                self.tokenizer,
                "NeelNanda/pile-10k",
                20,
                10,
            ),
        )
        """run_args of get_autoround_default_run_fn:
            tokenizer,
            dataset_name="NeelNanda/pile-10k",
            n_samples=512,
            seqlen=2048,
            seed=42,
            bs=8,
            dataset_split: str = "train",
            dataloader=None,
        """

        q_model = qdq_model
        out = q_model(self.inp)[0]
        assert torch.allclose(out, self.label, atol=1e-1)
=======
        run_fn = get_autoround_default_run_fn
        run_args = (
            tokenizer,
            "NeelNanda/pile-10k",
            20,
            10,
        )
        fp32_model = gpt_j_model

        # prepare + convert API
        model = prepare(model=fp32_model, quant_config=quant_config)
        run_fn(model, *run_args)
        q_model = convert(model)

        out2 = q_model(inp)
        assert torch.allclose(out1[0], out2[0], atol=1e-1)
>>>>>>> 1cb844b3
        assert "transformer.h.0.attn.k_proj" in q_model.autoround_config.keys()
        assert "scale" in q_model.autoround_config["transformer.h.0.attn.k_proj"].keys()
        assert torch.float32 == q_model.autoround_config["transformer.h.0.attn.k_proj"]["scale_dtype"]

    def test_quantizer(self):
        gpt_j_model = copy.deepcopy(self.gptj)

        run_fn = get_autoround_default_run_fn
        run_args = (
            self.tokenizer,
            "NeelNanda/pile-10k",
            20,
            10,
        )
        weight_config = {
            "*": {
                "data_type": "int",
                "bits": 4,
                "group_size": 32,
                "sym": False,
            }
        }
        quantizer = AutoRoundQuantizer(quant_config=weight_config)
        fp32_model = gpt_j_model

        # quantizer execute
        model = quantizer.prepare(model=fp32_model)
        run_fn(model, *run_args)
        q_model = quantizer.convert(model)

        out = q_model(self.inp)[0]
        assert torch.allclose(self.label, out, atol=1e-1)
        assert "transformer.h.0.attn.k_proj" in q_model.autoround_config.keys()
        assert "scale" in q_model.autoround_config["transformer.h.0.attn.k_proj"].keys()
        assert torch.float32 == q_model.autoround_config["transformer.h.0.attn.k_proj"]["scale_dtype"]

<<<<<<< HEAD
    def test_prepare_and_convert_api(self):
        gpt_j_model = copy.deepcopy(self.gptj)
        quant_config = get_default_AutoRound_config()
        logger.info(f"Test AutoRound with config {quant_config}")

        run_fn = get_autoround_default_run_fn
        run_args = (
            self.tokenizer,
            "NeelNanda/pile-10k",
            20,
            10,
        )
        fp32_model = gpt_j_model

        # quantizer execute
        model = prepare(model=fp32_model, quant_config=quant_config)
        run_fn(model, *run_args)
        q_model = convert(model)

        out = q_model(self.inp)[0]
        assert torch.allclose(self.label, out, atol=1e-1)
        assert "transformer.h.0.attn.k_proj" in q_model.autoround_config.keys()
        assert "scale" in q_model.autoround_config["transformer.h.0.attn.k_proj"].keys()
        assert torch.float32 == q_model.autoround_config["transformer.h.0.attn.k_proj"]["scale_dtype"]

    def test_save_and_load(self):
        fp32_model = copy.deepcopy(self.gptj)
        quant_config = get_default_AutoRound_config()
        logger.info(f"Test AutoRound with config {quant_config}")

        run_fn = get_autoround_default_run_fn
        run_args = (
            self.tokenizer,
            "NeelNanda/pile-10k",
            20,
            10,
        )
        # quantizer execute
        model = prepare(model=fp32_model, quant_config=quant_config)
        run_fn(model, *run_args)
        q_model = convert(model)

        assert q_model is not None, "Quantization failed!"
        q_model.save("saved_results")
        inc_out = q_model(self.inp)[0]
        
        from neural_compressor.torch.quantization import load

        # loading compressed model
        loaded_model = load("saved_results")
        loaded_out = loaded_model(self.inp)[0]
        assert torch.allclose(inc_out, loaded_out), "Unexpected result. Please double check."
=======
    def test_autoround_with_quantize_API(self):
        inp = torch.ones([1, 10], dtype=torch.long)
        gpt_j_model = copy.deepcopy(self.gptj)
        tokenizer = transformers.AutoTokenizer.from_pretrained(
            "hf-internal-testing/tiny-random-GPTJForCausalLM", trust_remote_code=True
        )
        out1 = gpt_j_model(inp)

        quant_config = get_default_AutoRound_config()
        logger.info(f"Test AutoRound with config {quant_config}")

        # quantize API
        q_model = quantize(
            model=gpt_j_model,
            quant_config=quant_config,
            run_fn=get_autoround_default_run_fn,
            run_args=(
                tokenizer,
                "NeelNanda/pile-10k",
                20,
                10,
            ),
        )
        out2 = q_model(inp)
        assert torch.allclose(out1[0], out2[0], atol=1e-1)
>>>>>>> 1cb844b3
<|MERGE_RESOLUTION|>--- conflicted
+++ resolved
@@ -21,12 +21,6 @@
 except ImportError:
     auto_round_installed = False
 
-
-def get_gpt_j():
-    
-    return tiny_gptj
-
-
 @pytest.mark.skipif(not auto_round_installed, reason="auto_round module is not installed")
 class TestAutoRound:
     def setup_class(self):
@@ -48,36 +42,9 @@
         quant_config = AutoRoundConfig(n_samples=20, seqlen=10, iters=10, scale_dtype="fp32")
         logger.info(f"Test AutoRound with config {quant_config}")
 
-<<<<<<< HEAD
-        qdq_model = quantize(
-            model=gpt_j_model,
-            quant_config=quant_config,
-            run_fn=get_autoround_default_run_fn,
-            run_args=(
-                self.tokenizer,
-                "NeelNanda/pile-10k",
-                20,
-                10,
-            ),
-        )
-        """run_args of get_autoround_default_run_fn:
-            tokenizer,
-            dataset_name="NeelNanda/pile-10k",
-            n_samples=512,
-            seqlen=2048,
-            seed=42,
-            bs=8,
-            dataset_split: str = "train",
-            dataloader=None,
-        """
-
-        q_model = qdq_model
-        out = q_model(self.inp)[0]
-        assert torch.allclose(out, self.label, atol=1e-1)
-=======
         run_fn = get_autoround_default_run_fn
         run_args = (
-            tokenizer,
+            self.tokenizer,
             "NeelNanda/pile-10k",
             20,
             10,
@@ -88,10 +55,8 @@
         model = prepare(model=fp32_model, quant_config=quant_config)
         run_fn(model, *run_args)
         q_model = convert(model)
-
-        out2 = q_model(inp)
-        assert torch.allclose(out1[0], out2[0], atol=1e-1)
->>>>>>> 1cb844b3
+        out = q_model(self.inp)[0]
+        assert torch.allclose(out, self.label, atol=1e-1)
         assert "transformer.h.0.attn.k_proj" in q_model.autoround_config.keys()
         assert "scale" in q_model.autoround_config["transformer.h.0.attn.k_proj"].keys()
         assert torch.float32 == q_model.autoround_config["transformer.h.0.attn.k_proj"]["scale_dtype"]
@@ -127,34 +92,29 @@
         assert "transformer.h.0.attn.k_proj" in q_model.autoround_config.keys()
         assert "scale" in q_model.autoround_config["transformer.h.0.attn.k_proj"].keys()
         assert torch.float32 == q_model.autoround_config["transformer.h.0.attn.k_proj"]["scale_dtype"]
+    
+    def test_autoround_with_quantize_API(self):
+        gpt_j_model = copy.deepcopy(self.gptj)
 
-<<<<<<< HEAD
-    def test_prepare_and_convert_api(self):
-        gpt_j_model = copy.deepcopy(self.gptj)
         quant_config = get_default_AutoRound_config()
         logger.info(f"Test AutoRound with config {quant_config}")
 
-        run_fn = get_autoround_default_run_fn
-        run_args = (
-            self.tokenizer,
-            "NeelNanda/pile-10k",
-            20,
-            10,
+        # quantize API
+        q_model = quantize(
+            model=gpt_j_model,
+            quant_config=quant_config,
+            run_fn=get_autoround_default_run_fn,
+            run_args=(
+                self.tokenizer,
+                "NeelNanda/pile-10k",
+                20,
+                10,
+            ),
         )
-        fp32_model = gpt_j_model
-
-        # quantizer execute
-        model = prepare(model=fp32_model, quant_config=quant_config)
-        run_fn(model, *run_args)
-        q_model = convert(model)
-
         out = q_model(self.inp)[0]
-        assert torch.allclose(self.label, out, atol=1e-1)
-        assert "transformer.h.0.attn.k_proj" in q_model.autoround_config.keys()
-        assert "scale" in q_model.autoround_config["transformer.h.0.attn.k_proj"].keys()
-        assert torch.float32 == q_model.autoround_config["transformer.h.0.attn.k_proj"]["scale_dtype"]
-
-    def test_save_and_load(self):
+        assert torch.allclose(out, self.label, atol=1e-1)
+    
+       def test_save_and_load(self):
         fp32_model = copy.deepcopy(self.gptj)
         quant_config = get_default_AutoRound_config()
         logger.info(f"Test AutoRound with config {quant_config}")
@@ -180,31 +140,4 @@
         # loading compressed model
         loaded_model = load("saved_results")
         loaded_out = loaded_model(self.inp)[0]
-        assert torch.allclose(inc_out, loaded_out), "Unexpected result. Please double check."
-=======
-    def test_autoround_with_quantize_API(self):
-        inp = torch.ones([1, 10], dtype=torch.long)
-        gpt_j_model = copy.deepcopy(self.gptj)
-        tokenizer = transformers.AutoTokenizer.from_pretrained(
-            "hf-internal-testing/tiny-random-GPTJForCausalLM", trust_remote_code=True
-        )
-        out1 = gpt_j_model(inp)
-
-        quant_config = get_default_AutoRound_config()
-        logger.info(f"Test AutoRound with config {quant_config}")
-
-        # quantize API
-        q_model = quantize(
-            model=gpt_j_model,
-            quant_config=quant_config,
-            run_fn=get_autoround_default_run_fn,
-            run_args=(
-                tokenizer,
-                "NeelNanda/pile-10k",
-                20,
-                10,
-            ),
-        )
-        out2 = q_model(inp)
-        assert torch.allclose(out1[0], out2[0], atol=1e-1)
->>>>>>> 1cb844b3
+        assert torch.allclose(inc_out, loaded_out), "Unexpected result. Please double check."