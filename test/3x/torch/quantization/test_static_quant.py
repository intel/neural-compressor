--- conflicted
+++ resolved
@@ -1,96 +1,91 @@
-import copy
-
-import pytest
-import torch
-
-from neural_compressor.torch.quantization import StaticQuantConfig, get_default_static_config, quantize
-from neural_compressor.torch.utils import is_ipex_available
-
-if is_ipex_available():
-    import intel_extension_for_pytorch as ipex
-
-
-def build_simple_torch_model():
-    class Model(torch.nn.Module):
-        def __init__(self):
-            super(Model, self).__init__()
-            self.fc1 = torch.nn.Linear(30, 50)
-            self.fc2 = torch.nn.Linear(50, 30)
-            self.fc3 = torch.nn.Linear(30, 5)
-
-        def forward(self, x):
-            out = self.fc1(x)
-            out = self.fc2(out)
-            out = self.fc3(out)
-            return out
-
-    model = Model()
-    return model
-
-
-def run_fn(model):
-    model(torch.rand((1, 30)))
-    model(torch.rand((1, 30)))
-
-
-class TestStaticQuant:
-    def setup_class(self):
-        self.fp32_model = build_simple_torch_model()
-        self.input = torch.randn(1, 30)
-
-    def teardown_class(self):
-        pass
-
-    @pytest.mark.skipif(not is_ipex_available(), reason="Requires IPEX")
-    def test_static_quant_default(self):
-        fp32_model = copy.deepcopy(self.fp32_model)
-        quant_config = get_default_static_config()
-        example_inputs = self.input
-        q_model = quantize(fp32_model, quant_config=quant_config, run_fn=run_fn, example_inputs=example_inputs)
-        assert q_model is not None, "Quantization failed!"
-
-    @pytest.mark.skipif(not is_ipex_available(), reason="Requires IPEX")
-    @pytest.mark.parametrize(
-        "act_sym, act_algo",
-        [
-            (True, "kl"),
-            (True, "minmax"),
-            (False, "kl"),
-            (False, "minmax"),
-        ],
-    )
-    def test_static_quant_params(self, act_sym, act_algo):
-        fp32_model = copy.deepcopy(self.fp32_model)
-        quant_config = StaticQuantConfig(act_sym=act_sym, act_algo=act_algo)
-        example_inputs = self.input
-        q_model = quantize(fp32_model, quant_config=quant_config, run_fn=run_fn, example_inputs=example_inputs)
-        assert q_model is not None, "Quantization failed!"
-
-    @pytest.mark.skipif(not is_ipex_available(), reason="Requires IPEX")
-    def test_static_quant_accuracy(self):
-        class M(torch.nn.Module):
-            def __init__(self):
-                super().__init__()
-                self.linear = torch.nn.Linear(2, 2, False)
-
-            def forward(self, x):
-                x = self.linear(x)
-                x = x + x
-                return x
-
-        def run_fn(model):
-            model(torch.randn(3, 2))
-
-        fp32_model = M()
-        example_inputs = torch.randn(3, 2)
-        quant_config = StaticQuantConfig(act_sym=True, act_algo="kl")
-        q_model = quantize(fp32_model, quant_config=quant_config, run_fn=run_fn, example_inputs=example_inputs)
-        output1 = fp32_model(example_inputs)
-        output2 = q_model(example_inputs)
-<<<<<<< HEAD
-        # set a big atol to avoid random issue
-        assert torch.allclose(output1, output2, atol=2e-2), "Accuracy gap atol > 0.02 is unexpected. Please check."
-=======
-        assert torch.allclose(output1, output2, atol=2e-2), "Accuracy gap atol > 0.02 is unexpected. Please check."
-
->>>>>>> 5cdf0e11
+import copy
+
+import pytest
+import torch
+
+from neural_compressor.torch.quantization import StaticQuantConfig, get_default_static_config, quantize
+from neural_compressor.torch.utils import is_ipex_available
+
+if is_ipex_available():
+    import intel_extension_for_pytorch as ipex
+
+
+def build_simple_torch_model():
+    class Model(torch.nn.Module):
+        def __init__(self):
+            super(Model, self).__init__()
+            self.fc1 = torch.nn.Linear(30, 50)
+            self.fc2 = torch.nn.Linear(50, 30)
+            self.fc3 = torch.nn.Linear(30, 5)
+
+        def forward(self, x):
+            out = self.fc1(x)
+            out = self.fc2(out)
+            out = self.fc3(out)
+            return out
+
+    model = Model()
+    return model
+
+
+def run_fn(model):
+    model(torch.rand((1, 30)))
+    model(torch.rand((1, 30)))
+
+
+class TestStaticQuant:
+    def setup_class(self):
+        self.fp32_model = build_simple_torch_model()
+        self.input = torch.randn(1, 30)
+
+    def teardown_class(self):
+        pass
+
+    @pytest.mark.skipif(not is_ipex_available(), reason="Requires IPEX")
+    def test_static_quant_default(self):
+        fp32_model = copy.deepcopy(self.fp32_model)
+        quant_config = get_default_static_config()
+        example_inputs = self.input
+        q_model = quantize(fp32_model, quant_config=quant_config, run_fn=run_fn, example_inputs=example_inputs)
+        assert q_model is not None, "Quantization failed!"
+
+    @pytest.mark.skipif(not is_ipex_available(), reason="Requires IPEX")
+    @pytest.mark.parametrize(
+        "act_sym, act_algo",
+        [
+            (True, "kl"),
+            (True, "minmax"),
+            (False, "kl"),
+            (False, "minmax"),
+        ],
+    )
+    def test_static_quant_params(self, act_sym, act_algo):
+        fp32_model = copy.deepcopy(self.fp32_model)
+        quant_config = StaticQuantConfig(act_sym=act_sym, act_algo=act_algo)
+        example_inputs = self.input
+        q_model = quantize(fp32_model, quant_config=quant_config, run_fn=run_fn, example_inputs=example_inputs)
+        assert q_model is not None, "Quantization failed!"
+
+    @pytest.mark.skipif(not is_ipex_available(), reason="Requires IPEX")
+    def test_static_quant_accuracy(self):
+        class M(torch.nn.Module):
+            def __init__(self):
+                super().__init__()
+                self.linear = torch.nn.Linear(2, 2, False)
+
+            def forward(self, x):
+                x = self.linear(x)
+                x = x + x
+                return x
+
+        def run_fn(model):
+            model(torch.randn(3, 2))
+
+        fp32_model = M()
+        example_inputs = torch.randn(3, 2)
+        quant_config = StaticQuantConfig(act_sym=True, act_algo="kl")
+        q_model = quantize(fp32_model, quant_config=quant_config, run_fn=run_fn, example_inputs=example_inputs)
+        output1 = fp32_model(example_inputs)
+        output2 = q_model(example_inputs)
+        # set a big atol to avoid random issue
+        assert torch.allclose(output1, output2, atol=2e-2), "Accuracy gap atol > 0.02 is unexpected. Please check."