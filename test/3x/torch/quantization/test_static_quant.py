--- conflicted
+++ resolved
@@ -1,327 +1,192 @@
-import copy
-
-import pytest
-import torch
-
-from neural_compressor.torch.quantization import (
-    StaticQuantConfig,
-    convert,
-    get_default_static_config,
-    prepare,
-    quantize,
-)
-from neural_compressor.torch.utils import is_ipex_available
-
-if is_ipex_available():
-    import intel_extension_for_pytorch as ipex
-
-
-def build_simple_torch_model():
-    class Model(torch.nn.Module):
-        def __init__(self):
-            super(Model, self).__init__()
-            self.fc1 = torch.nn.Linear(30, 50)
-            self.fc2 = torch.nn.Linear(50, 30)
-            self.fc3 = torch.nn.Linear(30, 5)
-
-        def forward(self, x):
-            out = self.fc1(x)
-            out = self.fc2(out)
-            out = self.fc3(out)
-            return out
-
-    model = Model()
-    return model
-
-
-def run_fn(model):
-    model(torch.rand((1, 30)))
-    model(torch.rand((1, 30)))
-
-
-class TestStaticQuant:
-    def setup_class(self):
-        self.fp32_model = build_simple_torch_model()
-        self.input = torch.randn(1, 30)
-
-    def teardown_class(self):
-        pass
-
-    @pytest.mark.skipif(not is_ipex_available(), reason="Requires IPEX")
-    def test_static_quant_default(self):
-        fp32_model = copy.deepcopy(self.fp32_model)
-        quant_config = get_default_static_config()
-        example_inputs = self.input
-<<<<<<< HEAD
-        q_model = quantize(fp32_model, quant_config=quant_config, run_fn=run_fn, example_inputs=example_inputs)
-        assert q_model is not None, "Quantization failed!"
-
-    @pytest.mark.skipif(not is_ipex_available(), reason="Requires IPEX")
-    def test_static_quant_fallback(self):
-        fp32_model = copy.deepcopy(self.fp32_model)
-        quant_config = get_default_static_config()
-        example_inputs = self.input
-        # fallback by op_type
-        quant_config.set_local(torch.nn.Linear, StaticQuantConfig(w_dtype="fp32", act_dtype="fp32"))
-        q_model = quantize(fp32_model, quant_config=quant_config, run_fn=run_fn, example_inputs=example_inputs)
-        assert q_model is not None, "Quantization failed!"
-
-        for op, op_info in q_model.tune_cfg[" "]["q_op_infos"].items():
-            if op_info["op_type"] == "<class 'torch.nn.modules.linear.Linear'>":
-                dtype = q_model.tune_cfg[" "]["q_op_infos"][op]["input_tensor_infos"][0]["force_dtype"]
-                assert dtype == "torch.float32", "Failed to fallback linear op, please check!"
-
-        # fallback by op_name
-        quant_config = get_default_static_config()
-        quant_config.set_local("fc1", StaticQuantConfig(w_dtype="fp32", act_dtype="fp32"))
-        q_model = quantize(fp32_model, quant_config=quant_config, run_fn=run_fn, example_inputs=example_inputs)
-        assert q_model is not None, "Quantization failed!"
-
-        for op, op_info in q_model.tune_cfg[" "]["q_op_infos"].items():
-            if op_info["fqn"] == "fc1":
-                dtype = q_model.tune_cfg[" "]["q_op_infos"][op]["input_tensor_infos"][0]["force_dtype"]
-                assert dtype == "torch.float32", "Failed to fallback fc1 layer, please check!"
-
-    @pytest.mark.skipif(not is_ipex_available(), reason="Requires IPEX")
-    @pytest.mark.parametrize(
-        "act_sym, act_algo",
-        [
-            (True, "kl"),
-            (True, "minmax"),
-            (False, "kl"),
-            (False, "minmax"),
-        ],
-    )
-    def test_static_quant_params(self, act_sym, act_algo):
-        fp32_model = copy.deepcopy(self.fp32_model)
-        quant_config = StaticQuantConfig(act_sym=act_sym, act_algo=act_algo)
-        example_inputs = self.input
-        q_model = quantize(fp32_model, quant_config=quant_config, run_fn=run_fn, example_inputs=example_inputs)
-        assert q_model is not None, "Quantization failed!"
-
-    @pytest.mark.skipif(not is_ipex_available(), reason="Requires IPEX")
-    def test_static_quant_accuracy(self):
-        class M(torch.nn.Module):
-            def __init__(self):
-                super().__init__()
-                self.linear = torch.nn.Linear(2, 2, False)
-
-            def forward(self, x):
-                x = self.linear(x)
-                x = x + x
-                return x
-
-        model = M()
-
-        def run_fn(model):
-            model(torch.randn(3, 2))
-
-        fp32_model = copy.deepcopy(model)
-        fp32_model.linear.weight = torch.nn.Parameter(torch.tensor([[0.0, 1.0], [1.0, 0.0]]))
-        example_inputs = torch.zeros(3, 2)
-        quant_config = StaticQuantConfig(act_sym=True, act_algo="kl")
-        q_model = quantize(fp32_model, quant_config=quant_config, run_fn=run_fn, example_inputs=example_inputs)
-        output1 = fp32_model(example_inputs)
-        output2 = q_model(example_inputs)
-        # set a big atol to avoid random issue
-        assert torch.allclose(output1, output2, atol=2e-2), "Accuracy gap atol > 0.02 is unexpected. Please check."
-
-    @pytest.mark.skipif(not is_ipex_available(), reason="Requires IPEX")
-    def test_static_quant_save_load(self):
-        from intel_extension_for_pytorch.quantization import convert, prepare
-
-        example_inputs = torch.zeros(1, 30)
-        try:
-            qconfig = ipex.quantization.default_static_qconfig_mapping
-        except:
-            from torch.ao.quantization import MinMaxObserver, PerChannelMinMaxObserver, QConfig
-
-            qconfig = QConfig(
-                activation=MinMaxObserver.with_args(qscheme=torch.per_tensor_affine, dtype=torch.quint8),
-                weight=PerChannelMinMaxObserver.with_args(dtype=torch.qint8, qscheme=torch.per_channel_symmetric),
-            )
-        user_model = copy.deepcopy(self.fp32_model)
-        user_model = prepare(user_model.eval(), qconfig, example_inputs=example_inputs, inplace=True)
-
-        def run_fn(model):
-            model(example_inputs)
-
-        run_fn(user_model)
-        with torch.no_grad():
-            user_model = convert(user_model.eval(), inplace=True).eval()
-            user_model(example_inputs)
-            user_model = torch.jit.trace(user_model.eval(), example_inputs, strict=False)
-            user_model = torch.jit.freeze(user_model.eval())
-            user_model(example_inputs)
-            user_model(example_inputs)
-        ipex_out = user_model(example_inputs)
-
-        fp32_model = copy.deepcopy(self.fp32_model)
-        quant_config = get_default_static_config()
-        q_model = quantize(fp32_model, quant_config=quant_config, run_fn=run_fn, example_inputs=example_inputs)
-        assert q_model is not None, "Quantization failed!"
-        inc_out = q_model(example_inputs)
-        # set a big atol to avoid random issue
-        assert torch.allclose(inc_out, ipex_out, atol=2e-02), "Unexpected result. Please double check."
-        q_model.save("saved_results")
-
-        from neural_compressor.torch.quantization import load
-
-        # load
-        loaded_model = load("saved_results")
-        assert isinstance(loaded_model, torch.jit.ScriptModule)
-
-
-class TestStaticQuantWithNewAPI:
-    def setup_class(self):
-        self.fp32_model = build_simple_torch_model()
-        self.input = torch.randn(1, 30)
-
-    def teardown_class(self):
-        pass
-
-    @pytest.mark.skipif(not is_ipex_available(), reason="Requires IPEX")
-    def test_static_quant_default(self):
-        fp32_model = copy.deepcopy(self.fp32_model)
-        quant_config = get_default_static_config()
-        example_inputs = self.input
-=======
->>>>>>> 7c0b700c
-        prepared_model = prepare(fp32_model, quant_config=quant_config, example_inputs=example_inputs)
-        run_fn(prepared_model)
-        q_model = convert(prepared_model)
-        assert q_model is not None, "Quantization failed!"
-
-    @pytest.mark.skipif(not is_ipex_available(), reason="Requires IPEX")
-    def test_static_quant_fallback(self):
-        fp32_model = copy.deepcopy(self.fp32_model)
-        quant_config = get_default_static_config()
-        example_inputs = self.input
-        # fallback by op_type
-        quant_config.set_local(torch.nn.Linear, StaticQuantConfig(w_dtype="fp32", act_dtype="fp32"))
-        prepared_model = prepare(fp32_model, quant_config=quant_config, example_inputs=example_inputs)
-        run_fn(prepared_model)
-        q_model = convert(prepared_model)
-        assert q_model is not None, "Quantization failed!"
-
-        for op, op_info in q_model.tune_cfg[" "]["q_op_infos"].items():
-            if op_info["op_type"] == "<class 'torch.nn.modules.linear.Linear'>":
-                dtype = q_model.tune_cfg[" "]["q_op_infos"][op]["input_tensor_infos"][0]["force_dtype"]
-                assert dtype == "torch.float32", "Failed to fallback linear op, please check!"
-
-        # fallback by op_name
-        quant_config.set_local("fc1", StaticQuantConfig(w_dtype="fp32", act_dtype="fp32"))
-        prepared_model = prepare(fp32_model, quant_config=quant_config, example_inputs=example_inputs)
-        run_fn(prepared_model)
-        q_model = convert(prepared_model)
-        assert q_model is not None, "Quantization failed!"
-
-        for op, op_info in q_model.tune_cfg[" "]["q_op_infos"].items():
-            if op_info["fqn"] == "fc1":
-                dtype = q_model.tune_cfg[" "]["q_op_infos"][op]["input_tensor_infos"][0]["force_dtype"]
-                assert dtype == "torch.float32", "Failed to fallback fc1 layer, please check!"
-
-    @pytest.mark.skipif(not is_ipex_available(), reason="Requires IPEX")
-    @pytest.mark.parametrize(
-        "act_sym, act_algo",
-        [
-            (True, "kl"),
-            (True, "minmax"),
-            (False, "kl"),
-            (False, "minmax"),
-        ],
-    )
-    def test_static_quant_params(self, act_sym, act_algo):
-        fp32_model = copy.deepcopy(self.fp32_model)
-        quant_config = StaticQuantConfig(act_sym=act_sym, act_algo=act_algo)
-        example_inputs = self.input
-        prepared_model = prepare(fp32_model, quant_config=quant_config, example_inputs=example_inputs)
-        run_fn(prepared_model)
-        q_model = convert(prepared_model)
-        assert q_model is not None, "Quantization failed!"
-
-    @pytest.mark.skipif(not is_ipex_available(), reason="Requires IPEX")
-    def test_static_quant_accuracy(self):
-        class M(torch.nn.Module):
-            def __init__(self):
-                super().__init__()
-                self.linear = torch.nn.Linear(2, 2, False)
-
-            def forward(self, x):
-                x = self.linear(x)
-                x = x + x
-                return x
-
-        model = M()
-
-        def run_fn(model):
-            model(torch.randn(3, 2))
-
-        fp32_model = copy.deepcopy(model)
-        fp32_model.linear.weight = torch.nn.Parameter(torch.tensor([[0.0, 1.0], [1.0, 0.0]]))
-        example_inputs = torch.zeros(3, 2)
-        quant_config = StaticQuantConfig(act_sym=True, act_algo="kl")
-        prepared_model = prepare(fp32_model, quant_config=quant_config, example_inputs=example_inputs)
-        run_fn(prepared_model)
-        q_model = convert(prepared_model)
-        output1 = fp32_model(example_inputs)
-        output2 = q_model(example_inputs)
-        # set a big atol to avoid random issue
-        assert torch.allclose(output1, output2, atol=2e-2), "Accuracy gap atol > 0.02 is unexpected. Please check."
-
-    @pytest.mark.skipif(not is_ipex_available(), reason="Requires IPEX")
-    def test_static_quant_save_load(self):
-        from intel_extension_for_pytorch.quantization import convert as ipex_convert
-        from intel_extension_for_pytorch.quantization import prepare as ipex_prepare
-
-        example_inputs = torch.zeros(1, 30)
-        try:
-            qconfig = ipex.quantization.default_static_qconfig_mapping
-        except:
-            from torch.ao.quantization import MinMaxObserver, PerChannelMinMaxObserver, QConfig
-
-            qconfig = QConfig(
-                activation=MinMaxObserver.with_args(qscheme=torch.per_tensor_affine, dtype=torch.quint8),
-                weight=PerChannelMinMaxObserver.with_args(dtype=torch.qint8, qscheme=torch.per_channel_symmetric),
-            )
-        user_model = copy.deepcopy(self.fp32_model)
-        user_model = ipex_prepare(user_model.eval(), qconfig, example_inputs=example_inputs, inplace=True)
-
-        def run_fn(model):
-            model(example_inputs)
-
-        run_fn(user_model)
-        with torch.no_grad():
-            user_model = ipex_convert(user_model.eval(), inplace=True).eval()
-            user_model(example_inputs)
-            user_model = torch.jit.trace(user_model.eval(), example_inputs, strict=False)
-            user_model = torch.jit.freeze(user_model.eval())
-            user_model(example_inputs)
-            user_model(example_inputs)
-        ipex_out = user_model(example_inputs)
-
-        fp32_model = copy.deepcopy(self.fp32_model)
-        quant_config = get_default_static_config()
-        prepared_model = prepare(fp32_model, quant_config=quant_config, example_inputs=example_inputs)
-        run_fn(prepared_model)
-        q_model = convert(prepared_model)
-        assert q_model is not None, "Quantization failed!"
-        inc_out = q_model(example_inputs)
-        # set a big atol to avoid random issue
-        assert torch.allclose(inc_out, ipex_out, atol=2e-02), "Unexpected result. Please double check."
-        q_model.save("saved_results")
-
-        from neural_compressor.torch.algorithms.static_quant import load
-
-        # load
-        loaded_model = load("saved_results")
-        assert isinstance(loaded_model, torch.jit.ScriptModule)
-
-    @pytest.mark.skipif(not is_ipex_available(), reason="Requires IPEX")
-    def test_static_quant_with_quantize_API(self):
-        # quantize API
-        fp32_model = copy.deepcopy(self.fp32_model)
-        quant_config = get_default_static_config()
-        example_inputs = self.input
-        q_model = quantize(fp32_model, quant_config=quant_config, run_fn=run_fn, example_inputs=example_inputs)
-        assert q_model is not None, "Quantization failed!"
+import copy
+
+import pytest
+import torch
+
+from neural_compressor.torch.quantization import (
+    StaticQuantConfig,
+    convert,
+    get_default_static_config,
+    prepare,
+    quantize,
+)
+from neural_compressor.torch.utils import is_ipex_available
+
+if is_ipex_available():
+    import intel_extension_for_pytorch as ipex
+
+
+def build_simple_torch_model():
+    class Model(torch.nn.Module):
+        def __init__(self):
+            super(Model, self).__init__()
+            self.fc1 = torch.nn.Linear(30, 50)
+            self.fc2 = torch.nn.Linear(50, 30)
+            self.fc3 = torch.nn.Linear(30, 5)
+
+        def forward(self, x):
+            out = self.fc1(x)
+            out = self.fc2(out)
+            out = self.fc3(out)
+            return out
+
+    model = Model()
+    return model
+
+
+def run_fn(model):
+    model(torch.rand((1, 30)))
+    model(torch.rand((1, 30)))
+
+
+class TestStaticQuant:
+    def setup_class(self):
+        self.fp32_model = build_simple_torch_model()
+        self.input = torch.randn(1, 30)
+
+    def teardown_class(self):
+        pass
+
+    @pytest.mark.skipif(not is_ipex_available(), reason="Requires IPEX")
+    def test_static_quant_default(self):
+        fp32_model = copy.deepcopy(self.fp32_model)
+        quant_config = get_default_static_config()
+        example_inputs = self.input
+        prepared_model = prepare(fp32_model, quant_config=quant_config, example_inputs=example_inputs)
+        run_fn(prepared_model)
+        q_model = convert(prepared_model)
+        assert q_model is not None, "Quantization failed!"
+
+    @pytest.mark.skipif(not is_ipex_available(), reason="Requires IPEX")
+    def test_static_quant_fallback(self):
+        fp32_model = copy.deepcopy(self.fp32_model)
+        quant_config = get_default_static_config()
+        example_inputs = self.input
+        # fallback by op_type
+        quant_config.set_local(torch.nn.Linear, StaticQuantConfig(w_dtype="fp32", act_dtype="fp32"))
+        prepared_model = prepare(fp32_model, quant_config=quant_config, example_inputs=example_inputs)
+        run_fn(prepared_model)
+        q_model = convert(prepared_model)
+        assert q_model is not None, "Quantization failed!"
+
+        for op, op_info in q_model.tune_cfg[" "]["q_op_infos"].items():
+            if op_info["op_type"] == "<class 'torch.nn.modules.linear.Linear'>":
+                dtype = q_model.tune_cfg[" "]["q_op_infos"][op]["input_tensor_infos"][0]["force_dtype"]
+                assert dtype == "torch.float32", "Failed to fallback linear op, please check!"
+
+        # fallback by op_name
+        quant_config.set_local("fc1", StaticQuantConfig(w_dtype="fp32", act_dtype="fp32"))
+        prepared_model = prepare(fp32_model, quant_config=quant_config, example_inputs=example_inputs)
+        run_fn(prepared_model)
+        q_model = convert(prepared_model)
+        assert q_model is not None, "Quantization failed!"
+
+        for op, op_info in q_model.tune_cfg[" "]["q_op_infos"].items():
+            if op_info["fqn"] == "fc1":
+                dtype = q_model.tune_cfg[" "]["q_op_infos"][op]["input_tensor_infos"][0]["force_dtype"]
+                assert dtype == "torch.float32", "Failed to fallback fc1 layer, please check!"
+
+    @pytest.mark.skipif(not is_ipex_available(), reason="Requires IPEX")
+    @pytest.mark.parametrize(
+        "act_sym, act_algo",
+        [
+            (True, "kl"),
+            (True, "minmax"),
+            (False, "kl"),
+            (False, "minmax"),
+        ],
+    )
+    def test_static_quant_params(self, act_sym, act_algo):
+        fp32_model = copy.deepcopy(self.fp32_model)
+        quant_config = StaticQuantConfig(act_sym=act_sym, act_algo=act_algo)
+        example_inputs = self.input
+        prepared_model = prepare(fp32_model, quant_config=quant_config, example_inputs=example_inputs)
+        run_fn(prepared_model)
+        q_model = convert(prepared_model)
+        assert q_model is not None, "Quantization failed!"
+
+    @pytest.mark.skipif(not is_ipex_available(), reason="Requires IPEX")
+    def test_static_quant_accuracy(self):
+        class M(torch.nn.Module):
+            def __init__(self):
+                super().__init__()
+                self.linear = torch.nn.Linear(2, 2, False)
+
+            def forward(self, x):
+                x = self.linear(x)
+                x = x + x
+                return x
+
+        model = M()
+
+        def run_fn(model):
+            model(torch.randn(3, 2))
+
+        fp32_model = copy.deepcopy(model)
+        fp32_model.linear.weight = torch.nn.Parameter(torch.tensor([[0.0, 1.0], [1.0, 0.0]]))
+        example_inputs = torch.zeros(3, 2)
+        quant_config = StaticQuantConfig(act_sym=True, act_algo="kl")
+        prepared_model = prepare(fp32_model, quant_config=quant_config, example_inputs=example_inputs)
+        run_fn(prepared_model)
+        q_model = convert(prepared_model)
+        output1 = fp32_model(example_inputs)
+        output2 = q_model(example_inputs)
+        # set a big atol to avoid random issue
+        assert torch.allclose(output1, output2, atol=2e-2), "Accuracy gap atol > 0.02 is unexpected. Please check."
+
+    @pytest.mark.skipif(not is_ipex_available(), reason="Requires IPEX")
+    def test_static_quant_save_load(self):
+        from intel_extension_for_pytorch.quantization import convert as ipex_convert
+        from intel_extension_for_pytorch.quantization import prepare as ipex_prepare
+
+        example_inputs = torch.zeros(1, 30)
+        try:
+            qconfig = ipex.quantization.default_static_qconfig_mapping
+        except:
+            from torch.ao.quantization import MinMaxObserver, PerChannelMinMaxObserver, QConfig
+
+            qconfig = QConfig(
+                activation=MinMaxObserver.with_args(qscheme=torch.per_tensor_affine, dtype=torch.quint8),
+                weight=PerChannelMinMaxObserver.with_args(dtype=torch.qint8, qscheme=torch.per_channel_symmetric),
+            )
+        user_model = copy.deepcopy(self.fp32_model)
+        user_model = ipex_prepare(user_model.eval(), qconfig, example_inputs=example_inputs, inplace=True)
+
+        def run_fn(model):
+            model(example_inputs)
+
+        run_fn(user_model)
+        with torch.no_grad():
+            user_model = ipex_convert(user_model.eval(), inplace=True).eval()
+            user_model(example_inputs)
+            user_model = torch.jit.trace(user_model.eval(), example_inputs, strict=False)
+            user_model = torch.jit.freeze(user_model.eval())
+            user_model(example_inputs)
+            user_model(example_inputs)
+        ipex_out = user_model(example_inputs)
+
+        fp32_model = copy.deepcopy(self.fp32_model)
+        quant_config = get_default_static_config()
+        prepared_model = prepare(fp32_model, quant_config=quant_config, example_inputs=example_inputs)
+        run_fn(prepared_model)
+        q_model = convert(prepared_model)
+        assert q_model is not None, "Quantization failed!"
+        inc_out = q_model(example_inputs)
+        # set a big atol to avoid random issue
+        assert torch.allclose(inc_out, ipex_out, atol=2e-02), "Unexpected result. Please double check."
+        q_model.save("saved_results")
+
+        from neural_compressor.torch.algorithms.static_quant import load
+
+        # load
+        loaded_model = load("saved_results")
+        assert isinstance(loaded_model, torch.jit.ScriptModule)
+
+    @pytest.mark.skipif(not is_ipex_available(), reason="Requires IPEX")
+    def test_static_quant_with_quantize_API(self):
+        # quantize API
+        fp32_model = copy.deepcopy(self.fp32_model)
+        quant_config = get_default_static_config()
+        example_inputs = self.input
+        q_model = quantize(fp32_model, quant_config=quant_config, run_fn=run_fn, example_inputs=example_inputs)
+        assert q_model is not None, "Quantization failed!"