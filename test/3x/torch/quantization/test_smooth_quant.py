--- conflicted
+++ resolved
@@ -1,245 +1,245 @@
-import copy
-import shutil
-
-import pytest
-import torch
-
-from neural_compressor.torch.quantization import SmoothQuantConfig, convert, get_default_sq_config, prepare, quantize
-from neural_compressor.torch.utils import is_ipex_available
-
-if is_ipex_available():
-    import intel_extension_for_pytorch as ipex
-
-
-class Model(torch.nn.Module):
-    device = torch.device("cpu")
-
-    def __init__(self):
-        super(Model, self).__init__()
-        self.fc1 = torch.nn.Linear(3, 4)
-        self.fc2 = torch.nn.Linear(4, 3)
-
-    def forward(self, x):
-        out = self.fc1(x)
-        out = self.fc2(out)
-        return out
-
-
-model = Model()
-
-
-def run_fn(model):
-    model(torch.randn([1, 3]))
-
-
-class TestSmoothQuant:
-    def teardown_class(self):
-        shutil.rmtree("saved_results", ignore_errors=True)
-
-    @pytest.mark.skipif(not is_ipex_available(), reason="Requires IPEX")
-    def test_smooth_quant_default(self):
-        fp32_model = copy.deepcopy(model)
-        quant_config = get_default_sq_config()
-        example_inputs = torch.randn([1, 3])
-        prepared_model = prepare(fp32_model, quant_config=quant_config, example_inputs=example_inputs)
-        run_fn(prepared_model)
-        q_model = convert(prepared_model)
-        assert q_model is not None, "Quantization failed!"
-
-        fp32_model = copy.deepcopy(model)
-        example_dict = {"x": example_inputs}
-        prepared_model = prepare(fp32_model, quant_config=quant_config, example_inputs=example_dict)
-        run_fn(prepared_model)
-        q_model = convert(prepared_model)
-        assert q_model is not None, "Quantization failed!"
-
-    @pytest.mark.skipif(not is_ipex_available(), reason="Requires IPEX")
-    def test_smooth_quant_fallback(self):
-        fp32_model = copy.deepcopy(model)
-        quant_config = get_default_sq_config()
-        example_inputs = torch.randn([1, 3])
-        # fallback by op_type
-        quant_config.set_local(torch.nn.Linear, SmoothQuantConfig(w_dtype="fp32", act_dtype="fp32"))
-        prepared_model = prepare(fp32_model, quant_config=quant_config, example_inputs=example_inputs)
-        run_fn(prepared_model)
-        q_model = convert(prepared_model)
-        assert q_model is not None, "Quantization failed!"
-
-        for op, op_info in q_model.tune_cfg[" "]["q_op_infos"].items():
-            if op_info["op_type"] == "<class 'torch.nn.modules.linear.Linear'>":
-                dtype = q_model.tune_cfg[" "]["q_op_infos"][op]["input_tensor_infos"][0]["force_dtype"]
-                assert dtype == "torch.float32", "Failed to fallback linear op, please check!"
-
-    @pytest.mark.skipif(not is_ipex_available(), reason="Requires IPEX")
-    @pytest.mark.parametrize(
-        "act_sym, act_algo, alpha, folding, scale_sharing",
-        [
-            (True, "kl", 0.1, True, True),
-            (True, "minmax", 0.1, False, False),
-            (False, "kl", 0.5, True, False),
-            (False, "minmax", 0.5, False, True),
-            (True, "minmax", 0.1, False, True),
-            (False, "kl", 0.5, True, False),
-        ],
-    )
-    def test_sq_linear_params(self, act_sym, act_algo, alpha, folding, scale_sharing):
-        fp32_model = copy.deepcopy(model)
-        quant_config = SmoothQuantConfig(
-            act_sym=act_sym, act_algo=act_algo, alpha=alpha, folding=folding, scale_sharing=scale_sharing
-        )
-        example_inputs = torch.zeros([1, 3])
-
-        def run_fn(model):
-            model(example_inputs)
-
-        prepared_model = prepare(fp32_model, quant_config=quant_config, example_inputs=example_inputs)
-        run_fn(prepared_model)
-        q_model = convert(prepared_model)
-        assert q_model is not None, "Quantization failed!"
-        output1 = fp32_model(example_inputs)
-        output2 = q_model(example_inputs)
-        assert torch.allclose(output1, output2, atol=2e-2), "Accuracy gap atol > 0.02 is unexpected. Please check."
-
-    @pytest.mark.skipif(not is_ipex_available(), reason="Requires IPEX")
-    def test_sq_ipex_accuracy(self):
-        example_inputs = torch.zeros([1, 3])
-        qconfig = ipex.quantization.get_smooth_quant_qconfig_mapping(alpha=0.5)
-        user_model = copy.deepcopy(model)
-        user_model = ipex.quantization.prepare(user_model.eval(), qconfig, example_inputs=example_inputs, inplace=True)
-
-        def run_fn(model):
-            model(example_inputs)
-
-        run_fn(user_model)
-        user_model.save_qconf_summary(qconf_summary="ipex.json")
-        with torch.no_grad():
-            user_model = ipex.quantization.convert(user_model.eval(), inplace=True).eval()
-            user_model(example_inputs)
-            user_model = torch.jit.trace(user_model.eval(), example_inputs, strict=False)
-            user_model = torch.jit.freeze(user_model.eval())
-            user_model(example_inputs)
-            user_model(example_inputs)
-        ipex_out = user_model(example_inputs)
-
-        fp32_model = copy.deepcopy(model)
-        quant_config = get_default_sq_config()
-        prepared_model = prepare(fp32_model, quant_config=quant_config, example_inputs=example_inputs)
-        run_fn(prepared_model)
-        q_model = convert(prepared_model)
-        assert q_model is not None, "Quantization failed!"
-        q_model.save("saved_results")
-
-        inc_out = q_model(example_inputs)
-        # set a big atol to avoid random issue
-        assert torch.allclose(inc_out, ipex_out, atol=2e-02), "Unexpected result. Please double check."
-
-        from neural_compressor.torch.algorithms.smooth_quant import recover_model_from_json
-
-        fp32_model = copy.deepcopy(model)
-        ipex_model = recover_model_from_json(fp32_model, "ipex.json", example_inputs=example_inputs)
-        ipex_out = ipex_model(example_inputs)
-        assert torch.allclose(inc_out, ipex_out, atol=2e-02), "Unexpected result. Please double check."
-
-    @pytest.mark.skipif(not is_ipex_available(), reason="Requires IPEX")
-    def test_sq_save_load(self):
-        fp32_model = copy.deepcopy(model)
-        quant_config = get_default_sq_config()
-        example_inputs = torch.zeros([1, 3])
-        prepared_model = prepare(fp32_model, quant_config=quant_config, example_inputs=example_inputs)
-        run_fn(prepared_model)
-        q_model = convert(prepared_model)
-        assert q_model is not None, "Quantization failed!"
-        q_model.save("saved_results")
-        inc_out = q_model(example_inputs)
-
-        from neural_compressor.torch.algorithms.smooth_quant import recover_model_from_json
-        from neural_compressor.torch.quantization import load
-
-        # load using saved model
-        loaded_model = load("saved_results")
-        loaded_out = loaded_model(example_inputs)
-        # set a big atol to avoid random issue
-        assert torch.allclose(inc_out, loaded_out, atol=2e-02), "Unexpected result. Please double check."
-
-        # compare saved json file
-        fp32_model = copy.deepcopy(model)
-        loaded_model = recover_model_from_json(fp32_model, "saved_results/qconfig.json", example_inputs=example_inputs)
-        loaded_out = loaded_model(example_inputs)
-        assert torch.allclose(inc_out, loaded_out, atol=1e-05), "Unexpected result. Please double check."
-
-    @pytest.mark.skipif(not is_ipex_available(), reason="Requires IPEX")
-    def test_smooth_quant_with_quantize_API(self):
-        fp32_model = copy.deepcopy(model)
-        quant_config = get_default_sq_config()
-        example_inputs = torch.randn([1, 3])
-        q_model = quantize(fp32_model, quant_config=quant_config, run_fn=run_fn, example_inputs=example_inputs)
-        assert q_model is not None, "Quantization failed!"
-
-        fp32_model = copy.deepcopy(model)
-        example_dict = {"x": example_inputs}
-        q_model = quantize(fp32_model, quant_config=quant_config, run_fn=run_fn, example_inputs=example_dict)
-        assert q_model is not None, "Quantization failed!"
-
-    @pytest.mark.skipif(not is_ipex_available(), reason="Requires IPEX")
-    def test_smooth_quant_mixed_precision(self):
-        fp32_model = copy.deepcopy(model)
-        quant_config = get_default_sq_config()  # do mixed_precison by default.
-        example_inputs = torch.randn([1, 3])
-
-        # prepare/convert API
-        prepared_model = prepare(fp32_model, quant_config=quant_config, example_inputs=example_inputs)
-        run_fn(prepared_model)
-        q_model = convert(prepared_model)
-        assert q_model is not None, "Quantization failed!"
-
-        # quantize API
-        q_model = quantize(fp32_model, quant_config=quant_config, run_fn=run_fn, example_inputs=example_inputs)
-        assert q_model is not None, "Quantization failed!"
-
-        quant_config.excluded_precisions = ["bf16"]
-        q_model = quantize(fp32_model, quant_config=quant_config, run_fn=run_fn, example_inputs=example_inputs)
-        assert q_model is not None, "Quantization failed!"
-
-<<<<<<< HEAD
-    @pytest.mark.skipif(not is_ipex_available(), reason="Requires IPEX")
-    def test_smooth_quant_auto(self):
-        import transformers
-
-        model = transformers.AutoModelForCausalLM.from_pretrained(
-            "hf-internal-testing/tiny-random-GPTJForCausalLM",
-            torchscript=True,
-        )
-        example_inputs = torch.ones([1, 10], dtype=torch.long)
-
-        def run_fn(model):
-            model(example_inputs)
-
-        # block-wise
-        quant_config = SmoothQuantConfig(
-            alpha="auto",
-            alpha_min=0.45,
-            alpha_max=0.55,
-            alpha_step=0.01,
-            shared_criterion="mean",
-            do_blockwise=True,
-            folding=False,
-        )
-        q_model = quantize(model, quant_config=quant_config, run_fn=run_fn, example_inputs=example_inputs)
-        assert q_model is not None, "Quantization failed!"
-
-        # layer-wise
-        quant_config = SmoothQuantConfig(
-            alpha="auto",
-            alpha_min=0.45,
-            alpha_max=0.55,
-            alpha_step=0.01,
-            shared_criterion="max",
-            do_blockwise=False,
-            folding=False,
-        )
-        q_model = quantize(model, quant_config=quant_config, run_fn=run_fn, example_inputs=example_inputs)
-=======
-        quant_config.folding = True
-        q_model = quantize(fp32_model, quant_config=quant_config, run_fn=run_fn, example_inputs=example_inputs)
->>>>>>> 7120dd49
-        assert q_model is not None, "Quantization failed!"
+import copy
+import shutil
+
+import pytest
+import torch
+
+from neural_compressor.torch.quantization import SmoothQuantConfig, convert, get_default_sq_config, prepare, quantize
+from neural_compressor.torch.utils import is_ipex_available
+
+if is_ipex_available():
+    import intel_extension_for_pytorch as ipex
+
+
+class Model(torch.nn.Module):
+    device = torch.device("cpu")
+
+    def __init__(self):
+        super(Model, self).__init__()
+        self.fc1 = torch.nn.Linear(3, 4)
+        self.fc2 = torch.nn.Linear(4, 3)
+
+    def forward(self, x):
+        out = self.fc1(x)
+        out = self.fc2(out)
+        return out
+
+
+model = Model()
+
+
+def run_fn(model):
+    model(torch.randn([1, 3]))
+
+
+class TestSmoothQuant:
+    def teardown_class(self):
+        shutil.rmtree("saved_results", ignore_errors=True)
+
+    @pytest.mark.skipif(not is_ipex_available(), reason="Requires IPEX")
+    def test_smooth_quant_default(self):
+        fp32_model = copy.deepcopy(model)
+        quant_config = get_default_sq_config()
+        example_inputs = torch.randn([1, 3])
+        prepared_model = prepare(fp32_model, quant_config=quant_config, example_inputs=example_inputs)
+        run_fn(prepared_model)
+        q_model = convert(prepared_model)
+        assert q_model is not None, "Quantization failed!"
+
+        fp32_model = copy.deepcopy(model)
+        example_dict = {"x": example_inputs}
+        prepared_model = prepare(fp32_model, quant_config=quant_config, example_inputs=example_dict)
+        run_fn(prepared_model)
+        q_model = convert(prepared_model)
+        assert q_model is not None, "Quantization failed!"
+
+    @pytest.mark.skipif(not is_ipex_available(), reason="Requires IPEX")
+    def test_smooth_quant_fallback(self):
+        fp32_model = copy.deepcopy(model)
+        quant_config = get_default_sq_config()
+        example_inputs = torch.randn([1, 3])
+        # fallback by op_type
+        quant_config.set_local(torch.nn.Linear, SmoothQuantConfig(w_dtype="fp32", act_dtype="fp32"))
+        prepared_model = prepare(fp32_model, quant_config=quant_config, example_inputs=example_inputs)
+        run_fn(prepared_model)
+        q_model = convert(prepared_model)
+        assert q_model is not None, "Quantization failed!"
+
+        for op, op_info in q_model.tune_cfg[" "]["q_op_infos"].items():
+            if op_info["op_type"] == "<class 'torch.nn.modules.linear.Linear'>":
+                dtype = q_model.tune_cfg[" "]["q_op_infos"][op]["input_tensor_infos"][0]["force_dtype"]
+                assert dtype == "torch.float32", "Failed to fallback linear op, please check!"
+
+    @pytest.mark.skipif(not is_ipex_available(), reason="Requires IPEX")
+    @pytest.mark.parametrize(
+        "act_sym, act_algo, alpha, folding, scale_sharing",
+        [
+            (True, "kl", 0.1, True, True),
+            (True, "minmax", 0.1, False, False),
+            (False, "kl", 0.5, True, False),
+            (False, "minmax", 0.5, False, True),
+            (True, "minmax", 0.1, False, True),
+            (False, "kl", 0.5, True, False),
+        ],
+    )
+    def test_sq_linear_params(self, act_sym, act_algo, alpha, folding, scale_sharing):
+        fp32_model = copy.deepcopy(model)
+        quant_config = SmoothQuantConfig(
+            act_sym=act_sym, act_algo=act_algo, alpha=alpha, folding=folding, scale_sharing=scale_sharing
+        )
+        example_inputs = torch.zeros([1, 3])
+
+        def run_fn(model):
+            model(example_inputs)
+
+        prepared_model = prepare(fp32_model, quant_config=quant_config, example_inputs=example_inputs)
+        run_fn(prepared_model)
+        q_model = convert(prepared_model)
+        assert q_model is not None, "Quantization failed!"
+        output1 = fp32_model(example_inputs)
+        output2 = q_model(example_inputs)
+        assert torch.allclose(output1, output2, atol=2e-2), "Accuracy gap atol > 0.02 is unexpected. Please check."
+
+    @pytest.mark.skipif(not is_ipex_available(), reason="Requires IPEX")
+    def test_sq_ipex_accuracy(self):
+        example_inputs = torch.zeros([1, 3])
+        qconfig = ipex.quantization.get_smooth_quant_qconfig_mapping(alpha=0.5)
+        user_model = copy.deepcopy(model)
+        user_model = ipex.quantization.prepare(user_model.eval(), qconfig, example_inputs=example_inputs, inplace=True)
+
+        def run_fn(model):
+            model(example_inputs)
+
+        run_fn(user_model)
+        user_model.save_qconf_summary(qconf_summary="ipex.json")
+        with torch.no_grad():
+            user_model = ipex.quantization.convert(user_model.eval(), inplace=True).eval()
+            user_model(example_inputs)
+            user_model = torch.jit.trace(user_model.eval(), example_inputs, strict=False)
+            user_model = torch.jit.freeze(user_model.eval())
+            user_model(example_inputs)
+            user_model(example_inputs)
+        ipex_out = user_model(example_inputs)
+
+        fp32_model = copy.deepcopy(model)
+        quant_config = get_default_sq_config()
+        prepared_model = prepare(fp32_model, quant_config=quant_config, example_inputs=example_inputs)
+        run_fn(prepared_model)
+        q_model = convert(prepared_model)
+        assert q_model is not None, "Quantization failed!"
+        q_model.save("saved_results")
+
+        inc_out = q_model(example_inputs)
+        # set a big atol to avoid random issue
+        assert torch.allclose(inc_out, ipex_out, atol=2e-02), "Unexpected result. Please double check."
+
+        from neural_compressor.torch.algorithms.smooth_quant import recover_model_from_json
+
+        fp32_model = copy.deepcopy(model)
+        ipex_model = recover_model_from_json(fp32_model, "ipex.json", example_inputs=example_inputs)
+        ipex_out = ipex_model(example_inputs)
+        assert torch.allclose(inc_out, ipex_out, atol=2e-02), "Unexpected result. Please double check."
+
+    @pytest.mark.skipif(not is_ipex_available(), reason="Requires IPEX")
+    def test_sq_save_load(self):
+        fp32_model = copy.deepcopy(model)
+        quant_config = get_default_sq_config()
+        example_inputs = torch.zeros([1, 3])
+        prepared_model = prepare(fp32_model, quant_config=quant_config, example_inputs=example_inputs)
+        run_fn(prepared_model)
+        q_model = convert(prepared_model)
+        assert q_model is not None, "Quantization failed!"
+        q_model.save("saved_results")
+        inc_out = q_model(example_inputs)
+
+        from neural_compressor.torch.algorithms.smooth_quant import recover_model_from_json
+        from neural_compressor.torch.quantization import load
+
+        # load using saved model
+        loaded_model = load("saved_results")
+        loaded_out = loaded_model(example_inputs)
+        # set a big atol to avoid random issue
+        assert torch.allclose(inc_out, loaded_out, atol=2e-02), "Unexpected result. Please double check."
+
+        # compare saved json file
+        fp32_model = copy.deepcopy(model)
+        loaded_model = recover_model_from_json(fp32_model, "saved_results/qconfig.json", example_inputs=example_inputs)
+        loaded_out = loaded_model(example_inputs)
+        assert torch.allclose(inc_out, loaded_out, atol=1e-05), "Unexpected result. Please double check."
+
+    @pytest.mark.skipif(not is_ipex_available(), reason="Requires IPEX")
+    def test_smooth_quant_with_quantize_API(self):
+        fp32_model = copy.deepcopy(model)
+        quant_config = get_default_sq_config()
+        example_inputs = torch.randn([1, 3])
+        q_model = quantize(fp32_model, quant_config=quant_config, run_fn=run_fn, example_inputs=example_inputs)
+        assert q_model is not None, "Quantization failed!"
+
+        fp32_model = copy.deepcopy(model)
+        example_dict = {"x": example_inputs}
+        q_model = quantize(fp32_model, quant_config=quant_config, run_fn=run_fn, example_inputs=example_dict)
+        assert q_model is not None, "Quantization failed!"
+
+    @pytest.mark.skipif(not is_ipex_available(), reason="Requires IPEX")
+    def test_smooth_quant_mixed_precision(self):
+        fp32_model = copy.deepcopy(model)
+        quant_config = get_default_sq_config()  # do mixed_precison by default.
+        example_inputs = torch.randn([1, 3])
+
+        # prepare/convert API
+        prepared_model = prepare(fp32_model, quant_config=quant_config, example_inputs=example_inputs)
+        run_fn(prepared_model)
+        q_model = convert(prepared_model)
+        assert q_model is not None, "Quantization failed!"
+
+        # quantize API
+        q_model = quantize(fp32_model, quant_config=quant_config, run_fn=run_fn, example_inputs=example_inputs)
+        assert q_model is not None, "Quantization failed!"
+
+        quant_config.excluded_precisions = ["bf16"]
+        q_model = quantize(fp32_model, quant_config=quant_config, run_fn=run_fn, example_inputs=example_inputs)
+        assert q_model is not None, "Quantization failed!"
+
+        quant_config.folding = True
+        q_model = quantize(fp32_model, quant_config=quant_config, run_fn=run_fn, example_inputs=example_inputs)
+        assert q_model is not None, "Quantization failed!"
+
+
+    @pytest.mark.skipif(not is_ipex_available(), reason="Requires IPEX")
+    def test_smooth_quant_auto(self):
+        import transformers
+
+        model = transformers.AutoModelForCausalLM.from_pretrained(
+            "hf-internal-testing/tiny-random-GPTJForCausalLM",
+            torchscript=True,
+        )
+        example_inputs = torch.ones([1, 10], dtype=torch.long)
+
+        def run_fn(model):
+            model(example_inputs)
+
+        # block-wise
+        quant_config = SmoothQuantConfig(
+            alpha="auto",
+            alpha_min=0.45,
+            alpha_max=0.55,
+            alpha_step=0.01,
+            shared_criterion="mean",
+            do_blockwise=True,
+            folding=False,
+        )
+        q_model = quantize(model, quant_config=quant_config, run_fn=run_fn, example_inputs=example_inputs)
+        assert q_model is not None, "Quantization failed!"
+
+        # layer-wise
+        quant_config = SmoothQuantConfig(
+            alpha="auto",
+            alpha_min=0.45,
+            alpha_max=0.55,
+            alpha_step=0.01,
+            shared_criterion="max",
+            do_blockwise=False,
+            folding=False,
+        )
+        q_model = quantize(model, quant_config=quant_config, run_fn=run_fn, example_inputs=example_inputs)
+        assert q_model is not None, "Quantization failed!"