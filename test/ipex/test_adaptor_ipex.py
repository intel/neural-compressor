--- conflicted
+++ resolved
@@ -1,150 +1,140 @@
-import neural_compressor.adaptor.pytorch as nc_torch
-import os
-import shutil
-import torch
-import unittest
-from neural_compressor.experimental import common
-from packaging.version import Version
-from neural_compressor.utils.utility import LazyImport
-from neural_compressor import config
-from neural_compressor.utils.pytorch import load
-torch_utils = LazyImport("neural_compressor.adaptor.torch_utils")
-
-try:
-    import intel_extension_for_pytorch as ipex
-    TEST_IPEX = True
-except:
-    TEST_IPEX = False
-
-torch.manual_seed(9527)
-assert TEST_IPEX, "Please install intel extension for pytorch"
-# get torch and IPEX version
-PT_VERSION = nc_torch.get_torch_version().release
-
-class M(torch.nn.Module):
-    def __init__(self):
-        super().__init__()
-        self.conv = torch.nn.Conv2d(3, 1, 1)
-        self.linear = torch.nn.Linear(224 * 224, 5)
-
-    def forward(self, x):
-        x = self.conv(x)
-        x = x.view(1, -1)
-        x = self.linear(x)
-        return x
-
-
-def calib_func(model):
-    # switch to evaluate mode
-    model.eval()
-    with torch.no_grad():
-        input = torch.randn(1, 3, 224, 224)
-        # compute output
-        output = model(input)
-
-
-@unittest.skipIf(PT_VERSION >= Version("1.12.0").release or PT_VERSION < Version("1.10.0").release,
-                 "Please use Intel extension for Pytorch version 1.10 or 1.11")
-class TestPytorchIPEX_1_10_Adaptor(unittest.TestCase):
-    @classmethod
-    def setUpClass(self):
-        config.quantization.backend = 'pytorch_ipex'
-        config.quantization.approach = 'post_training_static_quant'
-        config.quantization.use_bf16 = False
-
-    @classmethod
-    def tearDownClass(self):
-        shutil.rmtree('./saved', ignore_errors=True)
-        shutil.rmtree('runs', ignore_errors=True)
-
-    def test_tuning_ipex(self):
-        from neural_compressor.experimental import Quantization
-        model = M()
-        quantizer = Quantization(config)
-        quantizer.conf.usr_cfg.tuning.exit_policy['performance_only'] = True
-        dataset = quantizer.dataset('dummy', (100, 3, 224, 224), label=True)
-        dataloader = torch.utils.data.DataLoader(dataset)
-        quantizer.model = model
-        quantizer.calib_dataloader = dataloader
-        quantizer.eval_dataloader = dataloader
-        nc_model = quantizer.fit()
-        nc_model.save('./saved')
-        q_model = load('./saved', model, dataloader=dataloader)
-        from neural_compressor.experimental import Benchmark
-        evaluator = Benchmark(config)
-        evaluator.model = q_model
-        evaluator.b_dataloader = dataloader
-        evaluator.fit('accuracy')
-
-
-@unittest.skipIf(PT_VERSION < Version("1.12.0").release,
-                 "Please use Intel extension for Pytorch version higher or equal to 1.12")
-class TestPytorchIPEX_1_12_Adaptor(unittest.TestCase):
-    @classmethod
-    def setUpClass(self):
-        config.quantization.backend = 'pytorch_ipex'
-        config.quantization.approach = 'post_training_static_quant'
-        config.quantization.use_bf16 = False
-
-    @classmethod
-    def tearDownClass(self):
-        shutil.rmtree('./saved', ignore_errors=True)
-        shutil.rmtree('runs', ignore_errors=True)
-
-    def test_tuning_ipex(self):
-        from neural_compressor.experimental import Quantization
-        model = M()
-        quantizer = Quantization(config)
-        quantizer.conf.usr_cfg.tuning.exit_policy['performance_only'] = True
-        dataset = quantizer.dataset('dummy', (100, 3, 224, 224), label=True)
-        dataloader = torch.utils.data.DataLoader(dataset)
-        quantizer.model = model
-        quantizer.calib_dataloader = dataloader
-        quantizer.calib_func = calib_func
-        quantizer.eval_dataloader = dataloader
-        nc_model = quantizer.fit()
-        sparsity = nc_model.report_sparsity()
-        self.assertTrue(sparsity[-1] >= 0.0)
-        nc_model.save('./saved')
-        q_model = load('./saved', model, dataloader=dataloader)
-        from neural_compressor.experimental import Benchmark
-        evaluator = Benchmark(config)
-        evaluator.model = q_model
-        evaluator.b_dataloader = dataloader
-        evaluator.fit('accuracy')
-
-    def test_tuning_ipex_for_ipex_autotune_func(self):
-        from neural_compressor.experimental import Quantization
-        model = M()
-        qconfig = ipex.quantization.default_static_qconfig
-        prepared_model = ipex.quantization.prepare(model, qconfig, example_inputs=torch.ones(1, 3, 224, 224), inplace=False)
-        quantizer = Quantization(config)
-        quantizer.conf.usr_cfg.tuning.exit_policy['max_trials'] = 5
-        quantizer.conf.usr_cfg.tuning.exit_policy['timeout'] = 100
-        dataset = quantizer.dataset('dummy', (100, 3, 224, 224), label=True)
-        dataloader = torch.utils.data.DataLoader(dataset)
-        quantizer.model = prepared_model
-        quantizer.calib_dataloader = dataloader
-        quantizer.eval_dataloader = dataloader
-        nc_model = quantizer.fit()
-<<<<<<< HEAD
-        nc_model.save('./saved')
-        q_model = load('./saved', model, dataloader=dataloader)
-        from neural_compressor.experimental import Benchmark
-        evaluator = Benchmark(config)
-        evaluator.model = q_model
-        evaluator.b_dataloader = dataloader
-        evaluator.fit('accuracy')
-=======
->>>>>>> 564ca23a
-
-    def test_copy_prepared_model(self):
-        model = M()
-        qconfig = ipex.quantization.default_static_qconfig
-        prepared_model = ipex.quantization.prepare(model, qconfig, example_inputs=torch.ones(1, 3, 224, 224), inplace=False)
-        copy_model = torch_utils.util.auto_copy(prepared_model)
-        self.assertTrue(isinstance(copy_model, torch.nn.Module))
-    
-
-if __name__ == "__main__":
-    unittest.main()
+import neural_compressor.adaptor.pytorch as nc_torch
+import os
+import shutil
+import torch
+import unittest
+from neural_compressor.experimental import common
+from packaging.version import Version
+from neural_compressor.utils.utility import LazyImport
+from neural_compressor import config
+from neural_compressor.utils.pytorch import load
+torch_utils = LazyImport("neural_compressor.adaptor.torch_utils")
+
+try:
+    import intel_extension_for_pytorch as ipex
+    TEST_IPEX = True
+except:
+    TEST_IPEX = False
+
+torch.manual_seed(9527)
+assert TEST_IPEX, "Please install intel extension for pytorch"
+# get torch and IPEX version
+PT_VERSION = nc_torch.get_torch_version().release
+
+class M(torch.nn.Module):
+    def __init__(self):
+        super().__init__()
+        self.conv = torch.nn.Conv2d(3, 1, 1)
+        self.linear = torch.nn.Linear(224 * 224, 5)
+
+    def forward(self, x):
+        x = self.conv(x)
+        x = x.view(1, -1)
+        x = self.linear(x)
+        return x
+
+
+def calib_func(model):
+    # switch to evaluate mode
+    model.eval()
+    with torch.no_grad():
+        input = torch.randn(1, 3, 224, 224)
+        # compute output
+        output = model(input)
+
+
+@unittest.skipIf(PT_VERSION >= Version("1.12.0").release or PT_VERSION < Version("1.10.0").release,
+                 "Please use Intel extension for Pytorch version 1.10 or 1.11")
+class TestPytorchIPEX_1_10_Adaptor(unittest.TestCase):
+    @classmethod
+    def setUpClass(self):
+        config.quantization.backend = 'pytorch_ipex'
+        config.quantization.approach = 'post_training_static_quant'
+        config.quantization.use_bf16 = False
+
+    @classmethod
+    def tearDownClass(self):
+        shutil.rmtree('./saved', ignore_errors=True)
+        shutil.rmtree('runs', ignore_errors=True)
+
+    def test_tuning_ipex(self):
+        from neural_compressor.experimental import Quantization
+        model = M()
+        quantizer = Quantization(config)
+        quantizer.conf.usr_cfg.tuning.exit_policy['performance_only'] = True
+        dataset = quantizer.dataset('dummy', (100, 3, 224, 224), label=True)
+        dataloader = torch.utils.data.DataLoader(dataset)
+        quantizer.model = model
+        quantizer.calib_dataloader = dataloader
+        quantizer.eval_dataloader = dataloader
+        nc_model = quantizer.fit()
+        nc_model.save('./saved')
+        q_model = load('./saved', model, dataloader=dataloader)
+        from neural_compressor.experimental import Benchmark
+        evaluator = Benchmark(config)
+        evaluator.model = q_model
+        evaluator.b_dataloader = dataloader
+        evaluator.fit('accuracy')
+
+
+@unittest.skipIf(PT_VERSION < Version("1.12.0").release,
+                 "Please use Intel extension for Pytorch version higher or equal to 1.12")
+class TestPytorchIPEX_1_12_Adaptor(unittest.TestCase):
+    @classmethod
+    def setUpClass(self):
+        config.quantization.backend = 'pytorch_ipex'
+        config.quantization.approach = 'post_training_static_quant'
+        config.quantization.use_bf16 = False
+
+    @classmethod
+    def tearDownClass(self):
+        shutil.rmtree('./saved', ignore_errors=True)
+        shutil.rmtree('runs', ignore_errors=True)
+
+    def test_tuning_ipex(self):
+        from neural_compressor.experimental import Quantization
+        model = M()
+        quantizer = Quantization(config)
+        quantizer.conf.usr_cfg.tuning.exit_policy['performance_only'] = True
+        dataset = quantizer.dataset('dummy', (100, 3, 224, 224), label=True)
+        dataloader = torch.utils.data.DataLoader(dataset)
+        quantizer.model = model
+        quantizer.calib_dataloader = dataloader
+        quantizer.calib_func = calib_func
+        quantizer.eval_dataloader = dataloader
+        nc_model = quantizer.fit()
+        sparsity = nc_model.report_sparsity()
+        self.assertTrue(sparsity[-1] >= 0.0)
+        nc_model.save('./saved')
+        q_model = load('./saved', model, dataloader=dataloader)
+        from neural_compressor.experimental import Benchmark
+        evaluator = Benchmark(config)
+        evaluator.model = q_model
+        evaluator.b_dataloader = dataloader
+        evaluator.fit('accuracy')
+
+    def test_tuning_ipex_for_ipex_autotune_func(self):
+        from neural_compressor.experimental import Quantization
+        model = M()
+        qconfig = ipex.quantization.default_static_qconfig
+        prepared_model = ipex.quantization.prepare(model, qconfig, example_inputs=torch.ones(1, 3, 224, 224), inplace=False)
+        quantizer = Quantization(config)
+        quantizer.conf.usr_cfg.tuning.exit_policy['max_trials'] = 5
+        quantizer.conf.usr_cfg.tuning.exit_policy['timeout'] = 100
+        dataset = quantizer.dataset('dummy', (100, 3, 224, 224), label=True)
+        dataloader = torch.utils.data.DataLoader(dataset)
+        quantizer.model = prepared_model
+        quantizer.calib_dataloader = dataloader
+        quantizer.eval_dataloader = dataloader
+        nc_model = quantizer.fit()
+
+    def test_copy_prepared_model(self):
+        model = M()
+        qconfig = ipex.quantization.default_static_qconfig
+        prepared_model = ipex.quantization.prepare(model, qconfig, example_inputs=torch.ones(1, 3, 224, 224), inplace=False)
+        copy_model = torch_utils.util.auto_copy(prepared_model)
+        self.assertTrue(isinstance(copy_model, torch.nn.Module))
+    
+
+if __name__ == "__main__":
+    unittest.main()