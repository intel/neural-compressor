import sys
import unittest

import numpy as np

sys.path.insert(0, "./")
from neural_compressor.compression.hpo import (
    ContinuousSearchSpace,
    DiscreteSearchSpace,
    GridSearcher,
    SearchSpace,
    SimulatedAnnealingOptimizer,
    prepare_hpo,
)
from neural_compressor.config import HPOConfig


class TestHPO(unittest.TestCase):
    search_space = {
        "learning_rate": SearchSpace((0.0001, 0.001)),
        "num_train_epochs": SearchSpace(bound=(20, 100), interval=1),
        "weight_decay": SearchSpace((0.0001, 0.001)),
        "cooldown_epochs": SearchSpace(bound=(0, 10), interval=1),
        "sparsity_warm_epochs": SearchSpace(bound=(0, 5), interval=1),
        "per_device_train_batch_size": SearchSpace((5, 20), 1),
    }

    def test_searcher(self):
        hpo_config = HPOConfig(
            {
                "num_train_epochs": self.search_space["num_train_epochs"],
                "cooldown_epochs": self.search_space["cooldown_epochs"],
            },
            searcher="grid",
        )
        searcher = GridSearcher(
            {
                "num_train_epochs": self.search_space["num_train_epochs"],
                "cooldown_epochs": self.search_space["cooldown_epochs"],
            }
        )
        conf_searcher = prepare_hpo(hpo_config)
        self.assertEqual(searcher.__class__, conf_searcher.__class__)
        for _ in range(5):
            self.assertEqual(searcher.suggest(), conf_searcher.suggest())
        hpo_config = HPOConfig(self.search_space, "random")
        searcher = prepare_hpo(hpo_config)
        for _ in range(5):
            searcher.suggest()
        hpo_config = HPOConfig(self.search_space, "bo")
        searcher = prepare_hpo(hpo_config)
        for _ in range(5):
            searcher.suggest()
            searcher.get_feedback(np.random.random())
<<<<<<< HEAD
        for _ in range(5):
            param = searcher.suggest()
            searcher.feedback(param, np.random.random())
        hpo_config = HPOConfig(self.search_space, 'xgb', higher_is_better=True, min_train_samples=3)
=======
        hpo_config = HPOConfig(self.search_space, "xgb", higher_is_better=True, min_train_samples=3)
>>>>>>> f77a2c76
        searcher = prepare_hpo(hpo_config)
        for _ in range(5):
            searcher.suggest()
            searcher.get_feedback(np.random.random())
        for _ in range(5):
            param = searcher.suggest()
            searcher.feedback(param, np.random.random())

    def test_search_space(self):
        ds = DiscreteSearchSpace(bound=[0, 10])
        get_ds = SearchSpace(bound=[0, 10], interval=1)
        self.assertEqual(ds.__class__, get_ds.__class__)
        self.assertEqual(ds.index(1), ds.get_nth_value(1))
        ds = DiscreteSearchSpace(value=[1, 2, 3, 4])
        self.assertEqual(ds.get_all(), [1, 2, 3, 4])
        ds = DiscreteSearchSpace(bound=[0.01, 0.1])
        self.assertEqual(ds.interval, 0.01)
        self.assertIn(ds.get_value(), ds.get_all())
        self.assertEqual(ds.get_value(2), ds.get_nth_value(2))

        cs = ContinuousSearchSpace(bound=[0.01, 0.1])
        self.assertTrue(cs.get_value() >= 0.01)
        self.assertTrue(cs.get_value() < 0.1)

    def test_sa(self):
        def f(x):
            return np.mean(np.log(x**2), axis=1)

        points = np.random.randn(5, 6)
        optimizer = SimulatedAnnealingOptimizer(T0=100, Tf=0, alpha=0.9, higher_is_better=True)
        result = optimizer.gen_next_params(f, points)
        optimizer = SimulatedAnnealingOptimizer(T0=1, Tf=0.01, alpha=None, higher_is_better=False)
        result2 = optimizer.gen_next_params(f, points)
        self.assertTrue(len(result) == len(result2))


if __name__ == "__main__":
    unittest.main()<|MERGE_RESOLUTION|>--- conflicted
+++ resolved
@@ -52,14 +52,10 @@
         for _ in range(5):
             searcher.suggest()
             searcher.get_feedback(np.random.random())
-<<<<<<< HEAD
         for _ in range(5):
             param = searcher.suggest()
             searcher.feedback(param, np.random.random())
         hpo_config = HPOConfig(self.search_space, 'xgb', higher_is_better=True, min_train_samples=3)
-=======
-        hpo_config = HPOConfig(self.search_space, "xgb", higher_is_better=True, min_train_samples=3)
->>>>>>> f77a2c76
         searcher = prepare_hpo(hpo_config)
         for _ in range(5):
             searcher.suggest()
