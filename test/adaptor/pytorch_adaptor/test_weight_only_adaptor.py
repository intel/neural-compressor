<<<<<<< HEAD
import sys
sys.path.append("./")
=======
import os
>>>>>>> acd1be29
import shutil
import torch
import unittest
import transformers
from neural_compressor import quantization, PostTrainingQuantConfig
<<<<<<< HEAD
import transformers
=======
from neural_compressor.adaptor.torch_utils.model_wrapper import WeightOnlyLinear

>>>>>>> acd1be29

class Model(torch.nn.Module):
    def __init__(self):
        super(Model, self).__init__()
        self.fc1 = torch.nn.Linear(30, 40)
        self.fc2 = torch.nn.Linear(40, 30)
        self.fc3 = torch.nn.Linear(30, 5)

    def forward(self, x):
        out = self.fc1(x)
        out = self.fc2(out)
        out = self.fc3(out)
        return out


def eval_func(model):
    # switch to evaluate mode
    model.eval()
    with torch.no_grad():
        input = torch.randn(3,30)
        # compute output
        output = model(input)
    return 0.0

class SimpleDataLoader():
    def __init__(self):
        self.batch_size = 1

    def __iter__(self):
        for i in range(2):
            yield torch.randn([1, 30])


class LLMDataLoader():
    def __init__(self):
        self.batch_size = 1

    def __iter__(self):
        for i in range(2):
            yield torch.ones([1, 10], dtype=torch.long)


class TestPytorchWeightOnlyAdaptor(unittest.TestCase):
    approach = 'weight_only'

    @classmethod
    def setUpClass(self):
        self.dataloader = SimpleDataLoader()
        self.gptj = transformers.AutoModelForCausalLM.from_pretrained(
            'hf-internal-testing/tiny-random-GPTJForCausalLM',
            torchscript=True,
        )
        self.llm_dataloader = LLMDataLoader()
        self.lm_input = torch.ones([1, 10], dtype=torch.long)

    @classmethod
    def tearDownClass(self):
        shutil.rmtree("./saved", ignore_errors=True)
        shutil.rmtree("runs", ignore_errors=True)

    def test_RTN_quant(self):
        input = torch.randn(3,30)
        model = Model()
        out1 = model(input)

        conf = PostTrainingQuantConfig(
            approach='weight_only',
        )
        q_model = quantization.fit(model, conf)
        out2 = q_model(input)
        self.assertTrue(torch.all(torch.isclose(out1, out2, atol=5e-1)))
        self.assertFalse(torch.all(out1 == out2))
        q_model.convert(weight_only=True)
        out3 = q_model(input)
        # sym has clip issue for [-8, 7], set a big atol.
        self.assertTrue(torch.all(torch.isclose(out3, out2, atol=1e-1)))

        model = Model()
        out1 = model(input)
        conf = PostTrainingQuantConfig(
            approach='weight_only',
            op_type_dict={
                '.*':{ 	# re.match
                    "weight": {
                        'bits': 8, # 1-8 bits 
                        'group_size': -1,  # -1 (per-channel)
                        'scheme': 'sym', 
                        'algorithm': 'RTN', 
                    },
                },
            },
        )
        q_model = quantization.fit(model, conf, eval_func=eval_func)
        out2 = q_model(input)
        self.assertTrue(torch.all(torch.isclose(out1, out2, atol=5e-1)))
        self.assertFalse(torch.all(out1 == out2))

        model = Model()
        out1 = model(input)
        conf = PostTrainingQuantConfig(
            approach='weight_only',
            op_type_dict={
                '.*':{ 	# re.match
                    "weight": {
                        'bits': 4, # 1-8 bits 
                        'group_size': 32,  # 1 - 1024 or higher
                        'scheme': 'asym', 
                        'algorithm': 'RTN', 
                    },
                },
            },
        )
        q_model = quantization.fit(model, conf, eval_func=eval_func)
        out2 = q_model(input)
        self.assertTrue(torch.all(torch.isclose(out1, out2, atol=5e-1)))
        self.assertFalse(torch.all(out1 == out2))

        model = Model()
        out1 = model(input)
        conf = PostTrainingQuantConfig(
            approach='weight_only',
            op_name_dict={
                'fc1':{ 	# re.match
                    "weight": {
                        'bits': 4, # 1-8 bits 
                        'group_size': 32,  # 1 - 1024 or higher
                        'scheme': 'sym', 
                        'algorithm': 'RTN', 
                    },
                },
                'fc2':{ 	# re.match
                    "weight": {
                        'bits': 3, # 1-8 bits 
                        'group_size': 16,  # 1 - 1024 or higher
                        'scheme': 'asym', 
                        'algorithm': 'RTN', 
                    },
                },
                'fc3':{ 	# re.match
                    "weight": {
                        'dtype': 'fp32',
                    },
                },
            },
        )
        q_model = quantization.fit(model, conf, eval_func=eval_func)
        out2 = q_model(input)
        self.assertTrue(torch.all(torch.isclose(out1, out2, atol=5e-1)))
        self.assertFalse(torch.all(out1 == out2))
        q_model.save('saved')
        from neural_compressor.utils.pytorch import load
        new_model = load('saved', model)
        out1 = new_model(input)
        self.assertTrue(torch.all(out1 == out2))
<<<<<<< HEAD
    
=======
        model_size1 = os.path.getsize('saved/best_model.pt')/1024
        print("FP32 Model size:{:.3f}M".format(model_size1))
        from neural_compressor.model import Model as INCModel
        inc_model = INCModel(new_model)
        inc_model.convert(weight_only=True, weight_config_path = 'saved/weight_config.json')
        torch.save(inc_model.state_dict(), 'saved/tmp.pt')
        model_size2 = os.path.getsize('saved/tmp.pt')/1024
        print("WeightOnlyLinear Model size:{:.3f}M".format(model_size2))
        self.assertTrue(isinstance(inc_model.model.fc1, WeightOnlyLinear))
        self.assertTrue(model_size1 / model_size2 > 2)

>>>>>>> acd1be29
    def test_AWQ_quant(self):
        conf = PostTrainingQuantConfig(
            approach='weight_only',
            op_type_dict={
                '.*':{ 	# re.match
                    "weight": {
                        'bits': 4, # 1-8 bits 
                        'group_size': 32,  # -1 (per-channel)
                        'scheme': 'asym', 
                        'algorithm': 'AWQ', 
                    },
                },
            },
            op_name_dict={
                '.*lm_head':{ 	# re.match
                    "weight": {
                        'dtype': 'fp32'
                    },
                },
            },
            recipes={
                'awq_args':{'auto_scale': True, 'mse_range': True, 'n_blocks': 2},
            },
        )
        q_model = quantization.fit(
            self.gptj, 
            conf, 
            calib_dataloader=self.llm_dataloader,
        )
        input = torch.ones([1, 10], dtype=torch.long)
        out1 = q_model(input)
        q_model.convert(weight_only=True)
        out2 = q_model(input)
        # no idea about the gap at 1e-08, use allclose instead of out1==out2
        self.assertTrue(torch.allclose(out1[0], out2[0], atol=1e-05)) # sym has clip issue for [-8, 7]
        self.assertTrue(isinstance(q_model.model.transformer.h[0].mlp.fc_in, WeightOnlyLinear))
        self.assertTrue(isinstance(q_model.model.lm_head, torch.nn.Linear))

    def test_GPTQ_quant(self):
        class gptq_inc_loader(object):
            def __init__(self, nsamples=32):
                self.batch_size = 1
                self.nsamples = nsamples
            
            def __len__(self):
                return self.nsamples // self.batch_size

            def __iter__(self):
                for i in range(self.nsamples):
                    yield (torch.ones([1, 512], dtype=torch.long), torch.ones([1, 512], dtype=torch.long))

        
        conf = PostTrainingQuantConfig(
            approach='weight_only',
            op_type_dict={
                '.*':{ 	# re.match
                    "weight": {
                        'bits': 4, # 1-8 bits 
                        'group_size': 128,  # -1 (per-channel)
                        'scheme': 'sym', 
                        'algorithm': 'GPTQ', 
                    },
                },
            },
            op_name_dict={
                '.*lm_head':{ 	# re.match
                    "weight": {
                        'dtype': 'fp32'
                    },
                },
            },
            recipes={
                'gptq_args':{'percdamp': 0.01},
            },
        )
        dataloader = gptq_inc_loader()
        # import pdb;pdb.set_trace()
        q_model = quantization.fit(self.gptj, conf, calib_dataloader=dataloader,)


if __name__ == "__main__":
    unittest.main()<|MERGE_RESOLUTION|>--- conflicted
+++ resolved
@@ -1,20 +1,14 @@
-<<<<<<< HEAD
-import sys
-sys.path.append("./")
-=======
+
+
 import os
->>>>>>> acd1be29
 import shutil
 import torch
 import unittest
 import transformers
 from neural_compressor import quantization, PostTrainingQuantConfig
-<<<<<<< HEAD
-import transformers
-=======
+
 from neural_compressor.adaptor.torch_utils.model_wrapper import WeightOnlyLinear
 
->>>>>>> acd1be29
 
 class Model(torch.nn.Module):
     def __init__(self):
@@ -169,9 +163,8 @@
         new_model = load('saved', model)
         out1 = new_model(input)
         self.assertTrue(torch.all(out1 == out2))
-<<<<<<< HEAD
-    
-=======
+
+
         model_size1 = os.path.getsize('saved/best_model.pt')/1024
         print("FP32 Model size:{:.3f}M".format(model_size1))
         from neural_compressor.model import Model as INCModel
@@ -183,7 +176,6 @@
         self.assertTrue(isinstance(inc_model.model.fc1, WeightOnlyLinear))
         self.assertTrue(model_size1 / model_size2 > 2)
 
->>>>>>> acd1be29
     def test_AWQ_quant(self):
         conf = PostTrainingQuantConfig(
             approach='weight_only',
