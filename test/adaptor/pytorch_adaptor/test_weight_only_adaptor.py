--- conflicted
+++ resolved
@@ -245,7 +245,6 @@
                 for i in range(self.nsamples):
                     yield (torch.ones([1, 512], dtype=torch.long), torch.ones([1, 512], dtype=torch.long))
 
-        
         conf = PostTrainingQuantConfig(
             approach='weight_only',
             op_type_dict={
@@ -272,7 +271,6 @@
         input = (torch.ones([1, 512], dtype=torch.long))
         dataloader = gptq_inc_loader()
         q_model = quantization.fit(self.gptj, conf, calib_dataloader=dataloader,)
-<<<<<<< HEAD
         q_model.save('saved')
         out1 = q_model.model(*input)
         compressed_model = q_model.export_compressed_model()
@@ -280,15 +278,6 @@
         torch.save(compressed_model.state_dict(), 'saved/compressed_model.pt')
         self.assertTrue(torch.allclose(out1[0], out2[0], atol=1e-05))
         print("GPTQ Done")
-=======
-        compressed_model = q_model.export_compressed_model(
-            compression_dtype=torch.int32,
-            compression_dim=1,
-            scale_dtype=torch.float16,
-        )
-        q_model.save('saved')
-        torch.save(compressed_model.state_dict(), './saved/compressed_model.pt')
->>>>>>> be393ee0
 
     def test_TEQ_quant(self):
         class teq_inc_loader(object):
