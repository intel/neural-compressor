from neural_compressor.strategy.utils.tuning_space import TuningItem, TuningSpace
from neural_compressor.conf.dotdict import DotDict
from neural_compressor.utils import logger
from copy import deepcopy
import unittest

op_cap = {
    # op have both weight and activation and support static/dynamic/fp32
    ('op_name1', 'op_type1'): [
        {
            'activation':
                {
                    'dtype': ['int8'],
                    'quant_mode': 'static',
                    'scheme': ['sym'],
                    'granularity': ['per_channel', 'per_tensor'],
                    'algorithm': ['minmax', 'kl']
                },
            'weight':
                {
                    'dtype': ['int8'],
                    'scheme': ['sym'],
                    'granularity': ['per_channel', 'per_tensor']
                }
        },
        {
            'activation':
                {
                    'dtype': ['int8'],
                    'quant_mode': 'dynamic',
                    'scheme': ['sym'],
                    'granularity': ['per_channel', 'per_tensor'],
                    'algorithm': ['minmax', 'kl']
                },
            'weight':
                {
                    'dtype': ['int8'],
                    'scheme': ['sym'],
                    'granularity': ['per_channel', 'per_tensor']
                }
        },
        {
            'activation':
                {
                    'dtype': 'fp32'
                },
            'weight':
                {
                    'dtype': 'fp32'
                }
        },
    ],
    # op have both weight and activation and support static/dynamic/fp32
    ('op_name2', 'op_type1'): [
        {
            'activation':
                {
                    'dtype': ['int8'],
                    'quant_mode': 'static',
                    'scheme': ['sym'],
                    'granularity': ['per_channel', 'per_tensor'],
                    'algorithm': ['minmax', 'kl']
                },
            'weight':
                {
                    'dtype': ['int8'],
                    'scheme': ['sym'],
                    'granularity': ['per_channel', 'per_tensor']
                }
        },
        {
            'activation':
                {
                    'dtype': ['int8'],
                    'quant_mode': 'dynamic',
                    'scheme': ['sym'],
                    'granularity': ['per_channel', 'per_tensor'],
                    'algorithm': ['minmax', 'kl']
                },
            'weight':
                {
                    'dtype': ['int8'],
                    'scheme': ['sym'],
                    'granularity': ['per_channel', 'per_tensor']
                }
        },
        {
            'activation':
                {
                    'dtype': 'fp32'
                },
            'weight':
                {
                    'dtype': 'fp32'
                }
        },
    ],
    # op have both weight and activation and support static/fp32
    ('op_name3', 'op_type2'): [
        {
            'activation':
                {
                    'dtype': ['int8'],
                    'quant_mode': 'static',
                    'scheme': ['sym'],
                    'granularity': ['per_channel'],
                    'algorithm': ['minmax', 'kl']
                },
            'weight':
                {
                    'dtype': ['int8'],
                    'scheme': ['sym'],
                    'granularity': ['per_channel'],
                    'algorithm': ['minmax', 'kl']
                }
        },
        {
            'activation':
                {
                    'dtype': 'fp32'
                },
            'weight':
                {
                    'dtype': 'fp32'
                }
        },
    ],
    # op only have activation and support dynamic/fp32
    ('op_name4', 'op_type3'): [
        {
            'activation':
                {
                    'dtype': ['int8'],
                    'quant_mode': 'static',
                    'scheme': ['sym'],
                    'granularity': ['per_channel', 'per_tensor'],
                    'algorithm': ['minmax', 'kl']
                },
        },
        {
            'activation':
                {
                    'dtype': ['int8'],
                    'quant_mode': 'dynamic',
                    'scheme': ['sym'],
                    'granularity': ['per_channel', 'per_tensor'],
                    'algorithm': ['minmax']
                },
        },
        {
            'activation':
                {
                    'dtype': 'fp32'
                },
        },
    ]
}


op_cap2 = {
    # The granularity of op activation do not support per_tensor.
    ('op_name4', 'op_type1'): [
        {
            'activation':
                {
                    'dtype': ['int8'],
                    'quant_mode': 'static',
                    'scheme': ['sym'],
                    'granularity': ['per_channel'],
                    'algorithm': ['minmax', 'kl']
                },
            'weight':
                {
                    'dtype': ['int8'],
                    'scheme': ['sym'],
                    'granularity': ['per_channel', 'per_tensor']
                }
        },]
}


class TestTuningSampler(unittest.TestCase):
    def setUp(self) -> None:
        self.capability = {
            'calib': {'calib_sampling_size': [1, 10, 50]},
            'op': deepcopy(op_cap)
        }
        # for optype1,'algorithm': ['minmax', 'kl'] -> ['minmax']
        self.optype_wise_user_config = {
            'op_type1': {
                'activation': {
                    'algorithm': ['minmax'],
                    'granularity': ['per_channel', 'per_tensor'],
                }
            }
        }
        # fallback op_name4
        self.op_wise_user_config = {
            'op_name4': {
                'activation': {
                    'dtype': ['fp32'],
                }
            }
        }

        self.op_wise_user_config2 = {
            'op_name4': {
                'activation': {
                    'granularity': ['per_tensor'],
                }
            }
        }

        self.capability2 = {
            'calib': {'calib_sampling_size': [1, 10]},
            'op': deepcopy(op_cap2)
        }

    def test_tuning_space_merge_op_wise_not_exist(self):
        # op-wise
        conf = {
<<<<<<< HEAD
                'quantization': {
                    'op_type_dict': deepcopy(self.op_wise_user_config2),
                }
=======
                'op_type_dict': deepcopy(self.op_wise_user_config2),
>>>>>>> e5667218
        }
        conf = DotDict(conf)
        tuning_space2 = TuningSpace(deepcopy(self.capability2), deepcopy(conf))
        logger.debug(tuning_space2.root_item.get_details())


    def test_tuning_space_creation(self):
        conf = None
        # Test the creation of tuning space
        tuning_space = TuningSpace(self.capability, conf)
        logger.debug(tuning_space.root_item.get_details())
        # ops supported static
        static_items = tuning_space.query_items_by_quant_mode('static')
        static_items_name = [item.name for item in static_items]
        self.assertEqual(set(static_items_name), set(op_cap.keys()))
        # ops supported dynamic
        dynamic_items = tuning_space.query_items_by_quant_mode('dynamic')
        dynamic_items_name = [item.name for item in dynamic_items]
        all_items_name = list(op_cap.keys())
        all_items_name.remove(('op_name3', 'op_type2'))
        self.assertEqual(set(dynamic_items_name), set(all_items_name))
        # ops supported fp32
        fp32_items = tuning_space.query_items_by_quant_mode('fp32')
        fp32_items_name = [item.name for item in fp32_items]
        self.assertEqual(set(fp32_items_name), set(op_cap.keys()))
        # all optype
        self.assertEqual(list(tuning_space.op_type_wise_items.keys()), ['op_type1', 'op_type2', 'op_type3'])

    def test_tuning_space_merge_optype_wise(self):
        # optype-wise
        conf = {
<<<<<<< HEAD
                'quantization': {
                    'op_type_dict': self.optype_wise_user_config,
                }
=======
                'op_type_dict': self.optype_wise_user_config,
>>>>>>> e5667218
        }
        conf = DotDict(conf)
        tuning_space2 = TuningSpace(deepcopy(self.capability), deepcopy(conf))
        logger.debug(tuning_space2.root_item.get_details())
        found_act_algo_kl_optype1 = False
        found_act_algo_kl_others = False
        for quant_mode in ['static', 'dynamic']:
            for op_item in tuning_space2.query_items_by_quant_mode(quant_mode):
                for path in tuning_space2.ops_path_set[op_item.name]:
                    mode_item = tuning_space2.query_quant_mode_item_by_full_path(op_item.name, path)
                    act_algo_item = mode_item.get_option_by_name(('activation', 'algorithm'))
                    if act_algo_item and op_item.name[1] == 'op_type1' and 'kl' in act_algo_item.options:
                        found_act_algo_kl_optype1 = True
                        break
                    if act_algo_item and op_item.name[1] != 'op_type1' and 'kl' in act_algo_item.options:
                        found_act_algo_kl_others = True
        self.assertFalse(found_act_algo_kl_optype1)
        self.assertTrue(found_act_algo_kl_others)

    def test_tuning_space_merge_op_wise(self):
        # op-wise
        conf = {
<<<<<<< HEAD
                'quantization': {
                    'op_name_dict': self.op_wise_user_config,
                }
=======
            'op_name_dict': self.op_wise_user_config,
>>>>>>> e5667218

        }
        conf = DotDict(conf)
        tuning_space2 = TuningSpace(deepcopy(self.capability), deepcopy(conf))
        logger.debug(tuning_space2.root_item.get_details())
        found_quant_op_name4 = False
        found_fp32_op_name4 = False
        for quant_mode in ['static', 'dynamic']:
            for item in tuning_space2.query_items_by_quant_mode(quant_mode):
                if 'op_name4' in item.name:
                    found_quant_op_name4 = True
                    break

        for item in tuning_space2.query_items_by_quant_mode('fp32'):
            if 'op_name4' in item.name:
                found_fp32_op_name4 = True
                break
        self.assertFalse(found_quant_op_name4)
        self.assertTrue(found_fp32_op_name4)


if __name__ == "__main__":
    unittest.main()<|MERGE_RESOLUTION|>--- conflicted
+++ resolved
@@ -219,13 +219,7 @@
     def test_tuning_space_merge_op_wise_not_exist(self):
         # op-wise
         conf = {
-<<<<<<< HEAD
-                'quantization': {
-                    'op_type_dict': deepcopy(self.op_wise_user_config2),
-                }
-=======
                 'op_type_dict': deepcopy(self.op_wise_user_config2),
->>>>>>> e5667218
         }
         conf = DotDict(conf)
         tuning_space2 = TuningSpace(deepcopy(self.capability2), deepcopy(conf))
@@ -257,13 +251,7 @@
     def test_tuning_space_merge_optype_wise(self):
         # optype-wise
         conf = {
-<<<<<<< HEAD
-                'quantization': {
-                    'op_type_dict': self.optype_wise_user_config,
-                }
-=======
                 'op_type_dict': self.optype_wise_user_config,
->>>>>>> e5667218
         }
         conf = DotDict(conf)
         tuning_space2 = TuningSpace(deepcopy(self.capability), deepcopy(conf))
@@ -286,13 +274,7 @@
     def test_tuning_space_merge_op_wise(self):
         # op-wise
         conf = {
-<<<<<<< HEAD
-                'quantization': {
-                    'op_name_dict': self.op_wise_user_config,
-                }
-=======
             'op_name_dict': self.op_wise_user_config,
->>>>>>> e5667218
 
         }
         conf = DotDict(conf)
