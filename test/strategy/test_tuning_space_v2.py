from neural_compressor.strategy.utils.tuning_space import TuningItem, TuningSpace
from neural_compressor.conf.dotdict import DotDict
from neural_compressor.utils import logger
from copy import deepcopy
import unittest

op_cap = {
    # op1 have both weight and activation and support static/dynamic/fp32/b16
    ('op_name1', 'op_type1'): [
        {
            'activation':
                {
                    'dtype': ['int8'],
                    'quant_mode': 'static',
                    'scheme': ['sym'],
                    'granularity': ['per_channel', 'per_tensor'],
                    'algorithm': ['minmax', 'kl']
                },
            'weight':
                {
                    'dtype': ['int8'],
                    'scheme': ['sym'],
                    'granularity': ['per_channel', 'per_tensor']
                }
        },
        {
            'activation':
                {
                    'dtype': ['int4'],
                    'quant_mode': 'static',
                    'scheme': ['sym'],
                    'granularity': ['per_channel', 'per_tensor'],
                    'algorithm': ['minmax', 'kl']
                },
            'weight':
                {
                    'dtype': ['uint4'],
                    'scheme': ['sym'],
                    'granularity': ['per_channel', 'per_tensor']
                }
        },
        {
            'activation':
                {
                    'dtype': ['int8'],
                    'quant_mode': 'dynamic',
                    'scheme': ['sym'],
                    'granularity': ['per_channel', 'per_tensor'],
                    'algorithm': ['minmax', 'kl']
                },
            'weight':
                {
                    'dtype': ['int8'],
                    'scheme': ['sym'],
                    'granularity': ['per_channel', 'per_tensor']
                }
        },
        {
            'activation':
                {
                    'dtype': 'bf16'
                },
            'weight':
                {
                    'dtype': 'bf16'
                }
        },
        {
            'activation':
                {
                    'dtype': 'fp32'
                },
            'weight':
                {
                    'dtype': 'fp32'
                }
        },
    ],
    # op2 have both weight and activation and support static/dynamic/fp32
    ('op_name2', 'op_type1'): [
        {
            'activation':
                {
                    'dtype': ['int8'],
                    'quant_mode': 'static',
                    'scheme': ['sym'],
                    'granularity': ['per_channel', 'per_tensor'],
                    'algorithm': ['minmax', 'kl']
                },
            'weight':
                {
                    'dtype': ['int8'],
                    'scheme': ['sym'],
                    'granularity': ['per_channel', 'per_tensor']
                }
        },
        {
            'activation':
                {
                    'dtype': ['int8'],
                    'quant_mode': 'dynamic',
                    'scheme': ['sym'],
                    'granularity': ['per_channel', 'per_tensor'],
                    'algorithm': ['minmax', 'kl']
                },
            'weight':
                {
                    'dtype': ['int8'],
                    'scheme': ['sym'],
                    'granularity': ['per_channel', 'per_tensor']
                }
        },
        {
            'activation':
                {
                    'dtype': 'fp32'
                },
            'weight':
                {
                    'dtype': 'fp32'
                }
        },
    ],
    # op3 have both weight and activation and support int4
    ('op_name3', 'op_type3'): [
        {
            'activation':
                {
                    'dtype': ['int4'],
                    'quant_mode': 'static',
                    'scheme': ['sym'],
                    'granularity': ['per_channel', 'per_tensor'],
                    'algorithm': ['minmax', 'kl']
                },
            'weight':
                {
                    'dtype': ['int4'],
                    'scheme': ['sym'],
                    'granularity': ['per_channel', 'per_tensor']
                }
        },
        {
            'activation':
                {
                    'dtype': ['int8'],
                    'quant_mode': 'static',
                    'scheme': ['sym'],
                    'granularity': ['per_channel', 'per_tensor'],
                    'algorithm': ['minmax', 'kl']
                },
            'weight':
                {
                    'dtype': ['int8'],
                    'scheme': ['sym'],
                    'granularity': ['per_channel', 'per_tensor']
                }
        },
        {
            'activation':
                {
                    'dtype': 'fp32'
                },
            'weight':
                {
                    'dtype': 'fp32'
                }
        },
    ],
}

class TestTuningSpaceV2(unittest.TestCase):
    def setUp(self) -> None:
        self.capability = {
            'calib': {'calib_sampling_size': [1, 10, 50]},
            'op': deepcopy(op_cap)
        }

        self.op_wise_user_cfg_for_fallback = {
            'op_name1': {
                'activation': {
                    'dtype': ['fp32']
                },
                'weight': {
                    'dtype': ['fp32']
                }
            },
        }


    def test_tuning_sampler_int4(self):
        # op-wise
        conf = {}
        conf = DotDict(conf)
        # test space construction
        tuning_space = TuningSpace(deepcopy(self.capability), deepcopy(conf))
        logger.debug(tuning_space.root_item.get_details())
        found_int4_activation = False
        found_int4_weight = False
        op3_act_item = tuning_space.query_quant_mode_item_by_full_path(('op_name3', 'op_type3'),\
            ('static', 'activation'))
        for dtype_item in op3_act_item.options:
            if dtype_item.name == 'int4':
                found_int4_activation = True
        self.assertTrue(found_int4_activation)
        op3_weight_item = tuning_space.query_quant_mode_item_by_full_path(('op_name3', 'op_type3'), \
            ('static', 'weight'))
        for dtype_item in op3_weight_item.options:
            if dtype_item.name == 'int4':
                found_int4_weight = True
        self.assertTrue(found_int4_weight)

    def test_sampler_int4(self):
        # test sampler
        from collections import OrderedDict
        from neural_compressor.strategy.utils.tuning_structs import OpTuningConfig
        from neural_compressor.strategy.utils.tuning_sampler import OpWiseTuningSampler
        # op-wise
        conf = {}
        conf = DotDict(conf)
        # test space construction
        tuning_space = TuningSpace(deepcopy(self.capability), deepcopy(conf))
        logger.debug(tuning_space.root_item.get_details())
        initial_op_tuning_cfg = {}
        for item in tuning_space.root_item.options:
            if item.item_type == 'op':
                op_name, op_type = item.name
                initial_op_tuning_cfg[item.name] = OpTuningConfig(op_name, op_type, 'fp32', tuning_space)
        quant_mode_wise_items = OrderedDict()
        from neural_compressor.strategy.utils.constant import auto_query_order as query_order
        pre_items = set()
        for quant_mode in query_order:
            items = tuning_space.query_items_by_quant_mode(quant_mode)
            filtered_items = [item for item in items if item not in pre_items]
            pre_items = pre_items.union(set(items))
            quant_mode_wise_items[quant_mode] = filtered_items

        def initial_op_quant_mode(items_lst, target_quant_mode, op_item_dtype_dict):
            for item in items_lst:
                op_item_dtype_dict[item.name] = target_quant_mode

        op_item_dtype_dict = OrderedDict()
        for quant_mode, quant_mode_items in quant_mode_wise_items.items():
            initial_op_quant_mode(quant_mode_items, quant_mode, op_item_dtype_dict)

        op_wise_tuning_sampler = OpWiseTuningSampler(deepcopy(tuning_space), [], [],
                                                     op_item_dtype_dict, initial_op_tuning_cfg)
        op3 = ('op_name3', 'op_type3')
        for tune_cfg in op_wise_tuning_sampler:
            op_cfg = tune_cfg[op3].get_state()
            act_dtype = op_cfg['activation']['dtype']
            weight_dtype = op_cfg['weight']['dtype']
            self.assertTrue(act_dtype == weight_dtype == 'int4')


    def test_tuning_space_merge_op_wise(self):
        # op-wise
        conf = {
<<<<<<< HEAD
                'quantization': {
                    'op_name_dict': self.op_wise_user_cfg_for_fallback,
                }
=======
                    'op_name_dict': self.op_wise_user_cfg_for_fallback,
>>>>>>> e5667218

        }
        conf = DotDict(conf)
        # test fallback
        tuning_space2 = TuningSpace(deepcopy(self.capability), deepcopy(conf))
        logger.debug(tuning_space2.root_item.get_details())
        op_name1_only_fp32 = True
        for quant_mode in ['static', 'dynamic']:
            for item in tuning_space2.query_items_by_quant_mode(quant_mode):
                if item.name[0] == 'op_name1':
                    op_name1_only_fp32 = False
        self.assertTrue(op_name1_only_fp32)



if __name__ == "__main__":
    unittest.main()<|MERGE_RESOLUTION|>--- conflicted
+++ resolved
@@ -255,13 +255,7 @@
     def test_tuning_space_merge_op_wise(self):
         # op-wise
         conf = {
-<<<<<<< HEAD
-                'quantization': {
                     'op_name_dict': self.op_wise_user_cfg_for_fallback,
-                }
-=======
-                    'op_name_dict': self.op_wise_user_cfg_for_fallback,
->>>>>>> e5667218
 
         }
         conf = DotDict(conf)
