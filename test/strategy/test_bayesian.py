--- conflicted
+++ resolved
@@ -199,64 +199,34 @@
         from neural_compressor.quantization import fit
         from neural_compressor.config import PostTrainingQuantConfig, TuningCriterion, AccuracyCriterion
         from neural_compressor.data import Datasets, DATALOADERS
-<<<<<<< HEAD
-        
+
         # dataset and dataloader
         dataset = Datasets("tensorflow")["dummy"]((100, 3, 3, 1), label=True)
         dataloader = DATALOADERS["tensorflow"](dataset)
-        
+
         # tuning and accuracy criterion
         tune_cri = TuningCriterion(strategy='bayesian', max_trials=1)
         acc_cri = AccuracyCriterion(tolerable_loss=0.01)
-        
+
         conf = PostTrainingQuantConfig(quant_level=1, tuning_criterion=tune_cri, accuracy_criterion=acc_cri)
         def fake_eval(model):
             return 1
-        
+
         q_model = fit(model=self.constant_graph,
                       conf=conf,
                       calib_dataloader=dataloader,
                       eval_func=fake_eval)
         self.assertNotEqual(q_model, None)
 
-=======
-
-        # dataset and dataloader
-        dataset = Datasets("tensorflow")["dummy"]((100, 3, 3, 1), label=True)
-        dataloader = DATALOADERS["tensorflow"](dataset)
-
-        # tuning and accuracy criterion
-        tune_cri = TuningCriterion(strategy='bayesian', max_trials=1)
-        acc_cri = AccuracyCriterion(tolerable_loss=0.01)
-
-        conf = PostTrainingQuantConfig(quant_level=1, tuning_criterion=tune_cri, accuracy_criterion=acc_cri)
-        def fake_eval(model):
-            return 1
-
-        q_model = fit(model=self.constant_graph,
-                      conf=conf,
-                      calib_dataloader=dataloader,
-                      eval_func=fake_eval)
-        self.assertNotEqual(q_model, None)
-
->>>>>>> e5667218
     def test_run_bayesian_max_trials(self):
         from neural_compressor.quantization import fit
         from neural_compressor.config import PostTrainingQuantConfig, TuningCriterion, AccuracyCriterion
         from neural_compressor.data import Datasets, DATALOADERS
-<<<<<<< HEAD
-        
+
         # dataset and dataloader
         dataset = Datasets("tensorflow")["dummy"]((100, 3, 3, 1), label=True)
         dataloader = DATALOADERS["tensorflow"](dataset)
-        
-=======
-
-        # dataset and dataloader
-        dataset = Datasets("tensorflow")["dummy"]((100, 3, 3, 1), label=True)
-        dataloader = DATALOADERS["tensorflow"](dataset)
-
->>>>>>> e5667218
+
         # tuning and accuracy criterion
         tune_cri = TuningCriterion(strategy='bayesian', max_trials=3)
         acc_cri = AccuracyCriterion(tolerable_loss=0.01)
