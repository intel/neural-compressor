#!/bin/bash
set -x

function main {

  init_params "$@"
  run_evaluation

}

# init params
function init_params {
  for var in "$@"
  do
    case $var in
      --model_name=*)
          model_name=$(echo $var |cut -f2 -d=)
      ;;
      --eval_question_file=*)
          eval_question_file=$(echo $var |cut -f2 -d=)
      ;;
      --eval_image_folder=*)
          eval_image_folder=$(echo $var |cut -f2 -d=)
      ;;
      --eval_annotation_file=*)
          eval_annotation_file=$(echo $var |cut -f2 -d=)
      ;;
      --eval_result_file=*)
          eval_result_file=$(echo $var |cut -f2 -d=)
      ;;  
      *)
          echo "Error: No such parameter: ${var}"
          exit 1
      ;;
    esac
  done

}

# run_evaluation
function run_evaluation {
    python main.py \
            --accuracy \
            --model_name ${model_name} \
<<<<<<< HEAD
            --eval_question_file ${eval-question-file} \
            --eval_image_folder ${eval-image-folder} \
            --eval_annotation_file ${eval-annotation-file} \
            --eval_result_file ${eval-result-file}
=======
            --eval-question-file ${eval-question-file} \
            --eval-image-folder ${eval-image-folder} \
            --eval-annotation-file ${eval-annotation-file} \
            --eval-result-file ${eval-result-file} \
            --trust_remote_code
>>>>>>> 414811aa
}

main "$@"
<|MERGE_RESOLUTION|>--- conflicted
+++ resolved
@@ -42,18 +42,10 @@
     python main.py \
             --accuracy \
             --model_name ${model_name} \
-<<<<<<< HEAD
-            --eval_question_file ${eval-question-file} \
-            --eval_image_folder ${eval-image-folder} \
-            --eval_annotation_file ${eval-annotation-file} \
-            --eval_result_file ${eval-result-file}
-=======
-            --eval-question-file ${eval-question-file} \
-            --eval-image-folder ${eval-image-folder} \
-            --eval-annotation-file ${eval-annotation-file} \
-            --eval-result-file ${eval-result-file} \
-            --trust_remote_code
->>>>>>> 414811aa
+            --eval_question_file ${eval_question_file} \
+            --eval_image_folder ${eval_image_folder} \
+            --eval_annotation_file ${eval_annotation_file} \
+            --eval_result_file ${eval_result_file}
 }
 
 main "$@"
