--- conflicted
+++ resolved
@@ -34,21 +34,6 @@
 parser.add_argument("--load", action="store_true", help="Load quantized model.")
 parser.add_argument("--accuracy", action="store_true")
 parser.add_argument("--performance", action="store_true")
-<<<<<<< HEAD
-parser.add_argument("--iters", default=100, type=int,
-                    help="For accuracy measurement only.")
-parser.add_argument("--batch_size", default=1, type=int,
-                    help="For accuracy measurement only.")
-parser.add_argument("--save_accuracy_path", default=None,
-                    help="Save accuracy results path.")
-parser.add_argument("--pad_max_length", default=512, type=int,
-                    help="Pad input ids to max length.")
-parser.add_argument("--calib_iters", default=512, type=int,
-                    help="calibration iters.")
-parser.add_argument("--tasks", default="lambada_openai,hellaswag,winogrande,piqa,wikitext",
-                    type=str, help="tasks for accuracy validation")
-parser.add_argument("--max_new_tokens", default=32, type=int, help="output max new tokens")
-=======
 parser.add_argument("--iters", default=100, type=int, help="For accuracy measurement only.")
 parser.add_argument("--batch_size", default=1, type=int, help="For accuracy measurement only.")
 parser.add_argument("--save_accuracy_path", default=None, help="Save accuracy results path.")
@@ -60,7 +45,6 @@
     type=str,
     help="tasks for accuracy validation",
 )
->>>>>>> f698c96c
 parser.add_argument("--peft_model_id", type=str, default=None, help="model_name_or_path of peft model")
 # ============SmoothQuant configs==============
 parser.add_argument("--sq", action="store_true")
@@ -226,7 +210,6 @@
 
     example_inputs = get_example_inputs(user_model, calib_dataloader)
 
-<<<<<<< HEAD
     from neural_compressor.torch.quantization import SmoothQuantConfig, autotune, TuningConfig
     tune_config = TuningConfig(config_set=SmoothQuantConfig.get_config_set_for_tuning())
     user_model = autotune(
@@ -236,13 +219,6 @@
         run_fn=run_fn,
         example_inputs=example_inputs,
     )
-=======
-    from neural_compressor.torch.quantization import prepare, convert
-
-    user_model = prepare(model=user_model, quant_config=quant_config, example_inputs=example_inputs)
-    run_fn(user_model)
-    user_model = convert(user_model)
->>>>>>> f698c96c
     user_model.save(args.output_dir)
 
 
@@ -250,13 +226,9 @@
     if args.int8 or args.int8_bf16_mixed:
         print("Loading SmoothQuant int8 model.")
         from neural_compressor.torch.quantization import load
-<<<<<<< HEAD
         from intel_extension_for_transformers.transformers.llm.evaluation.models import (
             TSModelCausalLMForITREX,
         )
-=======
-
->>>>>>> f698c96c
         tokenizer = AutoTokenizer.from_pretrained(args.model)
         config = AutoConfig.from_pretrained(args.model)
         origin_model_type = config.model_type
@@ -283,19 +255,10 @@
         if task_name == "wikitext":
             print("Accuracy for %s is: %s" % (task_name, results["results"][task_name]["word_perplexity,none"]))
         else:
-<<<<<<< HEAD
             print("Accuracy for %s is: %s" % (task_name, results["results"][task_name]["acc,none"]))
 
 
 if args.performance:
-=======
-            acc = results["results"][task_name]["acc,none"]
-    print("Accuracy: %.5f" % acc)
-    print("Batch size = %d" % args.batch_size)
-
-if args.performance:
-    user_model.eval()
->>>>>>> f698c96c
     batch_size, input_leng = args.batch_size, 512
     example_inputs = torch.ones((batch_size, input_leng), dtype=torch.long)
     print("Batch size = {:d}".format(batch_size))
@@ -308,7 +271,7 @@
         for i in range(total_iters):
             if i == warmup_iters:
                 start = time.time()
-<<<<<<< HEAD
+ 
             user_model.generate(
                 example_inputs,
                 max_new_tokens=args.max_new_tokens,
@@ -316,9 +279,7 @@
                 temperature=0.9,
                 num_beams=4,
             )
-=======
-            user_model(example_inputs)
->>>>>>> f698c96c
+
         end = time.time()
     latency = (end - start) / ((total_iters - warmup_iters) * args.batch_size)
     throughput = ((total_iters - warmup_iters) * args.batch_size) / (end - start)
