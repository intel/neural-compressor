--- conflicted
+++ resolved
@@ -357,11 +357,7 @@
     },
     "efficientnet_b0": {
       "model_src_dir": "image_recognition/tensorflow_models/efficientnet-b0/quantization/ptq",
-<<<<<<< HEAD
-      "dataset_location": "/tf_dataset/pytorch/ImageNet/raw_images",
-=======
       "dataset_location": "/tf_dataset/pytorch/ImageNet/",
->>>>>>> 565d5fd9
       "input_model": "/tf_dataset/pre-trained-models/efficientnet-b0",
       "main_script": "main.py",
       "batch_size": 32
