--- conflicted
+++ resolved
@@ -1,115 +1,67 @@
-<<<<<<< HEAD
-{
-    "pytorch": {
-      "gpt_j_ipex":{
-        "model_src_dir": "nlp/huggingface_models/language-modeling/quantization/static_quant",
-        "dataset_location": "",
-        "input_model": "",
-        "main_script": "run_clm_no_trainer.py",
-        "batch_size": 1
-      },
-      "gpt_j_ipex_sq":{
-        "model_src_dir": "nlp/huggingface_models/language-modeling/quantization/smooth_quant",
-        "dataset_location": "",
-        "input_model": "",
-        "main_script": "run_clm_no_trainer.py",
-        "batch_size": 1
-      },
-      "llama2_7b_ipex":{
-        "model_src_dir": "nlp/huggingface_models/language-modeling/quantization/static_quant",
-        "dataset_location": "",
-        "input_model": "",
-        "main_script": "run_clm_no_trainer.py",
-        "batch_size": 1
-      },
-      "llama2_7b_ipex_sq":{
-        "model_src_dir": "nlp/huggingface_models/language-modeling/quantization/smooth_quant",
-        "dataset_location": "",
-        "input_model": "",
-        "main_script": "run_clm_no_trainer.py",
-        "batch_size": 1
-      },
-      "opt_125m_ipex":{
-        "model_src_dir": "nlp/huggingface_models/language-modeling/quantization/static_quant",
-        "dataset_location": "",
-        "input_model": "",
-        "main_script": "run_clm_no_trainer.py",
-        "batch_size": 8
-      },
-      "opt_125m_ipex_sq":{
-        "model_src_dir": "nlp/huggingface_models/language-modeling/quantization/smooth_quant",
-        "dataset_location": "",
-        "input_model": "",
-        "main_script": "run_clm_no_trainer.py",
-        "batch_size": 8
-      },
-      "resnet18_pt2e_static":{
-        "model_src_dir": "cv/static_quant",
-        "dataset_location": "/tf_dataset/pytorch/ImageNet/raw",
-        "input_model": "",
-        "main_script": "main.py",
-        "batch_size": 1
-      },
-      "opt_125m_pt2e_static":{
-        "model_src_dir": "nlp/huggingface_models/language-modeling/quantization/static_quant/pt2e",
-        "dataset_location": "",
-        "input_model": "",
-        "main_script": "run_clm_no_trainer.py",
-        "batch_size": 1
-      }
-    }
-=======
-{
-    "pytorch": {
-      "gpt_j_ipex":{
-        "model_src_dir": "nlp/huggingface_models/language-modeling/quantization/static_quant",
-        "dataset_location": "",
-        "input_model": "",
-        "main_script": "run_clm_no_trainer.py",
-        "batch_size": 1
-      },
-      "gpt_j_ipex_sq":{
-        "model_src_dir": "nlp/huggingface_models/language-modeling/quantization/smooth_quant",
-        "dataset_location": "",
-        "input_model": "",
-        "main_script": "run_clm_no_trainer.py",
-        "batch_size": 1
-      },
-      "llama2_7b_ipex":{
-        "model_src_dir": "nlp/huggingface_models/language-modeling/quantization/static_quant",
-        "dataset_location": "",
-        "input_model": "",
-        "main_script": "run_clm_no_trainer.py",
-        "batch_size": 1
-      },
-      "llama2_7b_ipex_sq":{
-        "model_src_dir": "nlp/huggingface_models/language-modeling/quantization/smooth_quant",
-        "dataset_location": "",
-        "input_model": "",
-        "main_script": "run_clm_no_trainer.py",
-        "batch_size": 1
-      },
-      "opt_125m_ipex":{
-        "model_src_dir": "nlp/huggingface_models/language-modeling/quantization/static_quant",
-        "dataset_location": "",
-        "input_model": "",
-        "main_script": "run_clm_no_trainer.py",
-        "batch_size": 8
-      },
-      "opt_125m_ipex_sq":{
-        "model_src_dir": "nlp/huggingface_models/language-modeling/quantization/smooth_quant",
-        "dataset_location": "",
-        "input_model": "",
-        "main_script": "run_clm_no_trainer.py",
-        "batch_size": 8
-      },
-      "dlrm_ipex": {
-        "model_src_dir": "recommendation/dlrm/static_quant/ipex",
-        "dataset_location": "/mnt/local_disk3/dataset/dlrm/dlrm/input",
-        "input_model": "/mnt/local_disk3/dataset/dlrm/dlrm/dlrm_weight/tb00_40M.pt",
-        "main_script": "dlrm_s_pytorch.py",
-        "batch_size": 16384
-      }
-    }
->>>>>>> e470f6cd
-}+{
+    "pytorch": {
+      "gpt_j_ipex":{
+        "model_src_dir": "nlp/huggingface_models/language-modeling/quantization/static_quant",
+        "dataset_location": "",
+        "input_model": "",
+        "main_script": "run_clm_no_trainer.py",
+        "batch_size": 1
+      },
+      "gpt_j_ipex_sq":{
+        "model_src_dir": "nlp/huggingface_models/language-modeling/quantization/smooth_quant",
+        "dataset_location": "",
+        "input_model": "",
+        "main_script": "run_clm_no_trainer.py",
+        "batch_size": 1
+      },
+      "llama2_7b_ipex":{
+        "model_src_dir": "nlp/huggingface_models/language-modeling/quantization/static_quant",
+        "dataset_location": "",
+        "input_model": "",
+        "main_script": "run_clm_no_trainer.py",
+        "batch_size": 1
+      },
+      "llama2_7b_ipex_sq":{
+        "model_src_dir": "nlp/huggingface_models/language-modeling/quantization/smooth_quant",
+        "dataset_location": "",
+        "input_model": "",
+        "main_script": "run_clm_no_trainer.py",
+        "batch_size": 1
+      },
+      "opt_125m_ipex":{
+        "model_src_dir": "nlp/huggingface_models/language-modeling/quantization/static_quant",
+        "dataset_location": "",
+        "input_model": "",
+        "main_script": "run_clm_no_trainer.py",
+        "batch_size": 8
+      },
+      "opt_125m_ipex_sq":{
+        "model_src_dir": "nlp/huggingface_models/language-modeling/quantization/smooth_quant",
+        "dataset_location": "",
+        "input_model": "",
+        "main_script": "run_clm_no_trainer.py",
+        "batch_size": 8
+      },
+      "dlrm_ipex": {
+        "model_src_dir": "recommendation/dlrm/static_quant/ipex",
+        "dataset_location": "/mnt/local_disk3/dataset/dlrm/dlrm/input",
+        "input_model": "/mnt/local_disk3/dataset/dlrm/dlrm/dlrm_weight/tb00_40M.pt",
+        "main_script": "dlrm_s_pytorch.py",
+        "batch_size": 16384
+      },
+      "resnet18_pt2e_static":{
+        "model_src_dir": "cv/static_quant",
+        "dataset_location": "/tf_dataset/pytorch/ImageNet/raw",
+        "input_model": "",
+        "main_script": "main.py",
+        "batch_size": 1
+      },
+      "opt_125m_pt2e_static":{
+        "model_src_dir": "nlp/huggingface_models/language-modeling/quantization/static_quant/pt2e",
+        "dataset_location": "",
+        "input_model": "",
+        "main_script": "run_clm_no_trainer.py",
+        "batch_size": 1
+      }
+    }
+}