--- conflicted
+++ resolved
@@ -1,4 +1,3 @@
-<<<<<<< HEAD
 {
     "pytorch": {
       "opt_125m_woq_gptq_int4":{
@@ -126,53 +125,6 @@
         "input_model": "",
         "main_script": "run_clm_no_trainer.py",
         "batch_size": 8
-      }
-    }
-}
-=======
-{
-    "pytorch": {
-      "gpt_j_ipex":{
-        "model_src_dir": "nlp/huggingface_models/language-modeling/quantization/static_quant",
-        "dataset_location": "",
-        "input_model": "",
-        "main_script": "run_clm_no_trainer.py",
-        "batch_size": 1
-      },
-      "gpt_j_ipex_sq":{
-        "model_src_dir": "nlp/huggingface_models/language-modeling/quantization/smooth_quant",
-        "dataset_location": "",
-        "input_model": "",
-        "main_script": "run_clm_no_trainer.py",
-        "batch_size": 1
-      },
-      "llama2_7b_ipex":{
-        "model_src_dir": "nlp/huggingface_models/language-modeling/quantization/static_quant",
-        "dataset_location": "",
-        "input_model": "",
-        "main_script": "run_clm_no_trainer.py",
-        "batch_size": 1
-      },
-      "llama2_7b_ipex_sq":{
-        "model_src_dir": "nlp/huggingface_models/language-modeling/quantization/smooth_quant",
-        "dataset_location": "",
-        "input_model": "",
-        "main_script": "run_clm_no_trainer.py",
-        "batch_size": 1
-      },
-      "opt_125m_ipex":{
-        "model_src_dir": "nlp/huggingface_models/language-modeling/quantization/static_quant",
-        "dataset_location": "",
-        "input_model": "",
-        "main_script": "run_clm_no_trainer.py",
-        "batch_size": 8
-      },
-      "opt_125m_ipex_sq":{
-        "model_src_dir": "nlp/huggingface_models/language-modeling/quantization/smooth_quant",
-        "dataset_location": "",
-        "input_model": "",
-        "main_script": "run_clm_no_trainer.py",
-        "batch_size": 8
       },
       "dlrm_ipex": {
         "model_src_dir": "recommendation/dlrm/static_quant/ipex",
@@ -196,5 +148,4 @@
         "batch_size": 1
       }
     }
-}
->>>>>>> b401b02d
+}