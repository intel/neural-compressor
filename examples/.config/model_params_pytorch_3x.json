--- conflicted
+++ resolved
@@ -147,21 +147,19 @@
         "main_script": "run_clm_no_trainer.py",
         "batch_size": 1
       },
-<<<<<<< HEAD
       "sdxl_ipex_sq":{
         "model_src_dir": "diffusion_model/diffusers/stable_diffusion/smooth_quant",
         "dataset_location": "",
         "input_model": "",
         "main_script": "main.py",
         "batch_size": 1
-=======
+      },
       "resnet18_mixed_precision": {
         "model_src_dir": "cv/mixed_precision",
         "dataset_location": "/tf_dataset/pytorch/ImageNet/raw",
         "input_model": "resnet18",
         "main_script": "main.py",
         "batch_size": 20
->>>>>>> 50eb6fb6
       }
     }
 }