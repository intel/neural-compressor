{
  "pytorch": {
    "resnet50": {
      "model_src_dir": "image_recognition/torchvision_models/quantization/ptq/cpu/fx",
      "dataset_location": "/tf_dataset/pytorch/ImageNet/raw",
      "input_model": "resnet50",
      "main_script": "main.py",
      "batch_size": 100
    },
    "resnet18": {
      "model_src_dir": "image_recognition/torchvision_models/quantization/ptq/cpu/fx",
      "dataset_location": "/tf_dataset/pytorch/ImageNet/raw",
      "input_model": "resnet18",
      "main_script": "main.py",
      "batch_size": 100
    },
    "resnet18_ipex":{
     "model_src_dir": "image_recognition/torchvision_models/quantization/ptq/cpu/ipex",
     "dataset_location": "/tf_dataset/pytorch/ImageNet/raw",
     "input_model": "resnet18",
     "main_script": "main.py",
     "batch_size": 100
    },
    "resnext_101":{
      "model_src_dir": "image_recognition/torchvision_models/quantization/ptq/cpu/fx",
      "dataset_location": "/tf_dataset/pytorch/ImageNet/raw",
      "input_model": "resnext101_32x8d",
      "main_script": "main.py",
      "batch_size": 100
     },
    "efficientnet_b0": {
      "model_src_dir": "image_recognition/torchvision_models/quantization/ptq/cpu/fx",
      "dataset_location": "/tf_dataset/pytorch/ImageNet/raw",
      "input_model": "efficientnet_b0",
      "main_script": "main.py",
      "batch_size": 100
    },
    "efficientnet_b3": {
      "model_src_dir": "image_recognition/torchvision_models/quantization/ptq/cpu/fx",
      "dataset_location": "/tf_dataset/pytorch/ImageNet/raw",
      "input_model": "efficientnet_b3",
      "main_script": "main.py",
      "batch_size": 100
    },
    "efficientnet_b7": {
      "model_src_dir": "image_recognition/torchvision_models/quantization/ptq/cpu/fx",
      "dataset_location": "/tf_dataset/pytorch/ImageNet/raw",
      "input_model": "efficientnet_b7",
      "main_script": "main.py",
      "batch_size": 100
    },
    "resnet50_ipex": {
      "model_src_dir": "image_recognition/torchvision_models/quantization/ptq/cpu/ipex",
      "dataset_location": "/tf_dataset/pytorch/ImageNet/raw",
      "input_model": "resnet50",
      "main_script": "main.py",
      "batch_size": 100
    },
    "resnext101_32x16d_wsl_ipex": {
      "model_src_dir": "image_recognition/torchvision_models/quantization/ptq/cpu/ipex",
      "dataset_location": "/tf_dataset/pytorch/ImageNet/raw",
      "input_model": "resnext101_32x16d_wsl",
      "main_script": "main.py",
      "batch_size": 100
    },
    "distilbert_base_ipex":{
      "model_src_dir": "nlp/huggingface_models/question-answering/quantization/ptq_static/ipex",
      "dataset_location": "",
      "input_model": "",
      "main_script": "run_qa.py",
      "batch_size": 8
    },
    "bert_large_ipex":{
      "model_src_dir": "nlp/huggingface_models/question-answering/quantization/ptq_static/ipex",
      "dataset_location": "",
      "input_model": "",
      "main_script": "run_qa.py",
      "batch_size": 8
    },
    "resnet50_gpu": {
      "model_src_dir": "image_recognition/torchvision_models/quantization/ptq/gpu/eager/",
      "dataset_location": "/tf_dataset/pytorch/ImageNet/raw",
      "input_model": "",
      "yaml": "conf.yaml",
      "strategy": "basic",
      "batch_size": 100,
      "new_benchmark": false
    },
    "inception_v3": {
      "model_src_dir": "image_recognition/torchvision_models/quantization/ptq/cpu/fx",
      "dataset_location": "/tf_dataset/pytorch/ImageNet/raw",
      "input_model": "inception_v3",
      "main_script": "main.py",
      "batch_size": 100
    },
    "mobilenet_v2": {
      "model_src_dir": "image_recognition/torchvision_models/quantization/ptq/cpu/fx",
      "dataset_location": "/tf_dataset/pytorch/ImageNet/raw",
      "input_model": "mobilenet_v2",
      "main_script": "main.py",
      "batch_size": 100
    },
    "resnet18_qat": {
      "model_src_dir": "image_recognition/torchvision_models/quantization/qat/fx",
      "dataset_location": "/tf_dataset/pytorch/ImageNet/raw",
      "input_model": "resnet18",
      "main_script": "main.py",
      "batch_size": 100
    },
    "resnet50_qat": {
      "model_src_dir": "image_recognition/torchvision_models/quantization/qat/fx",
      "dataset_location": "/tf_dataset/pytorch/ImageNet/raw",
      "input_model": "resnet50",
      "main_script": "main.py",
      "batch_size": 100
    },
    "resnext101_qat": {
      "model_src_dir": "image_recognition/torchvision_models/quantization/qat/fx",
      "dataset_location": "/tf_dataset/pytorch/ImageNet/raw",
      "input_model": "resnext101_32x8d",
      "main_script": "main.py",
      "batch_size": 100
    },
    "mobilenet_v2_qat": {
      "model_src_dir": "image_recognition/torchvision_models/quantization/qat/fx",
      "dataset_location": "/tf_dataset/pytorch/ImageNet/raw",
      "input_model": "mobilenet_v2",
      "main_script": "main.py",
      "batch_size": 100
    },
    "peleenet": {
      "model_src_dir": "image_recognition/peleenet/quantization/ptq/fx",
      "dataset_location": "/tf_dataset/pytorch/ImageNet/raw",
      "input_model": "/tf_dataset/pytorch/peleenet/peleenet_acc7208.pth.tar",
      "main_script": "main.py",
      "batch_size": 100
    },
    "resnest50": {
      "model_src_dir": "image_recognition/resnest/quantization/ptq/fx",
      "dataset_location": "/tf_dataset/pytorch/ImageNet/raw",
      "input_model": "resnest50",
      "main_script": "verify.py",
      "batch_size": 100
    },
    "se_resnext50_32x4d": {
      "model_src_dir": "image_recognition/se_resnext/quantization/ptq/fx",
      "dataset_location": "/tf_dataset/pytorch/ImageNet/raw",
      "input_model": "se_resnext50_32x4d",
      "main_script": "run_eval.py",
      "batch_size": 100
    },
    "yolo_v3": {
      "model_src_dir": "object_detection/yolo_v3/quantization/ptq_static/fx",
      "dataset_location": "/tf_dataset/pytorch/coco_data_yolo",
      "input_model": "/tf_dataset/pytorch/coco_data_yolo/yolov3.weights",
      "main_script": "test.py",
      "batch_size": 100
    },
    "bert_base_MRPC": {
      "model_src_dir": "nlp/huggingface_models/text-classification/quantization/ptq_static/fx",
      "dataset_location": "",
      "input_model": "/tf_dataset2/models/huggingface/bert-base-uncased-mrpc",
      "main_script": "run_glue.py",
      "batch_size": 64
    },
    "bert_base_CoLA": {
      "model_src_dir": "nlp/huggingface_models/text-classification/quantization/ptq_static/fx",
      "dataset_location": "",
      "input_model": "/tf_dataset2/models/huggingface/bert-base-uncased-CoLA",
      "main_script": "run_glue.py",
      "batch_size": 64
    },
    "bert_base_STS-B": {
      "model_src_dir": "nlp/huggingface_models/text-classification/quantization/ptq_static/fx",
      "dataset_location": "",
      "input_model": "/tf_dataset2/models/huggingface/bert-base-uncased-STS-B",
      "batch_size": 64,
      "main_script": "run_glue.py"
    },
    "bert_base_SST-2": {
      "model_src_dir": "nlp/huggingface_models/text-classification/quantization/ptq_static/fx",
      "dataset_location": "",
      "input_model": "/tf_dataset2/models/huggingface/bert-base-cased-finetuned-sst2",
      "batch_size": 64,
      "main_script": "run_glue.py"
    },
    "bert_base_RTE": {
      "model_src_dir": "nlp/huggingface_models/text-classification/quantization/ptq_static/fx",
      "dataset_location": "",
      "input_model": "/tf_dataset2/models/huggingface/bert-base-uncased-rte",
      "batch_size": 64,
      "main_script": "run_glue.py"
    },
    "bert_large_MRPC": {
      "model_src_dir": "nlp/huggingface_models/text-classification/quantization/ptq_static/fx",
      "dataset_location": "",
      "input_model": "/tf_dataset/pytorch/glue_data/weights/bert_MRPC_output",
      "batch_size": 64,
      "main_script": "run_glue.py"
    },
    "bert_large_SQuAD": {
      "model_src_dir": "nlp/huggingface_models/question-answering/quantization/ptq_static/fx",
      "dataset_location": "",
      "input_model": "",
      "main_script": "run_qa.py",
      "batch_size": 64
    },
    "bert_large_QNLI": {
      "model_src_dir": "nlp/huggingface_models/text-classification/quantization/ptq_static/fx",
      "dataset_location": "",
      "input_model": "/tf_dataset2/models/huggingface/bert-base-uncased-QNLI",
      "batch_size": 64,
      "main_script": "run_glue.py"
    },
    "bert_large_RTE_dynamic": {
      "model_src_dir": "nlp/huggingface_models/text-classification/quantization/ptq_dynamic/fx",
      "dataset_location": "",
      "input_model": "/tf_dataset/pytorch/glue_data/weights/bert_large_rte", 
      "batch_size": 64,
      "main_script": "run_glue.py"
    },
    "bert_large_RTE": {
      "model_src_dir": "nlp/huggingface_models/text-classification/quantization/ptq_static/fx",
      "dataset_location": "",
      "input_model": "/tf_dataset/pytorch/glue_data/weights/bert_large_rte", 
      "batch_size": 64,
      "main_script": "run_glue.py"
    },
    "bert_large_CoLA": {
      "model_src_dir": "nlp/huggingface_models/text-classification/quantization/ptq_static/fx",
      "dataset_location": "",
      "input_model": "/tf_dataset2/models/huggingface/bert-large-uncased-cola",
      "batch_size": 64,
      "main_script": "run_glue.py"
    },
    "pokemon_diffusers": {
      "model_src_dir": "nlp/huggingface_models/text-to-image/quantization/ptq_static/fx",
      "dataset_location": "",
      "input_model": "",
      "main_script": "../../run_diffusion.py",
      "batch_size": 64
    },
    "dlrm": {
      "model_src_dir": "recommendation/dlrm/quantization/ptq/eager",
      "dataset_location": "/mnt/local_disk3/dataset/dlrm/dlrm/input",
      "input_model": "/mnt/local_disk3/dataset/dlrm/dlrm/dlrm_weight/tb00_40M.pt",
      "yaml": "conf.yaml",
      "strategy": "basic",
      "batch_size": 16384,
      "new_benchmark": false
    },
    "dlrm_fx": {
      "model_src_dir": "recommendation/dlrm/quantization/ptq/fx",
      "dataset_location": "/mnt/local_disk3/dataset/dlrm/dlrm/input",
      "input_model": "/mnt/local_disk3/dataset/dlrm/dlrm/dlrm_weight/tb00_40M.pt",
      "main_script": "dlrm_s_pytorch_tune.py",
      "batch_size": 16384
    },
    "dlrm_ipex": {
      "model_src_dir": "recommendation/dlrm/quantization/ptq/ipex",
      "dataset_location": "/mnt/local_disk3/dataset/dlrm/dlrm/input",
      "input_model": "/mnt/local_disk3/dataset/dlrm/dlrm/dlrm_weight/tb00_40M.pt",
      "main_script": "dlrm_s_pytorch.py",
      "batch_size": 16384
    },
    "blendcnn_ipex": {
      "model_src_dir": "nlp/blendcnn/quantization/ptq/ipex",
      "dataset_location": "/tf_dataset/pytorch/blendcnn/MRPC/",
      "input_model": "/tf_dataset/pytorch/blendcnn/models/",
      "main_script": "classify.py",
      "batch_size": 32
    },
    "gpt_WikiText(rm)": {
      "model_src_dir": "eager/language_translation/ptq",
      "dataset_location": "/tf_dataset/pytorch/huggingface/language_translation_pt/wikitext-2-raw/",
      "input_model": "/tf_dataset/pytorch/huggingface/language_translation_pt/gpt_output",
      "yaml": "openai-gpt.yaml",
      "strategy": "basic",
      "batch_size": 64,
      "new_benchmark": false
    },
    "ctrl_WikiText": {
      "model_src_dir": "nlp/huggingface_models/language-modeling/quantization/ptq_static/eager",
      "dataset_location": "/tf_dataset/pytorch/huggingface/language_translation_pt/wikitext-2-raw/",
      "input_model": "/tf_dataset/pytorch/huggingface/language_translation_pt/ctrl_output",
      "yaml": "conf.yaml",
      "strategy": "basic",
      "batch_size": 16,
      "new_benchmark": false
    },
    "xlnet_base_cased_MRPC": {
      "model_src_dir": "nlp/huggingface_models/text-classification/quantization/ptq_static/fx",
      "dataset_location": "/tf_dataset/pytorch/glue_data/MRPC",
      "input_model": "/tf_dataset2/models/huggingface/xlnet-base-cased-mrpc",
      "batch_size": 64,
      "main_script": "run_glue.py"
    },
    "roberta_base_MRPC": {
      "model_src_dir": "nlp/huggingface_models/text-classification/quantization/ptq_static/fx",
      "dataset_location": "/tf_dataset/pytorch/glue_data/MRPC",
      "input_model": "/tf_dataset2/models/huggingface/roberta-base-MRPC",
      "batch_size": 64,
      "main_script": "run_glue.py"
    },
    "camembert_base_MRPC": {
      "model_src_dir": "nlp/huggingface_models/text-classification/quantization/ptq_static/fx",
      "dataset_location": "/tf_dataset/pytorch/glue_data/MRPC",
      "input_model": "/tf_dataset2/models/huggingface/camembert-base-mrpc",
      "batch_size": 64,
      "main_script": "run_glue.py"
    },
    "3dunet": {
      "model_src_dir": "image_recognition/3d-unet/quantization/ptq/fx",
      "dataset_location": "/tf_dataset/dataset/mlperf_3dunet/build",
      "input_model": "/tf_dataset/pytorch/mlperf_3dunet/nnUNetTrainerV2__nnUNetPlansv2.mlperf.1",
      "batch_size": 100,
      "main_script": "run.py"
    },
    "rnnt": {
      "model_src_dir": "speech_recognition/rnnt/quantization/ptq_dynamic/fx",
      "dataset_location": "/tf_dataset/pytorch/rnnt/convert_dataset/",
      "input_model": "/tf_dataset/pytorch/rnnt/rnnt.pt",
      "main_script": "run_tune.py",
      "batch_size": 100
    },
    "wav2vec2_dynamic":{
      "model_src_dir": "speech_recognition/torchaudio_models/quantization/ptq_dynamic/fx",
      "dataset_location": "/tf_dataset2/datasets/speech_data/LibriSpeech/test-clean",
      "input_model": "wav2vec2",
      "main_script": "run_asr.py",
      "batch_size": 1
    },
    "hubert_dynamic":{
       "model_src_dir": "speech_recognition/torchaudio_models/quantization/ptq_dynamic/fx",
       "dataset_location": "/tf_dataset2/datasets/speech_data/LibriSpeech/test-clean",
       "input_model": "hubert",
       "main_script": "run_asr.py",
       "batch_size": 1
    },
    "whisper_large":{
       "model_src_dir": "speech_recognition/whisper_large/quantization/ptq_dynamic/fx",
       "dataset_location": "/tf_dataset2/datasets/datasets_cache",
       "input_model": "",
       "main_script": "run_whisper_large.py",
       "batch_size": 1
    },
    "hubert":{
      "model_src_dir": "speech_recognition/torchaudio_models/quantization/ptq_static/fx",
      "dataset_location": "/tf_dataset2/datasets/speech_data/LibriSpeech/test-clean",
      "input_model": "hubert",
      "main_script": "run_asr.py",
      "batch_size": 1
   },
    "distilbert_base_MRPC_dynamic": {
      "model_src_dir": "nlp/huggingface_models/text-classification/quantization/ptq_dynamic/fx",
      "dataset_location": "/tf_dataset/pytorch/glue_data_new",
      "input_model": "/tf_dataset2/models/huggingface/distilbert-base-uncased-MRPC",
      "batch_size": 64,
      "main_script": "run_glue.py"
    },
    "distilbert_base_MRPC": {
      "model_src_dir": "nlp/huggingface_models/text-classification/quantization/ptq_static/fx",
      "dataset_location": "/tf_dataset/pytorch/glue_data_new",
      "input_model": "/tf_dataset2/models/huggingface/distilbert-base-uncased-MRPC",
      "batch_size": 64,
      "main_script": "run_glue.py"
    },
    "albert_base_MRPC": {
      "model_src_dir": "nlp/huggingface_models/text-classification/quantization/ptq_dynamic/fx",
      "dataset_location": "/tf_dataset/pytorch/glue_data_new",
      "input_model": "/tf_dataset2/models/huggingface/albert-base-v2-MRPC",
      "batch_size": 64,
      "main_script": "run_glue.py"
    },
    "funnel_MRPC": {
      "model_src_dir": "nlp/huggingface_models/text-classification/quantization/ptq_dynamic/eager",
      "dataset_location": "/tf_dataset/pytorch/glue_data_new",
      "input_model": "/tf_dataset/pytorch/huggingface/language_translation_pt/funnel_mrpc",
      "yaml": "conf.yaml",
      "strategy": "basic",
      "batch_size": 64,
      "new_benchmark": false
    },
    "funnel_MRPC_fx": {
      "model_src_dir": "nlp/huggingface_models/text-classification/quantization/ptq_static/fx",
      "dataset_location": "/tf_dataset/pytorch/glue_data_new",
      "input_model": "/tf_dataset/pytorch/huggingface/language_translation_pt/funnel_mrpc",
      "batch_size": 64,
      "main_script": "run_glue.py"
    },
    "bart_WNLI(rm)": {
      "model_src_dir": "eager/huggingface_models",
      "dataset_location": "/tf_dataset/pytorch/glue_data_new",
      "input_model": "/tf_dataset/pytorch/huggingface/language_translation_pt/bart_wnli",
      "yaml": "conf.yaml",
      "strategy": "basic",
      "batch_size": 16,
      "new_benchmark": false
    },
    "mbart_WNLI": {
      "model_src_dir": "nlp/huggingface_models/text-classification/quantization/ptq_dynamic/eager",
      "dataset_location": "/tf_dataset/pytorch/glue_data_new",
      "input_model": "/tf_dataset/pytorch/huggingface/language_translation_pt/mbart_wnli",
      "yaml": "conf.yaml",
      "strategy": "basic",
      "batch_size": 64,
      "new_benchmark": false
    },
    "t5-small": {
      "model_src_dir": "nlp/huggingface_models/translation/quantization/ptq_dynamic/fx",
      "dataset_location": "/tf_dataset/pytorch/wmt16",
      "input_model": "/tf_dataset2/models/huggingface/t5-small",
      "batch_size": 64,
      "main_script": "run_translation.py"
    },
    "marianmt_WMT_en_ro": {
      "model_src_dir": "nlp/huggingface_models/translation/quantization/ptq_dynamic/fx",
      "dataset_location": "",
      "input_model": "",
      "batch_size": 64,
      "main_script": "run_translation.py"
    },
    "pegasus_samsum": {
      "model_src_dir": "nlp/huggingface_models/summarization/quantization/ptq_dynamic/fx",
      "dataset_location": "/tf_dataset/pytorch/billsum",
      "input_model": "/tf_dataset2/models/huggingface/pegasus-samsum",
      "main_script": "run_summarization.py",
      "batch_size": 64
    },
    "dialogpt_wikitext": {
      "model_src_dir": "nlp/huggingface_models/language-modeling/quantization/ptq_static/eager",
      "dataset_location": "",
      "input_model": "/tf_dataset/pytorch/huggingface/language_translation_pt/dialogpt_clm",
      "yaml": "conf.yaml",
      "strategy": "basic",
      "batch_size": 64,
      "new_benchmark": false
    },
    "reformer_crime_and_punishment": {
      "model_src_dir": "nlp/huggingface_models/language-modeling/quantization/ptq_static/fx",
      "dataset_location": "",
      "input_model": "/tf_dataset/pytorch/huggingface/language_translation_pt/reformer_clm",
      "main_script": "run_clm.py",
      "batch_size": 16
    },
    "gpt_j_wikitext":{
      "model_src_dir": "nlp/huggingface_models/language-modeling/quantization/ptq_static/fx",
      "dataset_location": "",
      "input_model": "/tf_dataset2/models/pytorch/gpt-j-6B",
      "main_script": "run_clm.py",
      "batch_size": 8
    },
    "gpt_neox":{
      "model_src_dir": "nlp/huggingface_models/language-modeling/quantization/ptq_static/fx",
      "dataset_location": "/tf_dataset/pytorch/glue_data_new/oscar",
      "input_model": "/tf_dataset2/models/huggingface/gpt-neox-japanese-2.7b",
      "main_script": "run_clm.py",
      "batch_size": 8
    },
    "opt_125m_woq_awq":{
      "model_src_dir": "nlp/huggingface_models/language-modeling/quantization/llm",
      "dataset_location": "",
      "input_model": "",
      "main_script": "run_clm_no_trainer.py",
      "batch_size": 8
    },
    "opt_125m_woq_gptq":{
      "model_src_dir": "nlp/huggingface_models/language-modeling/quantization/llm",
      "dataset_location": "",
      "input_model": "",
      "main_script": "run_clm_no_trainer.py",
      "batch_size": 8
    },
<<<<<<< HEAD
    "opt_125m_woq_gptq_int4":{
      "model_src_dir": "nlp/huggingface_models/language-modeling/quantization/llm",
      "dataset_location": "",
      "input_model": "",
      "main_script": "run_clm_no_trainer.py",
      "batch_size": 8
    },
    "opt_125m_woq_gptq_int4_dq_bnb":{
      "model_src_dir": "nlp/huggingface_models/language-modeling/quantization/llm",
      "dataset_location": "",
      "input_model": "",
      "main_script": "run_clm_no_trainer.py",
      "batch_size": 8
    },
    "opt_125m_woq_gptq_int4_dq_ggml":{
=======
    "opt_125m_woq_gptq_debug_int4":{
>>>>>>> 76344091
      "model_src_dir": "nlp/huggingface_models/language-modeling/quantization/llm",
      "dataset_location": "",
      "input_model": "",
      "main_script": "run_clm_no_trainer.py",
      "batch_size": 8
    },
    "opt_125m_woq_teq":{
      "model_src_dir": "nlp/huggingface_models/language-modeling/quantization/llm",
      "dataset_location": "",
      "input_model": "",
      "main_script": "run_clm_no_trainer.py",
      "batch_size": 8
    },
    "opt_125m_ipex":{
      "model_src_dir": "nlp/huggingface_models/language-modeling/quantization/llm",
      "dataset_location": "",
      "input_model": "",
      "main_script": "run_clm_no_trainer.py",
      "batch_size": 8
    },
    "opt_125m_ipex_sq":{
      "model_src_dir": "nlp/huggingface_models/language-modeling/quantization/llm",
      "dataset_location": "",
      "input_model": "",
      "main_script": "run_clm_no_trainer.py",
      "batch_size": 8
    },
    "bloom_560m_ipex_sq": {
      "model_src_dir": "nlp/huggingface_models/language-modeling/quantization/llm",
      "dataset_location": "",
      "input_model": "bigscience/bloom-560m",
      "batch_size": 1,
      "main_script": "run_clm_no_trainer.py"
    },
    "llama2_7b_ipex_sq":{
      "model_src_dir": "nlp/huggingface_models/language-modeling/quantization/llm",
      "dataset_location": "",
      "input_model": "",
      "main_script": "run_clm_no_trainer.py",
      "batch_size": 1
    },
    "llama2_7b_gptq_int4":{
      "model_src_dir": "nlp/huggingface_models/language-modeling/quantization/llm",
      "dataset_location": "",
      "input_model": "",
      "main_script": "run_clm_no_trainer.py",
      "batch_size": 1
    },
    "llama2_7b_gptq_int4_dq_bnb":{
      "model_src_dir": "nlp/huggingface_models/language-modeling/quantization/llm",
      "dataset_location": "",
      "input_model": "",
      "main_script": "run_clm_no_trainer.py",
      "batch_size": 1
    },
    "llama2_7b_gptq_int4_dq_ggml":{
      "model_src_dir": "nlp/huggingface_models/language-modeling/quantization/llm",
      "dataset_location": "",
      "input_model": "",
      "main_script": "run_clm_no_trainer.py",
      "batch_size": 1
    },
    "gpt_j_ipex_sq":{
      "model_src_dir": "nlp/huggingface_models/language-modeling/quantization/llm",
      "dataset_location": "",
      "input_model": "",
      "main_script": "run_clm_no_trainer.py",
      "batch_size": 1
    },
    "gpt_j_woq_rtn_int4":{
      "model_src_dir": "nlp/huggingface_models/language-modeling/quantization/llm",
      "dataset_location": "",
      "input_model": "",
      "main_script": "run_clm_no_trainer.py",
      "batch_size": 1
    },
<<<<<<< HEAD
    "gpt_j_woq_rtn_int4_dq_bnb":{
      "model_src_dir": "nlp/huggingface_models/language-modeling/quantization/llm",
      "dataset_location": "",
      "input_model": "",
      "main_script": "run_clm_no_trainer.py",
      "batch_size": 1
    },
    "gpt_j_woq_rtn_int4_dq_ggml":{
      "model_src_dir": "nlp/huggingface_models/language-modeling/quantization/llm",
      "dataset_location": "",
      "input_model": "",
      "main_script": "run_clm_no_trainer.py",
      "batch_size": 1
    },
    "gpt_j_woq_gptq_debug_int4":{
      "model_src_dir": "nlp/huggingface_models/language-modeling/quantization/llm",
      "dataset_location": "",
      "input_model": "",
      "main_script": "run_clm_no_trainer.py",
      "batch_size": 1
    },
    "gpt_j_woq_gptq_int4":{
      "model_src_dir": "nlp/huggingface_models/language-modeling/quantization/llm",
      "dataset_location": "",
      "input_model": "",
      "main_script": "run_clm_no_trainer.py",
      "batch_size": 1
    },
    "gpt_j_woq_gptq_int4_dq_bnb":{
      "model_src_dir": "nlp/huggingface_models/language-modeling/quantization/llm",
      "dataset_location": "",
      "input_model": "",
      "main_script": "run_clm_no_trainer.py",
      "batch_size": 1
    },
    "gpt_j_woq_gptq_int4_dq_ggml":{
=======
    "gpt_j_woq_gptq_debug_int4":{
>>>>>>> 76344091
      "model_src_dir": "nlp/huggingface_models/language-modeling/quantization/llm",
      "dataset_location": "",
      "input_model": "",
      "main_script": "run_clm_no_trainer.py",
      "batch_size": 1
    },
    "falcon_7b_sq":{
      "model_src_dir": "nlp/huggingface_models/language-modeling/quantization/llm",
      "dataset_location": "",
      "input_model": "",
      "main_script": "run_clm_no_trainer.py",
      "batch_size": 1
    },
<<<<<<< HEAD
    "falcon_7b_woq_gptq_int4":{
=======
    "falcon_7b_woq_gptq_debug_int4":{
>>>>>>> 76344091
      "model_src_dir": "nlp/huggingface_models/language-modeling/quantization/llm",
      "dataset_location": "",
      "input_model": "",
      "main_script": "run_clm_no_trainer.py",
      "batch_size": 1
    },
    "xlm-roberta-base_MRPC": {
      "model_src_dir": "nlp/huggingface_models/text-classification/quantization/ptq_static/fx",
      "dataset_location": "",
      "input_model": "/tf_dataset/pytorch/huggingface/language_translation_pt/xlm-roberta_mrpc",
      "batch_size": 8,
      "main_script": "run_glue.py"
    },
    "flaubert_MRPC": {
      "model_src_dir": "nlp/huggingface_models/text-classification/quantization/ptq_static/eager",
      "dataset_location": "",
      "input_model": "/tf_dataset/pytorch/huggingface/language_translation_pt/flaubert_mrpc",
      "yaml": "conf.yaml",
      "strategy": "basic",
      "batch_size": 64,
      "new_benchmark": false
    },
    "barthez_MRPC": {
      "model_src_dir": "nlp/huggingface_models/text-classification/quantization/ptq_static/eager",
      "dataset_location": "",
      "input_model": "/tf_dataset/pytorch/huggingface/language_translation_pt/barthez_mrpc",
      "yaml": "conf.yaml",
      "strategy": "basic",
      "batch_size": 64,
      "new_benchmark": false
    },
    "longformer_MRPC": {
      "model_src_dir": "nlp/huggingface_models/text-classification/quantization/ptq_static/eager",
      "dataset_location": "",
      "input_model": "/tf_dataset/pytorch/huggingface/language_translation_pt/longformer_mrpc",
      "yaml": "conf.yaml",
      "strategy": "basic",
      "batch_size": 64,
      "new_benchmark": false
    },
    "layoutlm_MRPC": {
      "model_src_dir": "nlp/huggingface_models/text-classification/quantization/ptq_static/eager",
      "dataset_location": "",
      "input_model": "/tf_dataset/pytorch/huggingface/language_translation_pt/layoutlm_mrpc",
      "yaml": "conf.yaml",
      "strategy": "basic",
      "batch_size": 64,
      "new_benchmark": false
    },
    "deberta_MNLI": {
      "model_src_dir": "nlp/huggingface_models/text-classification/quantization/ptq_static/fx",
      "dataset_location": "",
      "input_model": "/tf_dataset2/models/huggingface/deberta-base-mnli",
      "batch_size": 64,
      "main_script": "run_glue.py"
    },
    "squeezebert_MRPC": {
      "model_src_dir": "nlp/huggingface_models/text-classification/quantization/ptq_static/eager",
      "dataset_location": "",
      "input_model": "/tf_dataset/pytorch/huggingface/language_translation_pt/squeezebert_mrpc",
      "yaml": "conf.yaml",
      "strategy": "basic",
      "batch_size": 64,
      "new_benchmark": false
    },
    "xlm-roberta-base_MRPC_dynamic": {
      "model_src_dir": "nlp/huggingface_models/text-classification/quantization/ptq_dynamic/fx",
      "dataset_location": "",
      "input_model": "/tf_dataset/pytorch/huggingface/language_translation_pt/xlm_roberta_MRPC",
      "batch_size": 16,
      "main_script": "run_glue.py"
    },
    "transfo_xl_MRPC": {
      "model_src_dir": "nlp/huggingface_models/text-classification/quantization/ptq_dynamic/eager",
      "dataset_location": "/tf_dataset/pytorch/glue_data_new",
      "input_model": "/tf_dataset/pytorch/huggingface/language_translation_pt/transfo_xl_mrpc_dynamic",
      "yaml": "conf.yaml",
      "strategy": "basic",
      "batch_size": 1,
      "new_benchmark": false
    },
    "ctrl_MRPC": {
      "model_src_dir": "nlp/huggingface_models/text-classification/quantization/ptq_dynamic/eager",
      "dataset_location": "/tf_dataset/pytorch/glue_data_new",
      "input_model": "/tf_dataset/pytorch/huggingface/language_translation_pt/ctrl_mrpc_dynamic",
      "yaml": "conf.yaml",
      "strategy": "basic",
      "batch_size": 1,
      "new_benchmark": false
    },
    "ssd-resnet34": {
      "model_src_dir": "object_detection/ssd_resnet34/quantization/ptq/fx",
      "dataset_location": "/tf_dataset2/datasets/coco2017/resized_1200x1200/coconpy",
      "input_model": "/tf_dataset2/models/pytorch/ssd_resnet34/resnet34-ssd1200.pytorch",
      "main_script": "python/main.py",
      "batch_size": 100
    },
    "ssd-resnet34_ipex": {
      "model_src_dir": "object_detection/ssd_resnet34/quantization/ptq/ipex",
      "dataset_location": "/tf_dataset2/datasets/coco2017/coco",
      "input_model": "/tf_dataset2/models/pytorch/ssd_resnet34_ipex/resnet34-ssd1200.pth",
      "main_script": "infer.py",
      "batch_size": 100
    },
    "ssd-resnet34_qat": {
      "model_src_dir": "object_detection/ssd_resnet34/quantization/qat/fx",
      "dataset_location": "/tf_dataset2/datasets/coco2017/coco",
      "input_model": "/tf_dataset2/models/pytorch/ssd_resnet34/ssd_resnet34_qat_fx.pt",
      "main_script": "ssd/main.py",
      "batch_size": 100
    },
    "maskrcnn": {
      "model_src_dir": "object_detection/maskrcnn/quantization/ptq/fx",
      "dataset_location": "/tf_dataset/dataset/coco_dataset/raw-data",
      "input_model": "/tf_dataset2/models/pytorch/maskrcnn_fx/e2e_mask_rcnn_R_50_FPN_1x.pth",
      "main_script": "pytorch/tools/test_net.py",
      "batch_size": 100
    },
    "bert_base_MRPC_qat": {
      "model_src_dir": "nlp/huggingface_models/text-classification/quantization/qat/fx",
      "dataset_location": "/tf_dataset/pytorch/glue_data/MRPC/",
      "input_model": "/tf_dataset2/models/huggingface/bert-base-uncased-mrpc",
      "main_script": "run_glue.py",
      "batch_size": 64
    },
    "wide_resnet101_2_fx": {
      "model_src_dir": "oob_models/gen-efficientnet-pytorch",
      "dataset_location": "/tf_dataset/pytorch/ImageNet/raw",
      "input_model": "",
      "yaml": "../conf.yaml",
      "strategy": "basic",
      "batch_size": 100,
      "new_benchmark": false
    },
    "wide_resnet50_2_fx": {
      "model_src_dir": "oob_models/gen-efficientnet-pytorch",
      "dataset_location": "/tf_dataset/pytorch/ImageNet/raw",
      "input_model": "",
      "yaml": "../conf.yaml",
      "strategy": "basic",
      "batch_size": 100,
      "new_benchmark": false
    },
    "resnext101_32x8d_fx": {
      "model_src_dir": "oob_models/gen-efficientnet-pytorch",
      "dataset_location": "/tf_dataset/pytorch/ImageNet/raw",
      "input_model": "",
      "yaml": "../conf.yaml",
      "strategy": "basic",
      "batch_size": 100,
      "new_benchmark": false
    },
    "resnext50_32x4d_fx": {
      "model_src_dir": "oob_models/gen-efficientnet-pytorch",
      "dataset_location": "/tf_dataset/pytorch/ImageNet/raw",
      "input_model": "",
      "yaml": "../conf.yaml",
      "strategy": "basic",
      "batch_size": 100,
      "new_benchmark": false
    },
    "resnet152_fx": {
      "model_src_dir": "oob_models/gen-efficientnet-pytorch",
      "dataset_location": "/tf_dataset/pytorch/ImageNet/raw",
      "input_model": "",
      "yaml": "../conf.yaml",
      "strategy": "basic",
      "batch_size": 100,
      "new_benchmark": false
    },
    "resnet101_fx": {
      "model_src_dir": "oob_models/gen-efficientnet-pytorch",
      "dataset_location": "/tf_dataset/pytorch/ImageNet/raw",
      "input_model": "",
      "yaml": "../conf.yaml",
      "strategy": "basic",
      "batch_size": 100,
      "new_benchmark": false
    },
    "resnet50_fx": {
      "model_src_dir": "oob_models/gen-efficientnet-pytorch",
      "dataset_location": "/tf_dataset/pytorch/ImageNet/raw",
      "input_model": "",
      "yaml": "../conf.yaml",
      "strategy": "basic",
      "batch_size": 100,
      "new_benchmark": false
    },
    "vgg19_bn_fx": {
      "model_src_dir": "oob_models/gen-efficientnet-pytorch",
      "dataset_location": "/tf_dataset/pytorch/ImageNet/raw",
      "input_model": "",
      "yaml": "../conf.yaml",
      "strategy": "basic",
      "batch_size": 100,
      "new_benchmark": false
    },
    "vgg11_bn_fx": {
      "model_src_dir": "oob_models/gen-efficientnet-pytorch",
      "dataset_location": "/tf_dataset/pytorch/ImageNet/raw",
      "input_model": "",
      "yaml": "../conf.yaml",
      "strategy": "basic",
      "batch_size": 100,
      "new_benchmark": false
    },
    "resnet34_fx": {
      "model_src_dir": "oob_models/gen-efficientnet-pytorch",
      "dataset_location": "/tf_dataset/pytorch/ImageNet/raw",
      "input_model": "",
      "yaml": "../conf.yaml",
      "strategy": "basic",
      "batch_size": 100,
      "new_benchmark": false
    },
    "vgg19_fx": {
      "model_src_dir": "oob_models/gen-efficientnet-pytorch",
      "dataset_location": "/tf_dataset/pytorch/ImageNet/raw",
      "input_model": "",
      "yaml": "../conf.yaml",
      "strategy": "basic",
      "batch_size": 100,
      "new_benchmark": false
    },
    "vgg11_fx": {
      "model_src_dir": "oob_models/gen-efficientnet-pytorch",
      "dataset_location": "/tf_dataset/pytorch/ImageNet/raw",
      "input_model": "",
      "yaml": "../conf.yaml",
      "strategy": "basic",
      "batch_size": 100,
      "new_benchmark": false
    },
    "vgg13_bn_fx": {
      "model_src_dir": "oob_models/gen-efficientnet-pytorch",
      "dataset_location": "/tf_dataset/pytorch/ImageNet/raw",
      "input_model": "",
      "yaml": "../conf.yaml",
      "strategy": "basic",
      "batch_size": 100,
      "new_benchmark": false
    },
    "vgg16_fx": {
      "model_src_dir": "oob_models/gen-efficientnet-pytorch",
      "dataset_location": "/tf_dataset/pytorch/ImageNet/raw",
      "input_model": "",
      "yaml": "../conf.yaml",
      "strategy": "basic",
      "batch_size": 100,
      "new_benchmark": false
    },
    "vgg13_fx": {
      "model_src_dir": "oob_models/gen-efficientnet-pytorch",
      "dataset_location": "/tf_dataset/pytorch/ImageNet/raw",
      "input_model": "",
      "yaml": "../conf.yaml",
      "strategy": "basic",
      "batch_size": 100,
      "new_benchmark": false
    },
    "resnet18-oob_fx": {
      "model_src_dir": "oob_models/gen-efficientnet-pytorch",
      "dataset_location": "/tf_dataset/pytorch/ImageNet/raw",
      "input_model": "",
      "yaml": "../conf.yaml",
      "strategy": "basic",
      "batch_size": 100,
      "new_benchmark": false
    },
    "vgg16_bn_fx": {
      "model_src_dir": "oob_models/gen-efficientnet-pytorch",
      "dataset_location": "/tf_dataset/pytorch/ImageNet/raw",
      "input_model": "",
      "yaml": "../conf.yaml",
      "strategy": "basic",
      "batch_size": 100,
      "new_benchmark": false
    },
    "inception_v3_fx": {
      "model_src_dir": "oob_models/gen-efficientnet-pytorch",
      "dataset_location": "/tf_dataset/pytorch/ImageNet/raw",
      "input_model": "",
      "yaml": "../conf.yaml",
      "strategy": "basic",
      "batch_size": 100,
      "new_benchmark": false
    },
    "densenet201_fx": {
      "model_src_dir": "oob_models/gen-efficientnet-pytorch",
      "dataset_location": "/tf_dataset/pytorch/ImageNet/raw",
      "input_model": "",
      "yaml": "../conf.yaml",
      "strategy": "basic",
      "batch_size": 100,
      "new_benchmark": false
    },
    "densenet169_fx": {
      "model_src_dir": "oob_models/gen-efficientnet-pytorch",
      "dataset_location": "/tf_dataset/pytorch/ImageNet/raw",
      "input_model": "",
      "yaml": "../conf.yaml",
      "strategy": "basic",
      "batch_size": 100,
      "new_benchmark": false
    },
    "squeezenet1_0_fx": {
      "model_src_dir": "oob_models/gen-efficientnet-pytorch",
      "dataset_location": "/tf_dataset/pytorch/ImageNet/raw",
      "input_model": "",
      "yaml": "../conf.yaml",
      "strategy": "basic",
      "batch_size": 100,
      "new_benchmark": false
    },
    "densenet121_fx": {
      "model_src_dir": "oob_models/gen-efficientnet-pytorch",
      "dataset_location": "/tf_dataset/pytorch/ImageNet/raw",
      "input_model": "",
      "yaml": "../conf.yaml",
      "strategy": "basic",
      "batch_size": 100,
      "new_benchmark": false
    },
    "squeezenet1_1_fx": {
      "model_src_dir": "oob_models/gen-efficientnet-pytorch",
      "dataset_location": "/tf_dataset/pytorch/ImageNet/raw",
      "input_model": "",
      "yaml": "../conf.yaml",
      "strategy": "basic",
      "batch_size": 100,
      "new_benchmark": false
    },
    "alexnet_fx": {
      "model_src_dir": "oob_models/gen-efficientnet-pytorch",
      "dataset_location": "/tf_dataset/pytorch/ImageNet/raw",
      "input_model": "",
      "yaml": "../conf.yaml",
      "strategy": "basic",
      "batch_size": 100,
      "new_benchmark": false
    },
    "densenet161_fx": {
      "model_src_dir": "oob_models/gen-efficientnet-pytorch",
      "dataset_location": "/tf_dataset/pytorch/ImageNet/raw",
      "input_model": "",
      "yaml": "../conf.yaml",
      "strategy": "basic",
      "batch_size": 100,
      "new_benchmark": false
    },
    "mnasnet1_0_fx": {
      "model_src_dir": "oob_models/gen-efficientnet-pytorch",
      "dataset_location": "/tf_dataset/pytorch/ImageNet/raw",
      "input_model": "",
      "yaml": "../conf.yaml",
      "strategy": "basic",
      "batch_size": 100,
      "new_benchmark": false
    },
    "fbnetc_100_fx": {
      "model_src_dir": "oob_models/gen-efficientnet-pytorch",
      "dataset_location": "/tf_dataset/pytorch/ImageNet/raw",
      "input_model": "",
      "yaml": "../conf.yaml",
      "strategy": "basic",
      "batch_size": 100,
      "new_benchmark": false
    },
    "spnasnet_100_fx": {
      "model_src_dir": "oob_models/gen-efficientnet-pytorch",
      "dataset_location": "/tf_dataset/pytorch/ImageNet/raw",
      "input_model": "",
      "yaml": "../conf.yaml",
      "strategy": "basic",
      "batch_size": 100,
      "new_benchmark": false
    },
    "mnasnet0_5_fx": {
      "model_src_dir": "oob_models/gen-efficientnet-pytorch",
      "dataset_location": "/tf_dataset/pytorch/ImageNet/raw",
      "input_model": "",
      "yaml": "../conf.yaml",
      "strategy": "basic",
      "batch_size": 100,
      "new_benchmark": false
    },
    "shufflenet_v2_x0_5_fx": {
      "model_src_dir": "oob_models/gen-efficientnet-pytorch",
      "dataset_location": "/tf_dataset/pytorch/ImageNet/raw",
      "input_model": "",
      "yaml": "../conf.yaml",
      "strategy": "basic",
      "batch_size": 100,
      "new_benchmark": false
    },
    "shufflenet_v2_x1_0_fx": {
      "model_src_dir": "oob_models/gen-efficientnet-pytorch",
      "dataset_location": "/tf_dataset/pytorch/ImageNet/raw",
      "input_model": "",
      "yaml": "../conf.yaml",
      "strategy": "basic",
      "batch_size": 100,
      "new_benchmark": false
    },
    "googlenet_fx": {
      "model_src_dir": "oob_models/gen-efficientnet-pytorch",
      "dataset_location": "/tf_dataset/pytorch/ImageNet/raw",
      "input_model": "",
      "yaml": "../conf.yaml",
      "strategy": "basic",
      "batch_size": 100,
      "new_benchmark": false
    },
    "wide_deep_fx": {
      "model_src_dir": "oob_models/wide_deep",
      "dataset_location": "/tf_dataset2/scripts/pytorch/oob_models/wide_deep/data/adult.data",
      "input_model": "/tf_dataset2/scripts/pytorch/oob_models/wide_deep/model/wide_deep.pth",
      "yaml": "../conf.yaml",
      "strategy": "basic",
      "batch_size": 100,
      "new_benchmark": false
    },
    "pytorch-unet_fx": {
      "model_src_dir": "oob_models/pytorch-unet",
      "dataset_location": "",
      "input_model": "",
      "yaml": "../conf.yaml",
      "strategy": "basic",
      "batch_size": 100,
      "new_benchmark": false
    },
    "acgan_fx": {
      "model_src_dir": "oob_models/PyTorch-GAN/implementations",
      "dataset_location": "",
      "input_model": "",
      "yaml": "../../conf.yaml",
      "strategy": "basic",
      "batch_size": 100,
      "new_benchmark": false
    },
    "ebgan_fx": {
      "model_src_dir": "oob_models/PyTorch-GAN/implementations",
      "dataset_location": "",
      "input_model": "",
      "yaml": "../../conf.yaml",
      "strategy": "basic",
      "batch_size": 100,
      "new_benchmark": false
    },
    "dcgan_fx": {
      "model_src_dir": "oob_models/PyTorch-GAN/implementations",
      "dataset_location": "",
      "input_model": "",
      "yaml": "../../conf.yaml",
      "strategy": "basic",
      "batch_size": 100,
      "new_benchmark": false
    },
    "sgan_fx": {
      "model_src_dir": "oob_models/PyTorch-GAN/implementations",
      "dataset_location": "",
      "input_model": "",
      "yaml": "../../conf.yaml",
      "strategy": "basic",
      "batch_size": 100,
      "new_benchmark": false
    },
    "began_fx": {
      "model_src_dir": "oob_models/PyTorch-GAN/implementations",
      "dataset_location": "",
      "input_model": "",
      "yaml": "../../conf.yaml",
      "strategy": "basic",
      "batch_size": 100,
      "new_benchmark": false
    },
    "srgan_fx": {
      "model_src_dir": "oob_models/PyTorch-GAN/implementations",
      "dataset_location": "",
      "input_model": "",
      "yaml": "../../conf.yaml",
      "strategy": "basic",
      "batch_size": 100,
      "new_benchmark": false
    },
    "wgan_fx": {
      "model_src_dir": "oob_models/PyTorch-GAN/implementations",
      "dataset_location": "",
      "input_model": "",
      "yaml": "../../conf.yaml",
      "strategy": "basic",
      "batch_size": 100,
      "new_benchmark": false
    },
    "cgan_fx": {
      "model_src_dir": "oob_models/PyTorch-GAN/implementations",
      "dataset_location": "",
      "input_model": "",
      "yaml": "../../conf.yaml",
      "strategy": "basic",
      "batch_size": 100,
      "new_benchmark": false
    },
    "se_resnext50_32x4d_fx": {
      "model_src_dir": "oob_models/pretrained-models",
      "dataset_location": "",
      "input_model": "",
      "yaml": "../conf.yaml",
      "strategy": "basic",
      "batch_size": 100,
      "new_benchmark": false
    },
    "inceptionresnetv2_fx": {
      "model_src_dir": "oob_models/pretrained-models",
      "dataset_location": "",
      "input_model": "",
      "yaml": "../conf.yaml",
      "strategy": "basic",
      "batch_size": 100,
      "new_benchmark": false
    },
    "se_resnet50_fx": {
      "model_src_dir": "oob_models/pretrained-models",
      "dataset_location": "",
      "input_model": "",
      "yaml": "../conf.yaml",
      "strategy": "basic",
      "batch_size": 100,
      "new_benchmark": false
    },
    "dpn68_fx": {
      "model_src_dir": "oob_models/pretrained-models",
      "dataset_location": "",
      "input_model": "",
      "yaml": "../conf.yaml",
      "strategy": "basic",
      "batch_size": 100,
      "new_benchmark": false
    },
    "vggm_fx": {
      "model_src_dir": "oob_models/pretrained-models",
      "dataset_location": "",
      "input_model": "",
      "yaml": "../conf.yaml",
      "strategy": "basic",
      "batch_size": 100,
      "new_benchmark": false
    },
    "hbonet-1.0-224x224_fx": {
      "model_src_dir": "oob_models/HBONet",
      "dataset_location": "",
      "input_model": "/tf_dataset2/models/pytorch/oob_models/HBONet/pretrained/hbonet_1_0.pth",
      "yaml": "../conf.yaml",
      "strategy": "basic",
      "batch_size": 100,
      "new_benchmark": false
    },
    "hbonet-0.5-224x224_fx": {
      "model_src_dir": "oob_models/HBONet",
      "dataset_location": "",
      "input_model": "/tf_dataset2/models/pytorch/oob_models/HBONet/pretrained/hbonet_0_5.pth",
      "yaml": "../conf.yaml",
      "strategy": "basic",
      "batch_size": 100,
      "new_benchmark": false
    },
    "hbonet-0.25-224x224_fx": {
      "model_src_dir": "oob_models/HBONet",
      "dataset_location": "",
      "input_model": "/tf_dataset2/models/pytorch/oob_models/HBONet/pretrained/hbonet_0_25.pth",
      "yaml": "../conf.yaml",
      "strategy": "basic",
      "batch_size": 100,
      "new_benchmark": false
    }

  }
}<|MERGE_RESOLUTION|>--- conflicted
+++ resolved
@@ -471,7 +471,6 @@
       "main_script": "run_clm_no_trainer.py",
       "batch_size": 8
     },
-<<<<<<< HEAD
     "opt_125m_woq_gptq_int4":{
       "model_src_dir": "nlp/huggingface_models/language-modeling/quantization/llm",
       "dataset_location": "",
@@ -487,9 +486,13 @@
       "batch_size": 8
     },
     "opt_125m_woq_gptq_int4_dq_ggml":{
-=======
+      "model_src_dir": "nlp/huggingface_models/language-modeling/quantization/llm",
+      "dataset_location": "",
+      "input_model": "",
+      "main_script": "run_clm_no_trainer.py",
+      "batch_size": 8
+    },
     "opt_125m_woq_gptq_debug_int4":{
->>>>>>> 76344091
       "model_src_dir": "nlp/huggingface_models/language-modeling/quantization/llm",
       "dataset_location": "",
       "input_model": "",
@@ -566,7 +569,6 @@
       "main_script": "run_clm_no_trainer.py",
       "batch_size": 1
     },
-<<<<<<< HEAD
     "gpt_j_woq_rtn_int4_dq_bnb":{
       "model_src_dir": "nlp/huggingface_models/language-modeling/quantization/llm",
       "dataset_location": "",
@@ -603,9 +605,6 @@
       "batch_size": 1
     },
     "gpt_j_woq_gptq_int4_dq_ggml":{
-=======
-    "gpt_j_woq_gptq_debug_int4":{
->>>>>>> 76344091
       "model_src_dir": "nlp/huggingface_models/language-modeling/quantization/llm",
       "dataset_location": "",
       "input_model": "",
@@ -619,11 +618,7 @@
       "main_script": "run_clm_no_trainer.py",
       "batch_size": 1
     },
-<<<<<<< HEAD
-    "falcon_7b_woq_gptq_int4":{
-=======
     "falcon_7b_woq_gptq_debug_int4":{
->>>>>>> 76344091
       "model_src_dir": "nlp/huggingface_models/language-modeling/quantization/llm",
       "dataset_location": "",
       "input_model": "",
