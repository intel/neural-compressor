# Copyright (c) 2021 Intel Corporation
#
# Licensed under the Apache License, Version 2.0 (the "License");
# you may not use this file except in compliance with the License.
# You may obtain a copy of the License at
#
#    http://www.apache.org/licenses/LICENSE-2.0
#
# Unless required by applicable law or agreed to in writing, software
# distributed under the License is distributed on an "AS IS" BASIS,
# WITHOUT WARRANTIES OR CONDITIONS OF ANY KIND, either express or implied.
# See the License for the specific language governing permissions and
# limitations under the License.
#
# Copyright (c) Facebook, Inc. and its affiliates.
#
# This source code is licensed under the MIT license found in the
# LICENSE file in the root directory of this source tree.
#
# Description: an implementation of a deep learning recommendation model (DLRM)
# The model input consists of dense and sparse features. The former is a vector
# of floating point values. The latter is a list of sparse indices into
# embedding tables, which consist of vectors of floating point values.
# The selected vectors are passed to mlp networks denoted by triangles,
# in some cases the vectors are interacted through operators (Ops).
#
# output:
#                         vector of values
# model:                        |
#                              /\
#                             /__\
#                               |
#       _____________________> Op  <___________________
#     /                         |                      \
#    /\                        /\                      /\
#   /__\                      /__\           ...      /__\
#    |                          |                       |
#    |                         Op                      Op
#    |                    ____/__\_____           ____/__\____
#    |                   |_Emb_|____|__|    ...  |_Emb_|__|___|
# input:
# [ dense features ]     [sparse indices] , ..., [sparse indices]
#
# More precise definition of model layers:
# 1) fully connected layers of an mlp
# z = f(y)
# y = Wx + b
#
# 2) embedding lookup (for a list of sparse indices p=[p1,...,pk])
# z = Op(e1,...,ek)
# obtain vectors e1=E[:,p1], ..., ek=E[:,pk]
#
# 3) Operator Op can be one of the following
# Sum(e1,...,ek) = e1 + ... + ek
# Dot(e1,...,ek) = [e1'e1, ..., e1'ek, ..., ek'e1, ..., ek'ek]
# Cat(e1,...,ek) = [e1', ..., ek']'
# where ' denotes transpose operation
#
# References:
# [1] Maxim Naumov, Dheevatsa Mudigere, Hao-Jun Michael Shi, Jianyu Huang,
# Narayanan Sundaram, Jongsoo Park, Xiaodong Wang, Udit Gupta, Carole-Jean Wu,
# Alisson G. Azzolini, Dmytro Dzhulgakov, Andrey Mallevich, Ilia Cherniavskii,
# Yinghai Lu, Raghuraman Krishnamoorthi, Ansha Yu, Volodymyr Kondratenko,
# Stephanie Pereira, Xianjie Chen, Wenlin Chen, Vijay Rao, Bill Jia, Liang Xiong,
# Misha Smelyanskiy, "Deep Learning Recommendation Model for Personalization and
# Recommendation Systems", CoRR, arXiv:1906.00091, 2019

from __future__ import absolute_import, division, print_function, unicode_literals

import argparse

# miscellaneous
import builtins
import datetime
import sys
import time


# data generation
import dlrm_data_pytorch as dp

# numpy
import numpy as np
import sklearn.metrics

# pytorch
import torch
import torch.nn as nn
from torch._ops import ops
from torch.autograd.profiler import record_function
from torch.nn.parallel.parallel_apply import parallel_apply
from torch.nn.parallel.replicate import replicate
from torch.nn.parallel.scatter_gather import gather, scatter
from torch.nn.parameter import Parameter
from torch.optim.lr_scheduler import _LRScheduler
from torch.utils import ThroughputBenchmark
# For distributed run
import extend_distributed as ext_dist


try:
    import intel_extension_for_pytorch as ipex
except:
    assert False, "please install intel-extension-for-pytorch, support version higher than 1.10"


exc = getattr(builtins, "IOError", "FileNotFoundError")

def freeze(model):
    return torch.jit._recursive.wrap_cpp_module(torch._C._freeze_module(model._c, preserveParameters=True))


def time_wrap():
    return time.time()


def dlrm_wrap(X, *emb_args):
    with record_function("DLRM forward"):
        return dlrm(X, *emb_args)


def loss_fn_wrap(Z, T):
    with record_function("DLRM loss compute"):
        return dlrm.loss_fn(Z, T)

# The following function is a wrapper to avoid checking this multiple times in th
# loop below.
def unpack_batch(b):
    # Experiment with unweighted samples
    return b[0], b[1], b[2], b[3], torch.ones(b[3].size()), None


class LRPolicyScheduler(_LRScheduler):
    def __init__(self, optimizer, num_warmup_steps, decay_start_step, num_decay_steps):
        self.num_warmup_steps = num_warmup_steps
        self.decay_start_step = decay_start_step
        self.decay_end_step = decay_start_step + num_decay_steps
        self.num_decay_steps = num_decay_steps

        if self.decay_start_step < self.num_warmup_steps:
            sys.exit("Learning rate warmup must finish before the decay starts")

        super(LRPolicyScheduler, self).__init__(optimizer)

    def get_lr(self):
        step_count = self._step_count
        if step_count < self.num_warmup_steps:
            # warmup
            scale = 1.0 - (self.num_warmup_steps - step_count) / self.num_warmup_steps
            lr = [base_lr * scale for base_lr in self.base_lrs]
            self.last_lr = lr
        elif self.decay_start_step <= step_count and step_count < self.decay_end_step:
            # decay
            decayed_steps = step_count - self.decay_start_step
            scale = ((self.num_decay_steps - decayed_steps) / self.num_decay_steps) ** 2
            min_lr = 0.0000001
            lr = [max(min_lr, base_lr * scale) for base_lr in self.base_lrs]
            self.last_lr = lr
        else:
            if self.num_decay_steps > 0:
                # freeze at last, either because we're after decay
                # or because we're between warmup and decay
                lr = self.last_lr
            else:
                # do not adjust
                lr = self.base_lrs
        return lr


### define dlrm in PyTorch ###
class DLRM_Net(nn.Module):
    def create_mlp(self, ln, sigmoid_layer):
        # build MLP layer by layer
        layers = nn.ModuleList()
        for i in range(0, ln.size - 1):
            n = ln[i]
            m = ln[i + 1]

            # construct fully connected operator
            LL = nn.Linear(int(n), int(m), bias=True)

            # initialize the weights
            # with torch.no_grad():
            # custom Xavier input, output or two-sided fill
            mean = 0.0  # std_dev = np.sqrt(variance)
            std_dev = np.sqrt(2 / (m + n))  # np.sqrt(1 / m) # np.sqrt(1 / n)
            W = np.random.normal(mean, std_dev, size=(m, n)).astype(np.float32)
            std_dev = np.sqrt(1 / m)  # np.sqrt(2 / (m + 1))
            bt = np.random.normal(mean, std_dev, size=m).astype(np.float32)
            # approach 1
            LL.weight.data = torch.tensor(W, requires_grad=True)
            LL.bias.data = torch.tensor(bt, requires_grad=True)
            # approach 2
            # LL.weight.data.copy_(torch.tensor(W))
            # LL.bias.data.copy_(torch.tensor(bt))
            # approach 3
            # LL.weight = Parameter(torch.tensor(W),requires_grad=True)
            # LL.bias = Parameter(torch.tensor(bt),requires_grad=True)
            layers.append(LL)

            # construct sigmoid or relu operator
            if i == sigmoid_layer:
                layers.append(nn.Sigmoid())
            else:
                layers.append(nn.ReLU())

        # approach 1: use ModuleList
        # return layers
        # approach 2: use Sequential container to wrap all layers
        return torch.nn.Sequential(*layers)

    def create_emb(self, m, ln, local_ln_emb=None):
        emb_l = nn.ModuleList()
        n_embs = ln.size if local_ln_emb is None else len(local_ln_emb)
        for i in range(n_embs):
            if local_ln_emb is None:
                n = ln[i]
            else:
                n = ln[local_ln_emb[i]]
            EE = nn.EmbeddingBag(n, m, mode="sum", sparse=True)
            # initialize embeddings
            if not args.inference_only:
                nn.init.uniform_(EE.weight, a=-np.sqrt(1 / n), b=np.sqrt(1 / n))
            emb_l.append(EE)
        return emb_l

    def __init__(
        self,
        m_spa=None,
        ln_emb=None,
        ln_bot=None,
        ln_top=None,
        sigmoid_bot=-1,
        sigmoid_top=-1,
        weighted_pooling=None,
        loss_threshold=0.0,
    ):
        super(DLRM_Net, self).__init__()
        self.loss_threshold = loss_threshold
        #If running distributed, get local slice of embedding tables
        if ext_dist.my_size > 1:
            n_emb = len(ln_emb)
            self.n_global_emb = n_emb
            self.rank = ext_dist.dist.get_rank()
            self.ln_emb = [i for i in range(n_emb)]
            self.n_local_emb, self.n_emb_per_rank = ext_dist.get_split_lengths(n_emb)
            self.local_ln_emb_slice = ext_dist.get_my_slice(n_emb)
            self.local_ln_emb = self.ln_emb[self.local_ln_emb_slice]
        else:
            self.local_ln_emb = None
        self.emb_l = self.create_emb(m_spa, ln_emb, self.local_ln_emb)
        self.bot_l = self.create_mlp(ln_bot, sigmoid_bot)
        self.top_l = self.create_mlp(ln_top, sigmoid_top)
        self.loss_fn = torch.nn.BCELoss(reduction="mean")


    def apply_mlp(self, x, layers):
        # approach 1: use ModuleList
        # for layer in layers:
        #     x = layer(x)
        # return x
        # approach 2: use Sequential container to wrap all layers
        return layers(x)

    def apply_emb(self, emb_l, *emb_args):
        # WARNING: notice that we are processing the batch at once. We implicitly
        # assume that the data is laid out such that:
        # 1. each embedding is indexed with a group of sparse indices,
        #   corresponding to a single lookup
        # 2. for each embedding the lookups are further organized into a batch
        # 3. for a list of embedding tables there is a list of batched lookups
        if isinstance(emb_l, ipex.nn.modules.MergedEmbeddingBagWithSGD):
            return emb_l(emb_args, self.need_linearize_indices_and_offsets)
        lS_o, lS_i = emb_args
        ly = []
        for k, sparse_index_group_batch in enumerate(lS_i):
            sparse_offset_group_batch = lS_o[k]

            # embedding lookup
            # We are using EmbeddingBag, which implicitly uses sum operator.
            # The embeddings are represented as tall matrices, with sum
            # happening vertically across 0 axis, resulting in a row vector
            E = emb_l[k]
            V = E(
                sparse_index_group_batch,
                sparse_offset_group_batch,
            )

            ly.append(V)

        return ly

    def interact_features(self, x, ly):
        if args.ipex_interaction:
            T = [x] + list(ly)
            R = ipex.nn.functional.interaction(*T)
        else:
            # concatenate dense and sparse features
            (batch_size, d) = x.shape
            T = torch.cat([x] + ly, dim=1).view((batch_size, -1, d))
            # perform a dot product
            Z = torch.bmm(T, torch.transpose(T, 1, 2))
            # append dense feature with the interactions (into a row vector)
            # approach 1: all
            # Zflat = Z.view((batch_size, -1))
            # approach 2: unique
            _, ni, nj = Z.shape
            # approach 1: tril_indices
            # offset = -1
            # li, lj = torch.tril_indices(ni, nj, offset=offset)
            # approach 2: custom
            offset = 0
            li = torch.tensor([i for i in range(ni) for j in range(i + offset)])
            lj = torch.tensor([j for i in range(nj) for j in range(i + offset)])
            Zflat = Z[:, li, lj]
            # concatenate dense features and interactions
            R = torch.cat([x] + [Zflat], dim=1)
        return R

    def forward(self, dense_x, *emb_args):
        if ext_dist.my_size > 1:
            return self.distributed_forward(dense_x, *emb_args)
        else:
            return self.sequential_forward(dense_x, *emb_args)

    def distributed_forward(self, dense_x, *emb_args):
        batch_size = dense_x.size()[0]
        vector_lenght = self.emb_l.weights[0].size()[1]
        # WARNING: # of ranks must be <= batch size in distributed_forward call
        if batch_size < ext_dist.my_size:
            sys.exit("ERROR: batch_size (%d) must be larger than number of ranks (%d)" % (batch_size, ext_dist.my_size))

        # embeddings
        ly = self.apply_emb(self.emb_l, *emb_args)
        a2a_req = ext_dist.alltoall(ly, self.n_emb_per_rank)
        # bottom mlp
        x = self.apply_mlp(dense_x, self.bot_l)
        ly = a2a_req.wait()
        _ly = []
        for item in ly:
            _ly += [item[:, emb_id * vector_lenght: (emb_id + 1) * vector_lenght] for emb_id in range(self.emb_l.n_tables)]
        # interactions
        z = self.interact_features(x, _ly)
        # top mlp
        p = self.apply_mlp(z, self.top_l)
        # clamp output if needed
        if 0.0 < self.loss_threshold and self.loss_threshold < 1.0:
            z = torch.clamp(
                p, min=self.loss_threshold, max=(1.0 - self.loss_threshold)
            )
        else:
            z = p
        return z
 

    def sequential_forward(self, dense_x, *emb_args):
        # process dense features (using bottom mlp), resulting in a row vector
        x = self.apply_mlp(dense_x, self.bot_l)
        # debug prints
        # print("intermediate")
        # print(x.detach().cpu().numpy())

        # process sparse features(using embeddings), resulting in a list of row vectors
        ly = self.apply_emb(self.emb_l, *emb_args)
        # for y in ly:
        #     print(y.detach().cpu().numpy())

        # interact features (dense and sparse)
        z = self.interact_features(x, ly)
        # print(z.detach().cpu().numpy())

        # obtain probability of a click (using top mlp)
        p = self.apply_mlp(z, self.top_l)

        # clamp output if needed
        if 0.0 < self.loss_threshold and self.loss_threshold < 1.0:
            z = torch.clamp(p, min=self.loss_threshold, max=(1.0 - self.loss_threshold))
        else:
            z = p

        return z


def dash_separated_ints(value):
    vals = value.split("-")
    for val in vals:
        try:
            int(val)
        except ValueError:
            raise argparse.ArgumentTypeError(
                "%s is not a valid dash separated list of ints" % value
            )

    return value


def trace_model(args, dlrm, test_ld, inplace=True):
    dlrm.eval()
    for j, inputBatch in enumerate(test_ld):
        X, lS_o, lS_i, _, _, _ = unpack_batch(inputBatch)
        if args.bf16:
            # at::GradMode::is_enabled() will query a threadlocal flag
            # but new thread generate from throughputbench mark will 
            # init this flag to true, so we temporal cast embedding's
            # weight to bfloat16 for now
            if args.inference_only:
                dlrm.emb_l.bfloat16()
            dlrm = ipex.optimize(dlrm, dtype=torch.bfloat16, inplace=inplace)
        elif args.int8 and not args.tune:
<<<<<<< HEAD
=======
            if args.num_cpu_cores != 0:
                torch.set_num_threads(args.num_cpu_cores)
>>>>>>> 564ca23a
            from neural_compressor.utils.pytorch import load
            dlrm = load(args.save_model, dlrm, dataloader=DLRM_DataLoader(test_ld))
        elif args.int8 and args.tune:
            dlrm = dlrm
        else:
<<<<<<< HEAD
            dlrm = ipex.optimize(dlrm, dtype=torch.float, inplace=inplace)
=======
            dlrm = ipex.optimize(dlrm, dtype=torch.float, inplace=True, auto_kernel_selection=True)
            with torch.cpu.amp.autocast(enabled=args.bf16):
                dlrm = torch.jit.trace(dlrm, (X, lS_o, lS_i), check_trace=True)
                dlrm = torch.jit.freeze(dlrm)
                dlrm(X, lS_o, lS_i)
                dlrm(X, lS_o, lS_i)
>>>>>>> 564ca23a
        return dlrm


def run_throughput_benchmark(args, dlrm, test_ld):
    if args.num_cpu_cores != 0:
        torch.set_num_threads(1)
    bench = ThroughputBenchmark(dlrm)
    for j, inputBatch in enumerate(test_ld):
        X, lS_o, lS_i, T, W, CBPP = unpack_batch(inputBatch)
        bench.add_input(X, lS_o, lS_i)
        if j == 1000: 
            break
    stats = bench.benchmark(
        num_calling_threads=args.share_weight_instance,
        num_warmup_iters=100,
        num_iters=args.num_batches * args.share_weight_instance,
    )
    print(stats)
    latency = stats.latency_avg_ms
    throughput = (1 / latency) * 1000 * test_ld.dataset.batch_size * args.share_weight_instance
    print("throughput: {:.3f} fps".format(throughput))
    print("latency: {:.5f} ms".format(1/throughput * 1000))
    exit(0)


def inference(
    args,
    dlrm,
    best_acc_test,
    best_auc_test,
    test_ld,
    trace=True
):
    test_accu = 0
    test_samp = 0

    if args.print_auc:
        scores = []
        targets = []

    total_time = 0
    total_iter = 0
    if args.inference_only and trace:
        dlrm = trace_model(args, dlrm, test_ld)
    if args.share_weight_instance != 0:
        run_throughput_benchmark(args, dlrm, test_ld)
    with torch.cpu.amp.autocast(enabled=args.bf16):
        for i, testBatch in enumerate(test_ld):
            should_print = ((i + 1) % args.print_freq == 0 or i + 1 == len(test_ld)) and args.inference_only
            if should_print:
                gT = 1000.0 * total_time / total_iter
                print(
                    "Finished {} it {}/{}, {:.2f} ms/it,".format(
                        "inference", i + 1, len(test_ld), gT
                    ),
                    flush=True,
                )
                total_time = 0
                total_iter = 0
            # early exit if nbatches was set by the user and was exceeded
            if args.inference_only and nbatches > 0 and i >= nbatches:
                break

            X_test, lS_o_test, lS_i_test, T_test, W_test, CBPP_test = unpack_batch(
                testBatch
            )

            # forward pass

            if not args.inference_only and isinstance(dlrm.emb_l, ipex.nn.modules.MergedEmbeddingBagWithSGD):
                n_tables = lS_i_test.shape[0]
                idx = [lS_i_test[i] for i in range(n_tables)]
                offset = [lS_o_test[i] for i in range(n_tables)]
                include_last = [False for i in range(n_tables)]
                indices, offsets, indices_with_row_offsets = dlrm.emb_l.linearize_indices_and_offsets(idx, offset, include_last)

            start = time_wrap()
            if not args.inference_only and isinstance(dlrm.emb_l, ipex.nn.modules.MergedEmbeddingBagWithSGD):
                Z_test = dlrm(X_test, indices, offsets, indices_with_row_offsets)
            else:
                Z_test = dlrm(X_test, lS_o_test, lS_i_test)

    
            total_time += (time_wrap() - start)
            total_iter += 1

            if args.print_auc:
                S_test = Z_test.detach().cpu().float().numpy()  # numpy array
                T_test = T_test.detach().cpu().float().numpy()  # numpy array
                scores.append(S_test)
                targets.append(T_test)
            elif not args.inference_only:
                with record_function("DLRM accuracy compute"):
                    # compute loss and accuracy
                    S_test = Z_test.detach().cpu().float().numpy()  # numpy array
                    T_test = T_test.detach().cpu().float().numpy()  # numpy array

                    mbs_test = T_test.shape[0]  # = mini_batch_size except last
                    A_test = np.sum((np.round(S_test, 0) == T_test).astype(np.uint8))

                    test_accu += A_test
                    test_samp += mbs_test
            else:
                # do nothing to save time
                pass

    if args.print_auc:
        with record_function("DLRM mlperf sklearn metrics compute"):
            scores = np.concatenate(scores, axis=0)
            targets = np.concatenate(targets, axis=0)

            metrics = {
                "recall": lambda y_true, y_score: sklearn.metrics.recall_score(
                    y_true=y_true, y_pred=np.round(y_score)
                ),
                "precision": lambda y_true, y_score: sklearn.metrics.precision_score(
                    y_true=y_true, y_pred=np.round(y_score)
                ),
                "f1": lambda y_true, y_score: sklearn.metrics.f1_score(
                    y_true=y_true, y_pred=np.round(y_score)
                ),
                "ap": sklearn.metrics.average_precision_score,
                "roc_auc": sklearn.metrics.roc_auc_score,
                "accuracy": lambda y_true, y_score: sklearn.metrics.accuracy_score(
                    y_true=y_true, y_pred=np.round(y_score)
                ),
            }

        validation_results = {}
        for metric_name, metric_function in metrics.items():
            validation_results[metric_name] = metric_function(targets, scores)
        acc_test = validation_results["accuracy"]
    elif not args.inference_only:
        acc_test = test_accu / test_samp
    else:
        pass

    model_metrics_dict = {
        "nepochs": args.nepochs,
        "nbatches": nbatches,
        "nbatches_test": nbatches_test,
    }
    if not args.inference_only:
        model_metrics_dict["test_acc"] = acc_test

    if args.print_auc:
        is_best = validation_results["roc_auc"] > best_auc_test
        if is_best:
            best_auc_test = validation_results["roc_auc"]
            model_metrics_dict["test_auc"] = best_auc_test
        print(
            "recall {:.4f}, precision {:.4f},".format(
                validation_results["recall"],
                validation_results["precision"],
            )
            + " f1 {:.4f}, ap {:.4f},".format(
                validation_results["f1"], validation_results["ap"]
            )
            + " auc {:.4f}, best auc {:.4f},".format(
                validation_results["roc_auc"], best_auc_test
            )
            + " accuracy {:3.3f} %, best accuracy {:3.3f} %".format(
                validation_results["accuracy"] * 100, best_acc_test * 100
            ),
            flush=True,
        )
        print("Accuracy: {:.34} ".format(validation_results["roc_auc"]))
    elif not args.inference_only:
        is_best = acc_test > best_acc_test
        if is_best:
            best_acc_test = acc_test
        print(
            " accuracy {:3.3f} %, best {:3.3f} %".format(
                acc_test * 100, best_acc_test * 100
            ),
            flush=True,
        )
    else:
        pass
    if not args.inference_only:
        return model_metrics_dict, is_best
    else:
        return validation_results["roc_auc"]


class DLRM_DataLoader(object):
    def __init__(self, loader=None):
        self.loader = loader
        self.batch_size = loader.dataset.batch_size
    def __iter__(self):
        for X_test, lS_o_test, lS_i_test, T in self.loader:
            yield (X_test, lS_o_test, lS_i_test), T


def run():
    ### parse arguments ###
    parser = argparse.ArgumentParser(
        description="Train Deep Learning Recommendation Model (DLRM)"
    )
    # model related parameters
    parser.add_argument("--arch-sparse-feature-size", type=int, default=2)
    parser.add_argument(
        "--arch-embedding-size", type=dash_separated_ints, default="4-3-2"
    )
    # j will be replaced with the table number
    parser.add_argument("--arch-mlp-bot", type=dash_separated_ints, default="4-3-2")
    parser.add_argument("--arch-mlp-top", type=dash_separated_ints, default="4-2-1")
    # activations and loss
    parser.add_argument("--activation-function", type=str, default="relu")
    parser.add_argument("--loss-threshold", type=float, default=0.0)  # 1.0e-7
    parser.add_argument("--round-targets", type=bool, default=False)
    # data
    parser.add_argument("--num-batches", type=int, default=0)
    parser.add_argument("--data-set", type=str, default="kaggle")  # or terabyte
    parser.add_argument("--raw-data-file", type=str, default="")
    parser.add_argument("--processed-data-file", type=str, default="")
    parser.add_argument("--max-ind-range", type=int, default=-1)
    parser.add_argument("--memory-map", action="store_true", default=False)
    parser.add_argument("--data-sub-sample-rate", type=float, default=0.0)  # in [0, 1]
    parser.add_argument("--data-randomize", type=str, default="total")  # or day or none
    parser.add_argument(
        "--dataset-multiprocessing",
        action="store_true",
        default=False,
        help="The Kaggle dataset can be multiprocessed in an environment \
                        with more than 7 CPU cores and more than 20 GB of memory. \n \
                        The Terabyte dataset can be multiprocessed in an environment \
                        with more than 24 CPU cores and at least 1 TB of memory.",
    )
    # training
    parser.add_argument("--mini-batch-size", type=int, default=1)
    parser.add_argument("--nepochs", type=int, default=1)
    parser.add_argument("--learning-rate", type=float, default=0.01)
    parser.add_argument("--print-precision", type=int, default=5)
    parser.add_argument("--numpy-rand-seed", type=int, default=123)
    # inference
    parser.add_argument("--inference-only", action="store_true", default=False)
    # store/load model
    parser.add_argument("--save-model", type=str, default="")
    parser.add_argument("--load-model", type=str, default="")
    # debugging and profiling
    parser.add_argument("--print-freq", type=int, default=1)
    parser.add_argument("--test-freq", type=int, default=-1)
    parser.add_argument("--test-mini-batch-size", type=int, default=-1)
    parser.add_argument("--print-time", action="store_true", default=False)
    parser.add_argument("--print-wall-time", action="store_true", default=False)
    parser.add_argument("--enable-profiling", action="store_true", default=False)
    # stop at target AUC Terabyte (no subsampling) 0.8025
    parser.add_argument("--mlperf-auc-threshold", type=float, default=0.0)
    parser.add_argument("--mlperf-bin-loader", action="store_true", default=False)
    parser.add_argument("--mlperf-bin-shuffle", action="store_true", default=False)
    # LR policy
    parser.add_argument("--lr-num-warmup-steps", type=int, default=0)
    parser.add_argument("--lr-decay-start-step", type=int, default=0)
    parser.add_argument("--lr-num-decay-steps", type=int, default=0)
    # intel
    parser.add_argument("--print-auc", action="store_true", default=False)
    parser.add_argument("--should-test", action="store_true", default=False)
    parser.add_argument("--bf16", action="store_true", default=False)
    parser.add_argument("--share-weight-instance", type=int, default=0)
    parser.add_argument("--num-cpu-cores", type=int, default=0)
    parser.add_argument("--ipex-interaction", action="store_true", default=False)
    parser.add_argument("--ipex-merged-emb", action="store_true", default=False)
    parser.add_argument("--num-warmup-iters", type=int, default=1000)
    parser.add_argument("--int8", action="store_true", default=False)
    parser.add_argument("--int8-configure", type=str, default="./int8_configure.json")
    parser.add_argument("--dist-backend", type=str, default="ccl")
    parser.add_argument("--tune", action="store_true", default=False)

    global args
    global nbatches
    global nbatches_test
    args = parser.parse_args()
    ext_dist.init_distributed(backend=args.dist_backend)


    ### some basic setup ###
    np.random.seed(args.numpy_rand_seed)
    np.set_printoptions(precision=args.print_precision)
    torch.set_printoptions(precision=args.print_precision)
    torch.manual_seed(args.numpy_rand_seed)

    if args.test_mini_batch_size < 0:
        # if the parameter is not set, use the training batch size
        args.test_mini_batch_size = args.mini_batch_size

    device = torch.device("cpu")
    print("Using CPU...")

    ### prepare training data ###
    ln_bot = np.fromstring(args.arch_mlp_bot, dtype=int, sep="-")
    # input data
    train_data, train_ld, test_data, test_ld = dp.make_criteo_data_and_loaders(args)
    nbatches = args.num_batches if args.num_batches > 0 else len(train_ld)
    nbatches_test = len(test_ld)

    ln_emb = train_data.counts
    # enforce maximum limit on number of vectors per embedding
    if args.max_ind_range > 0:
        ln_emb = np.array(
            list(
                map(
                    lambda x: x if x < args.max_ind_range else args.max_ind_range,
                    ln_emb,
                )
            )
        )
    else:
        ln_emb = np.array(ln_emb)
    m_den = train_data.m_den
    ln_bot[0] = m_den

    args.ln_emb = ln_emb.tolist()

    ### parse command line arguments ###
    m_spa = args.arch_sparse_feature_size
    ln_emb = np.asarray(ln_emb)
    num_fea = ln_emb.size + 1  # num sparse + num dense features

    m_den_out = ln_bot[ln_bot.size - 1]
    # approach 1: all
    # num_int = num_fea * num_fea + m_den_out
    # approach 2: unique
    num_int = (num_fea * (num_fea - 1)) // 2 + m_den_out

    arch_mlp_top_adjusted = str(num_int) + "-" + args.arch_mlp_top
    ln_top = np.fromstring(arch_mlp_top_adjusted, dtype=int, sep="-")

    ### construct the neural network specified above ###
    # WARNING: to obtain exactly the same initialization for
    # the weights we need to start from the same random seed.
    # np.random.seed(args.numpy_rand_seed)
    global dlrm
    dlrm = DLRM_Net(
        m_spa,
        ln_emb,
        ln_bot,
        ln_top,
        sigmoid_bot=-1,
        sigmoid_top=ln_top.size - 2,
        loss_threshold=args.loss_threshold,
    )
    if args.ipex_merged_emb:
        dlrm.emb_l = ipex.nn.modules.MergedEmbeddingBagWithSGD.from_embeddingbag_list(dlrm.emb_l, lr=args.learning_rate)
        dlrm.need_linearize_indices_and_offsets = torch.BoolTensor([False])

    if not args.inference_only:
        optimizer = torch.optim.SGD(dlrm.parameters(), lr=args.learning_rate)
        lr_scheduler = LRPolicyScheduler(
            optimizer,
            args.lr_num_warmup_steps,
            args.lr_decay_start_step,
            args.lr_num_decay_steps,
        )

    ### main loop ###

    # training or inference
    best_acc_test = 0
    best_auc_test = 0
    skip_upto_epoch = 0
    skip_upto_batch = 0
    total_time = 0
    total_loss = 0
    total_iter = 0
    total_samp = 0

    # Load model is specified
    if not (args.load_model == ""):
        print("Loading saved model {}".format(args.load_model))
        ld_model = torch.load(args.load_model, map_location=torch.device("cpu"))
        dlrm.load_state_dict(ld_model["state_dict"])
        ld_j = ld_model["iter"]
        ld_k = ld_model["epoch"]
        ld_nepochs = ld_model["nepochs"]
        ld_nbatches = ld_model["nbatches"]
        ld_nbatches_test = ld_model["nbatches_test"]
        ld_train_loss = ld_model["train_loss"]
        ld_total_loss = ld_model["total_loss"]
        ld_acc_test = ld_model["test_acc"]
        if not args.inference_only:
            optimizer.load_state_dict(ld_model["opt_state_dict"])
            best_acc_test = ld_acc_test
            total_loss = ld_total_loss
            skip_upto_epoch = ld_k  # epochs
            skip_upto_batch = ld_j  # batches
        else:
            args.print_freq = ld_nbatches
            args.test_freq = 0

        print(
            "Saved at: epoch = {:d}/{:d}, batch = {:d}/{:d}, ntbatch = {:d}".format(
                ld_k, ld_nepochs, ld_j, ld_nbatches, ld_nbatches_test
            )
        )
        print(
            "Training state: loss = {:.6f}".format(
                ld_train_loss,
            )
        )
        print("Testing state: accuracy = {:3.3f} %".format(ld_acc_test * 100))
        del ld_model

    ext_dist.barrier()
    print("time/loss/accuracy (if enabled):")

    if args.tune:
        from neural_compressor.experimental import Quantization, common

        def eval_func(model):
            args.int8 = False if model.ipex_config_path is None else True
            args.int8_configure = "" \
                if model.ipex_config_path is None else model.ipex_config_path
            with torch.no_grad():
                return inference(
                    args,
                    model,
                    best_acc_test,
                    best_auc_test,
                    test_ld,
                    trace=args.int8
                )

        assert args.inference_only, "Please set inference_only in arguments"
        quantizer = Quantization("./conf_ipex.yaml")
        quantizer.model = common.Model(dlrm)
        quantizer.calib_dataloader = DLRM_DataLoader(train_ld)
        quantizer.eval_func = eval_func
        q_model = quantizer.fit()
        q_model.save(args.save_model)
        exit(0)

    if args.bf16 and not args.inference_only:
        for j, inputBatch in enumerate(train_ld):
            X, lS_o, lS_i, T, W, CBPP = unpack_batch(inputBatch)
            if ext_dist.my_size > 1:
                local_bs = X.size()[0] // ext_dist.my_size
                rank_id = dlrm.rank
                X = X[rank_id * local_bs: (rank_id + 1) * local_bs]
                T = T[rank_id * local_bs: (rank_id + 1) * local_bs]
                global_bs = local_bs * ext_dist.my_size
                lS_o = lS_o[:, :global_bs]
                lS_i = lS_i[:, :global_bs]

            if isinstance(dlrm.emb_l, ipex.nn.modules.MergedEmbeddingBagWithSGD):
                if ext_dist.my_size > 1:
                    batch_size = X.size()[0]
                    g_i = lS_i[dlrm.local_ln_emb]
                    g_o = lS_o[dlrm.local_ln_emb]
                    n_tables = g_i.shape[0]
                    idx = [g_i[i] for i in range(n_tables)]
                    offset = [g_o[i] for i in range(n_tables)]
                    include_last = [False for i in range(n_tables)]
                    indices, offsets, indices_with_row_offsets = dlrm.emb_l.linearize_indices_and_offsets(idx, offset, include_last)
                else:
                    n_tables = lS_i.shape[0]
                    idx = [lS_i[i] for i in range(n_tables)]
                    offset = [lS_o[i] for i in range(n_tables)]
                    include_last = [False for i in range(n_tables)]
                    indices, offsets, indices_with_row_offsets = dlrm.emb_l.linearize_indices_and_offsets(idx, offset, include_last)
            if isinstance(dlrm.emb_l, ipex.nn.modules.MergedEmbeddingBagWithSGD):
                sample_input = (X, indices, offsets, indices_with_row_offsets)
            else:
                sample_input = (X, lS_o, lS_i)
            break
        dlrm, optimizer = ipex.optimize(dlrm, dtype=torch.bfloat16, optimizer=optimizer, inplace=True, sample_input=sample_input)

        if args.ipex_merged_emb:
            dlrm.emb_l.to_bfloat16_train()
        for i in range(len(dlrm.top_l)):
            if isinstance(dlrm.top_l[i], ipex.nn.utils._weight_prepack._IPEXLinear):
                if isinstance(dlrm.top_l[i+1], torch.nn.ReLU):
                    dlrm.top_l[i] = ipex.nn.modules.IPEXLinearEltwise(dlrm.top_l[i], 'relu')
                else:
                    dlrm.top_l[i] = ipex.nn.modules.IPEXLinearEltwise(dlrm.top_l[i], 'sigmoid')
                dlrm.top_l[i + 1] = torch.nn.Identity()
        for i in range(len(dlrm.bot_l)):
            if isinstance(dlrm.bot_l[i], ipex.nn.utils._weight_prepack._IPEXLinear):
                if isinstance(dlrm.bot_l[i+1], torch.nn.ReLU):
                    dlrm.bot_l[i] = ipex.nn.modules.IPEXLinearEltwise(dlrm.bot_l[i], 'relu')
                else:
                    dlrm.bot_l[i] = ipex.nn.modules.IPEXLinearEltwise(dlrm.bot_l[i], 'sigmoid')
                dlrm.bot_l[i + 1] = torch.nn.Identity()

        if ext_dist.my_size > 1:
            dlrm.bot_l = ext_dist.DDP(dlrm.bot_l)
            dlrm.top_l = ext_dist.DDP(dlrm.top_l)
    training_record = [0, 0]
    def update_training_performance(time, iters, training_record=training_record):
        if iters > args.num_warmup_iters:
            training_record[0] += time
            training_record[1] += 1

    def print_training_performance( training_record=training_record):
        if training_record[0] == 0:
            print("num-batches larger than warm up iters, please increase num-batches or decrease warmup iters")
            exit()
        total_samples = training_record[1] * args.mini_batch_size
        throughput = total_samples / training_record[0] * 1000
        print("throughput: {:.3f} fps".format(throughput))

    test_freq = args.test_freq if args.test_freq != -1  else nbatches // 20
    with torch.autograd.profiler.profile(
        enabled=args.enable_profiling, use_cuda=False, record_shapes=False
    ) as prof:
        if not args.inference_only:
            k = 0
            while k < args.nepochs:

                if k < skip_upto_epoch:
                    continue

                for j, inputBatch in enumerate(train_ld):

                    if j < skip_upto_batch:
                        continue

                    X, lS_o, lS_i, T, W, CBPP = unpack_batch(inputBatch)
                    if ext_dist.my_size > 1:
                        local_bs = X.size()[0] // ext_dist.my_size
                        rank_id = dlrm.rank
                        X = X[rank_id * local_bs: (rank_id + 1) * local_bs]
                        T = T[rank_id * local_bs: (rank_id + 1) * local_bs]
                        global_bs = local_bs * ext_dist.my_size
                        lS_o = lS_o[:, :global_bs]
                        lS_i = lS_i[:, :global_bs]

                    if isinstance(dlrm.emb_l, ipex.nn.modules.MergedEmbeddingBagWithSGD):
                        if ext_dist.my_size > 1:
                            batch_size = X.size()[0]
                            g_i = lS_i[dlrm.local_ln_emb]
                            g_o = lS_o[dlrm.local_ln_emb]
                            n_tables = g_i.shape[0]
                            idx = [g_i[i] for i in range(n_tables)]
                            offset = [g_o[i] for i in range(n_tables)]
                            include_last = [False for i in range(n_tables)]
                            indices, offsets, indices_with_row_offsets = dlrm.emb_l.linearize_indices_and_offsets(idx, offset, include_last)
                        else:
                            n_tables = lS_i.shape[0]
                            idx = [lS_i[i] for i in range(n_tables)]
                            offset = [lS_o[i] for i in range(n_tables)]
                            include_last = [False for i in range(n_tables)]
                            indices, offsets, indices_with_row_offsets = dlrm.emb_l.linearize_indices_and_offsets(idx, offset, include_last)

                    t1 = time_wrap()

                    # early exit if nbatches was set by the user and has been exceeded
                    if nbatches > 0 and j >= nbatches:
                        break

                    mbs = T.shape[0]  # = args.mini_batch_size except maybe for last

                    # forward pass
                    with torch.cpu.amp.autocast(enabled=args.bf16):
                        if isinstance(dlrm.emb_l, ipex.nn.modules.MergedEmbeddingBagWithSGD):
                            Z = dlrm_wrap(
                                X,
                                indices,
                                offsets,
                                indices_with_row_offsets
                            ).float()
                        else:
                            Z = dlrm_wrap(
                                X,
                                lS_o,
                                lS_i,
                            ).float()

                    # loss
                    E = loss_fn_wrap(Z, T)

                    # compute loss and accuracy
                    L = E.detach().cpu().numpy()  # numpy array

                    with record_function("DLRM backward"):
                        # scaled error gradient propagation
                        # (where we do not accumulate gradients across mini-batches)
                        optimizer.zero_grad(set_to_none=True)
                        # backward pass
                        E.backward()

                    with record_function("DLRM update"):
                        # optimizer
                        optimizer.step()
                    lr_scheduler.step()
                    if isinstance(dlrm.emb_l, ipex.nn.modules.MergedEmbeddingBagWithSGD):
                        dlrm.emb_l.sgd_args = dlrm.emb_l.sgd_args._replace(lr=lr_scheduler.get_last_lr()[0])

                    t2 = time_wrap()
                    total_time += t2 - t1

                    total_loss += L * mbs
                    total_iter += 1
                    total_samp += mbs

                    should_print = ((j + 1) % args.print_freq == 0) or (
                        j + 1 == nbatches
                    )
                    should_test = (
                        (args.should_test)
                        and (((j + 1) % test_freq == 0) or (j + 1 == nbatches))
                    )

                    # print time, loss and accuracy
                    if should_print or should_test:
                        gT = 1000.0 * total_time / total_iter if args.print_time else -1
                        total_time = 0

                        train_loss = total_loss / total_samp
                        total_loss = 0

                        str_run_type = (
                            "inference" if args.inference_only else "training"
                        )

                        wall_time = ""
                        if args.print_wall_time:
                            wall_time = " ({})".format(time.strftime("%H:%M"))

                        print(
                            "Finished {} it {}/{} of epoch {}, {:.2f} ms/it,".format(
                                str_run_type, j + 1, nbatches, k, gT
                            )
                            + " loss {:.6f}".format(train_loss)
                            + wall_time,
                            flush=True,
                        )
                        update_training_performance(gT, j)

                        total_iter = 0
                        total_samp = 0

                    # testing
                    if should_test:
                        model_metrics_dict, is_best = inference(
                            args,
                            dlrm,
                            best_acc_test,
                            best_auc_test,
                            test_ld,
                        )

                        if (
                            is_best
                            and not (args.save_model == "")
                            and not args.inference_only
                        ):
                            model_metrics_dict["epoch"] = k
                            model_metrics_dict["iter"] = j + 1
                            model_metrics_dict["train_loss"] = train_loss
                            model_metrics_dict["total_loss"] = total_loss
                            model_metrics_dict[
                                "opt_state_dict"
                            ] = optimizer.state_dict()
                            print("Saving model to {}".format(args.save_model))
                            torch.save(model_metrics_dict, args.save_model)

                        if (
                            (args.mlperf_auc_threshold > 0)
                            and (best_auc_test > args.mlperf_auc_threshold)
                        ):
                            print(
                                "MLPerf testing auc threshold "
                                + str(args.mlperf_auc_threshold)
                                + " reached, stop training"
                            )
                k += 1  # nepochs
        else:
            print("Testing for inference only")
            with torch.no_grad():
                inference(
                    args,
                    dlrm,
                    best_acc_test,
                    best_auc_test,
                    test_ld
                )

    # profiling
    if not args.inference_only:
        print_training_performance()

    if args.enable_profiling:
        time_stamp = str(datetime.datetime.now()).replace(" ", "_")
        with open("dlrm_s_pytorch" + time_stamp + "_shape.prof", "w") as prof_f:
            prof_f.write(
                prof.key_averages(group_by_input_shape=True).table(
                    sort_by="self_cpu_time_total"
                )
            )
        with open("dlrm_s_pytorch" + time_stamp + "_total.prof", "w") as prof_f:
            prof_f.write(prof.key_averages().table(sort_by="self_cpu_time_total"))
        prof.export_chrome_trace("dlrm_s_pytorch" + time_stamp + ".json")
    exit(0)

if __name__ == "__main__":
    run()<|MERGE_RESOLUTION|>--- conflicted
+++ resolved
@@ -407,26 +407,19 @@
                 dlrm.emb_l.bfloat16()
             dlrm = ipex.optimize(dlrm, dtype=torch.bfloat16, inplace=inplace)
         elif args.int8 and not args.tune:
-<<<<<<< HEAD
-=======
             if args.num_cpu_cores != 0:
                 torch.set_num_threads(args.num_cpu_cores)
->>>>>>> 564ca23a
             from neural_compressor.utils.pytorch import load
             dlrm = load(args.save_model, dlrm, dataloader=DLRM_DataLoader(test_ld))
         elif args.int8 and args.tune:
             dlrm = dlrm
         else:
-<<<<<<< HEAD
-            dlrm = ipex.optimize(dlrm, dtype=torch.float, inplace=inplace)
-=======
             dlrm = ipex.optimize(dlrm, dtype=torch.float, inplace=True, auto_kernel_selection=True)
             with torch.cpu.amp.autocast(enabled=args.bf16):
                 dlrm = torch.jit.trace(dlrm, (X, lS_o, lS_i), check_trace=True)
                 dlrm = torch.jit.freeze(dlrm)
                 dlrm(X, lS_o, lS_i)
                 dlrm(X, lS_o, lS_i)
->>>>>>> 564ca23a
         return dlrm
 
 
