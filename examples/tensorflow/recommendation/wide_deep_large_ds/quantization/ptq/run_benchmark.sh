--- conflicted
+++ resolved
@@ -39,11 +39,7 @@
 function define_mode {
     if [[ ${mode} == "accuracy" ]]; then
       mode_cmd=" --benchmark --accuracy_only"
-<<<<<<< HEAD
-    elif [[ ${mode} == "benchmark" ]]; then
-=======
     elif [[ ${mode} == "performance" ]]; then
->>>>>>> 353d606f
       mode_cmd=" --benchmark"
     else
       echo "Error: No such mode: ${mode}"
