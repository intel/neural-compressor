#
# -*- coding: utf-8 -*-
#
# Copyright (c) 2022 Intel Corporation
#
# Licensed under the Apache License, Version 2.0 (the "License");
# you may not use this file except in compliance with the License.
# You may obtain a copy of the License at
#
#    http://www.apache.org/licenses/LICENSE-2.0
#
# Unless required by applicable law or agreed to in writing, software
# distributed under the License is distributed on an "AS IS" BASIS,
# WITHOUT WARRANTIES OR CONDITIONS OF ANY KIND, either express or implied.
# See the License for the specific language governing permissions and
# limitations under the License.
#

from argparse import ArgumentParser
import tensorflow as tf
import numpy as np
import time

tf.compat.v1.logging.set_verbosity(tf.compat.v1.logging.ERROR)

arg_parser = ArgumentParser(description='Parse args')
arg_parser.add_argument('-g', "--input-graph",
                        help='Specify the input graph for the transform tool',
                        dest='input_graph')
arg_parser.add_argument("--output-graph",
                        help='Specify tune result model save dir',
                        dest='output_graph')
arg_parser.add_argument('--benchmark', dest='benchmark', action='store_true', help='run benchmark')
arg_parser.add_argument('--mode', dest='mode', default='performance', help='benchmark mode')
arg_parser.add_argument('--tune', dest='tune', action='store_true', help='use neural_compressor to tune.')
arg_parser.add_argument('--dataset_location', dest='dataset_location',
                          help='location of calibration dataset and evaluate dataset')
arg_parser.add_argument('--batch_size', type=int, default=32, dest='batch_size', help='batch_size of benchmark')
arg_parser.add_argument('--iters', type=int, default=100, dest='iters', help='interations')
args = arg_parser.parse_args()

def evaluate(model, eval_dataloader, metric, postprocess=None):
    """Custom evaluate function to estimate the accuracy of the model.

    Args:
        model (tf.Graph_def): The input model graph
        
    Returns:
        accuracy (float): evaluation result, the larger is better.
    """
    from neural_compressor.model import Model
    model = Model(model)
    input_tensor = model.input_tensor
    output_tensor = model.output_tensor if len(model.output_tensor)>1 else \
                        model.output_tensor[0]
    iteration = -1
    if args.benchmark and args.mode == 'performance':
        iteration = args.iters

    def eval_func(dataloader):
        latency_list = []
        for idx, (inputs, labels) in enumerate(dataloader):
            # dataloader should keep the order and len of inputs same with input_tensor
            inputs = np.array([inputs])
            feed_dict = dict(zip(input_tensor, inputs))

            start = time.time()
            predictions = model.sess.run(output_tensor, feed_dict)
            end = time.time()

            metric.update(predictions, labels)
            latency_list.append(end-start)
            if idx + 1 == iteration:
                break
        latency = np.array(latency_list).mean() / args.batch_size
        return latency

    latency = eval_func(eval_dataloader)
    if args.benchmark and args.mode == 'performance':
        print("Batch size = {}".format(args.batch_size))
        print("Latency: {:.3f} ms".format(latency * 1000))
        print("Throughput: {:.3f} images/sec".format(1. / latency))
    acc = metric.result()
    return acc

class eval_classifier_optimized_graph:
    """Evaluate image classifier with optimized TensorFlow graph."""

    def run(self):
        """This is neural_compressor function include tuning, export and benchmark option."""
        from neural_compressor.utils import set_random_seed
        set_random_seed(9527)

        if args.tune:
            from neural_compressor import quantization
            from neural_compressor.config import PostTrainingQuantConfig
            from neural_compressor.utils.create_obj_from_config import create_dataloader
            cali_dataloader_args = {
                'batch_size': 10,
                'dataset': {"ImageRecord": {'root':args.dataset_location}},
                'transform': {'BilinearImagenet':
                     {'height': 299, 'width': 299}},
                'filter': None
            }
            calib_dataloader = create_dataloader('tensorflow', cali_dataloader_args)
            eval_dataloader_args = {
                'batch_size': 32,
                'dataset': {"ImageRecord": {'root':args.dataset_location}},
                'transform': {'BilinearImagenet':
                     {'height': 299, 'width': 299}},
                'filter': None
            }
            eval_dataloader = create_dataloader('tensorflow', eval_dataloader_args)
            op_name_dict = {'v0/cg/conv0/conv2d/Conv2D': {
               'activation':  {'dtype': ['fp32']}}}
            conf = PostTrainingQuantConfig(calibration_sampling_size=[50, 100], op_name_dict=op_name_dict)
<<<<<<< HEAD
            from neural_compressor.metric import TensorflowTopK
            top1 = TensorflowTopK(k=1)
=======
            from neural_compressor import Metric
            top1 = Metric(name="topk", k=1)
>>>>>>> e5667218
            q_model = quantization.fit(args.input_graph, conf=conf, calib_dataloader=calib_dataloader,
                        eval_dataloader=eval_dataloader, eval_metric=top1)
            q_model.save(args.output_graph)

        if args.benchmark:
            from neural_compressor.utils.create_obj_from_config import create_dataloader
            dataloader_args = {
                'batch_size': args.batch_size,
                'dataset': {"ImageRecord": {'root':args.dataset_location}},
                'transform': {'BilinearImagenet': {'height': 299, 'width': 299}},
                'filter': None
            }
            dataloader = create_dataloader('tensorflow', dataloader_args)
            from neural_compressor import Metric
            top1 = Metric(name="topk", k=1)
            def eval(model):
                return evaluate(model, dataloader, top1)

            if args.mode == 'performance':
                from neural_compressor.benchmark import fit
                from neural_compressor.config import BenchmarkConfig
                conf = BenchmarkConfig(warmup=10, iteration=100, cores_per_instance=4, num_of_instance=1)
                fit(args.input_graph, conf, b_dataloader=dataloader)
            elif args.mode == 'accuracy':
                acc_result = eval(args.input_graph)
                print("Batch size = %d" % dataloader.batch_size)
                print("Accuracy: %.5f" % acc_result)

if __name__ == "__main__":
    evaluate_opt_graph = eval_classifier_optimized_graph()
    evaluate_opt_graph.run()<|MERGE_RESOLUTION|>--- conflicted
+++ resolved
@@ -114,13 +114,8 @@
             op_name_dict = {'v0/cg/conv0/conv2d/Conv2D': {
                'activation':  {'dtype': ['fp32']}}}
             conf = PostTrainingQuantConfig(calibration_sampling_size=[50, 100], op_name_dict=op_name_dict)
-<<<<<<< HEAD
-            from neural_compressor.metric import TensorflowTopK
-            top1 = TensorflowTopK(k=1)
-=======
             from neural_compressor import Metric
             top1 = Metric(name="topk", k=1)
->>>>>>> e5667218
             q_model = quantization.fit(args.input_graph, conf=conf, calib_dataloader=calib_dataloader,
                         eval_dataloader=eval_dataloader, eval_metric=top1)
             q_model.save(args.output_graph)
