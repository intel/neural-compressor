#
# -*- coding: utf-8 -*-
#
# Copyright (c) 2022 Intel Corporation
#
# Licensed under the Apache License, Version 2.0 (the "License");
# you may not use this file except in compliance with the License.
# You may obtain a copy of the License at
#
#    http://www.apache.org/licenses/LICENSE-2.0
#
# Unless required by applicable law or agreed to in writing, software
# distributed under the License is distributed on an "AS IS" BASIS,
# WITHOUT WARRANTIES OR CONDITIONS OF ANY KIND, either express or implied.
# See the License for the specific language governing permissions and
# limitations under the License.
#

from argparse import ArgumentParser
import tensorflow as tf
import numpy as np
import time

tf.compat.v1.logging.set_verbosity(tf.compat.v1.logging.ERROR)

arg_parser = ArgumentParser(description='Parse args')
arg_parser.add_argument('-g', "--input-graph",
                        help='Specify the input graph for the transform tool',
                        dest='input_graph')
arg_parser.add_argument("--output-graph",
                        help='Specify tune result model save dir',
                        dest='output_graph')
arg_parser.add_argument('--benchmark', dest='benchmark', action='store_true', help='run benchmark')
arg_parser.add_argument('--mode', dest='mode', default='performance', help='benchmark mode')
arg_parser.add_argument('--tune', dest='tune', action='store_true', help='use neural_compressor to tune.')
arg_parser.add_argument('--dataset_location', dest='dataset_location',
                          help='location of calibration dataset and evaluate dataset')
arg_parser.add_argument('--batch_size', type=int, default=32, dest='batch_size', help='batch_size of benchmark')
arg_parser.add_argument('--iters', type=int, default=100, dest='iters', help='interations')
args = arg_parser.parse_args()

def evaluate(model, eval_dataloader, metric, postprocess=None):
    """Custom evaluate function to estimate the accuracy of the model.

    Args:
        model (tf.Graph_def): The input model graph
        
    Returns:
        accuracy (float): evaluation result, the larger is better.
    """
    from neural_compressor.model import Model
    model = Model(model)
    input_tensor = model.input_tensor
    output_tensor = model.output_tensor if len(model.output_tensor)>1 else \
                        model.output_tensor[0]
    iteration = -1
    if args.benchmark and args.mode == 'performance':
        iteration = args.iters

    def eval_func(dataloader):
        latency_list = []
        for idx, (inputs, labels) in enumerate(dataloader):
            # dataloader should keep the order and len of inputs same with input_tensor
            inputs = np.array([inputs])
            feed_dict = dict(zip(input_tensor, inputs))

            start = time.time()
            predictions = model.sess.run(output_tensor, feed_dict)
            end = time.time()

            if isinstance(predictions, list):
                if len(model.output_tensor_names) == 1:
                    predictions = predictions[0]
                elif len(model.output_tensor_names) > 1:
                    predictions = predictions[1]
            metric.update(predictions, labels)
            latency_list.append(end-start)
            if idx + 1 == iteration:
                break
        latency = np.array(latency_list).mean() / args.batch_size
        return latency

    latency = eval_func(eval_dataloader)
    if args.benchmark and args.mode == 'performance':
        print("Batch size = {}".format(args.batch_size))
        print("Latency: {:.3f} ms".format(latency * 1000))
        print("Throughput: {:.3f} images/sec".format(1. / latency))
    acc = metric.result()
    return acc

class eval_classifier_optimized_graph:
    """Evaluate image classifier with optimized TensorFlow graph."""

    def run(self):
        """This is neural_compressor function include tuning, export and benchmark option."""
        from neural_compressor.utils import set_random_seed
        set_random_seed(9527)

        if args.tune:
            from neural_compressor import quantization
            from neural_compressor.config import PostTrainingQuantConfig
            from neural_compressor.utils.create_obj_from_config import create_dataloader
            calib_dataloader_args = {
                'batch_size': 10,
                'dataset': {"ImageRecord": {'root':args.dataset_location}},
                'transform': {'ResizeCropImagenet':
                     {'height': 224, 'width': 224, 'mean_value': [123.68, 116.78, 103.94]}},
                'filter': None
            }
            calib_dataloader = create_dataloader('tensorflow', calib_dataloader_args)
            eval_dataloader_args = {
                'batch_size': 32,
                'dataset': {"ImageRecord": {'root':args.dataset_location}},
                'transform': {'ResizeCropImagenet':
                     {'height': 224, 'width': 224, 'mean_value': [123.68, 116.78, 103.94]}},
                'filter': None
            }
            eval_dataloader = create_dataloader('tensorflow', eval_dataloader_args)
            
<<<<<<< HEAD
            from neural_compressor.metric import TensorflowTopK
            top1 = TensorflowTopK(k=1)
=======
            from neural_compressor import Metric
            top1 = Metric(name="topk", k=1)
>>>>>>> e5667218
            conf = PostTrainingQuantConfig(outputs=['softmax_tensor'], calibration_sampling_size=[50, 100])
            q_model = quantization.fit(args.input_graph, conf=conf, calib_dataloader=calib_dataloader,
                        eval_dataloader=eval_dataloader, eval_metric=top1)
            q_model.save(args.output_graph)

        if args.benchmark:
            from neural_compressor.utils.create_obj_from_config import create_dataloader
            dataloader_args = {
                'batch_size': args.batch_size,
                'dataset': {"ImageRecord": {'root':args.dataset_location}},
                'transform': {'ResizeCropImagenet': {'height': 224, 'width': 224,
                                                     'mean_value': [123.68, 116.78, 103.94]}},
                'filter': None
            }
            dataloader = create_dataloader('tensorflow', dataloader_args)
            from neural_compressor import Metric
            top1 = Metric(name="topk", k=1)
            def eval(model):
                return evaluate(model, dataloader, top1)

            if args.mode == 'performance':
                from neural_compressor.benchmark import fit
                from neural_compressor.config import BenchmarkConfig
                conf = BenchmarkConfig(warmup=10, iteration=100, cores_per_instance=4, num_of_instance=1)
                fit(args.input_graph, conf, b_dataloader=dataloader)
            elif args.mode == 'accuracy':
                acc_result = eval(args.input_graph)
                print("Batch size = %d" % dataloader.batch_size)
                print("Accuracy: %.5f" % acc_result)

if __name__ == "__main__":
    evaluate_opt_graph = eval_classifier_optimized_graph()
    evaluate_opt_graph.run()<|MERGE_RESOLUTION|>--- conflicted
+++ resolved
@@ -117,13 +117,8 @@
             }
             eval_dataloader = create_dataloader('tensorflow', eval_dataloader_args)
             
-<<<<<<< HEAD
-            from neural_compressor.metric import TensorflowTopK
-            top1 = TensorflowTopK(k=1)
-=======
             from neural_compressor import Metric
             top1 = Metric(name="topk", k=1)
->>>>>>> e5667218
             conf = PostTrainingQuantConfig(outputs=['softmax_tensor'], calibration_sampling_size=[50, 100])
             q_model = quantization.fit(args.input_graph, conf=conf, calib_dataloader=calib_dataloader,
                         eval_dataloader=eval_dataloader, eval_metric=top1)
