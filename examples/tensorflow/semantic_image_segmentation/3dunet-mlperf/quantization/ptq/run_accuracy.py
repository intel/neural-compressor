#
# -*- coding: utf-8 -*-
#
# Copyright (c) 2021 Intel Corporation
#
# Licensed under the Apache License, Version 2.0 (the "License");
# you may not use this file except in compliance with the License.
# You may obtain a copy of the License at
#
#    http://www.apache.org/licenses/LICENSE-2.0
#
# Unless required by applicable law or agreed to in writing, software
# distributed under the License is distributed on an "AS IS" BASIS,
# WITHOUT WARRANTIES OR CONDITIONS OF ANY KIND, either express or implied.
# See the License for the specific language governing permissions and
# limitations under the License.
#

#
from __future__ import absolute_import
from __future__ import division
from __future__ import print_function

import time
from argparse import ArgumentParser
import os
import pickle
import sys
import math
import array

import numpy as np
import tensorflow as tf
from tensorflow.python.framework import dtypes
from tensorflow.core.protobuf import rewriter_config_pb2
from tensorflow.python.tools.optimize_for_inference_lib import optimize_for_inference
from nnunet.evaluation.region_based_evaluation import evaluate_regions, get_brats_regions

from nnUNet.setup import setup
from nnUNet.postprocess import postprocess_output

INPUTS = 'input'
OUTPUTS = 'Identity'

if __name__ == "__main__":
    """Evaluate 3d_unet with optimized TensorFlow graph"""
    def get_args():
        arg_parser = ArgumentParser(description='Parse args')

        arg_parser.add_argument('-m', "--mode",
                                help="One of three options: 'benchmark'/'accuracy'/'tune'.")
        arg_parser.add_argument('-n', "--iters",
                                help='The number of iteration. shall > warmup num(10)',
                                type=int, default=20)
        arg_parser.add_argument('-e', "--num-inter-threads",
                                help='The number of inter-thread.',
                                dest='num_inter_threads', type=int, default=0)
        arg_parser.add_argument('-a', "--num-intra-threads",
                                help='The number of intra-thread.',
                                dest='num_intra_threads', type=int, default=0)
        arg_parser.add_argument('-i', "--input-model",
                                help='Specify the input graph.',
                                dest='input_model')
        arg_parser.add_argument('-o', "--output-model",
                                help='Specify the output graph.',
                                dest='output_model')
        arg_parser.add_argument('-c', "--calib-preprocess",
                                help='Specify calibration preprocess dir.',
                                dest='calib_preprocess')
        arg_parser.add_argument('-d', "--data-location",
                                help='Specify the location of the data.',
                                dest="data_location", default=None)
        arg_parser.add_argument("--batch-size", dest="batch_size", type=int, default=1)
        arg_parser.add_argument("--bfloat16", type=int, default=0)

        args = arg_parser.parse_args()
        print(args)
        return args

    def eval_func(graph):
        print("Run inference for accuracy")
        args = get_args()
        #setup(args.data_location, args.input_model)

        output_graph = optimize_for_inference(graph.as_graph_def(), [INPUTS], [OUTPUTS],
                            dtypes.float32.as_datatype_enum, False)
        tf.import_graph_def(output_graph, name="")

        input_tensor = graph.get_tensor_by_name('input:0')
        output_tensor = graph.get_tensor_by_name('Identity:0')

        config = tf.compat.v1.ConfigProto()
        config.intra_op_parallelism_threads=args.num_intra_threads
        config.inter_op_parallelism_threads=args.num_inter_threads
        if args.bfloat16:
            config.graph_options.rewrite_options.auto_mixed_precision_mkl = rewriter_config_pb2.RewriterConfig.ON

        sess = tf.compat.v1.Session(graph=graph, config=config)
        if args.mode:
            print("Inference with real data")
            preprocessed_data_dir = os.path.join(args.data_location, "preprocessed_data")
            with open(os.path.join(preprocessed_data_dir, "preprocessed_files.pkl"), "rb") as f:
                preprocessed_files = pickle.load(f)

            dictionaries = []
            for preprocessed_file in preprocessed_files:
                with open(os.path.join(preprocessed_data_dir, preprocessed_file + ".pkl"), "rb") as f:
                    dct = pickle.load(f)[1]
                    dictionaries.append(dct)

            count = len(preprocessed_files)
            predictions = [None] * count
            validation_indices = list(range(0,count))
            print("Found {:d} preprocessed files".format(count))
            loaded_files = {}
            batch_size = args.batch_size
  
            # Get the number of steps based on batch size
            steps = count#math.ceil(count/batch_size)
            warmup = 10
            assert args.iters >= warmup, 'iteration must be larger than warmup'
            time_list=[]
            for i in range(steps):
                print("Iteration {} ...".format(i))
                test_data_index = validation_indices[i]#validation_indices[i * batch_size:(i + 1) * batch_size]
                file_name = preprocessed_files[test_data_index]
                with open(os.path.join(preprocessed_data_dir, "{:}.pkl".format(file_name)), "rb") as f:
                    data = pickle.load(f)[0]
                if args.mode == 'benchmark' and i < args.iters:
                    time_start = time.time()
                    predictions[i] = sess.run(output_tensor, feed_dict={input_tensor: data[np.newaxis, ...]})[0].astype(np.float32)
                    duration = time.time() - time_start
                    time_list.append(duration)
                else:
                    predictions[i] = sess.run(output_tensor, feed_dict={input_tensor: data[np.newaxis, ...]})[0].astype(np.float32)
            if args.mode == 'performance':
                latency = np.array(time_list[warmup: ]).mean() / args.batch_size
                print('Batch size = {}'.format(args.batch_size))
                print('Latency: {:.3f} ms'.format(latency * 1000))
                print('Throughput: {:.3f} items/sec'.format(1./ latency))
            else:
                output_folder = os.path.join(args.data_location, "postprocessed_data")
                output_files = preprocessed_files
                # Post Process
                postprocess_output(predictions, dictionaries, validation_indices, output_folder, output_files)

                ground_truths = os.path.join(args.data_location, \
                     "raw_data/nnUNet_raw_data/Task043_BraTS2019/labelsTr")
                # Run evaluation
                print("Running evaluation...")
                evaluate_regions(output_folder, ground_truths, get_brats_regions())
                # Load evaluation summary
                print("Loading evaluation summary...")
                accuracy=0.0
                with open(os.path.join(output_folder, "summary.csv")) as f:
                    for line in f:
                        words = line.split(",")
                        if words[0] == "mean":
                            whole = float(words[1])
                            core = float(words[2])
                            enhancing = float(words[3])
                            mean = (whole + core + enhancing) / 3
                            accuracy=mean
                            print("Batch size =", args.batch_size)
                            print("Accuracy is {:.5f}".format(mean))
                            break
                print("Done!")
                return accuracy

    def load_graph(file_name):
        tf.compat.v1.logging.info('Loading graph from: ' + file_name)
        with tf.io.gfile.GFile(file_name, "rb") as f:
            graph_def = tf.compat.v1.GraphDef()
            graph_def.ParseFromString(f.read())
        with tf.Graph().as_default() as graph:
            tf.import_graph_def(graph_def, name='')
        return graph

    class CalibrationDL():
        def __init__(self):
            path = os.path.abspath(os.path.expanduser(
                './brats_cal_images_list.txt'))
            with open(path, 'r') as f:
                self.preprocess_files = [line.rstrip() for line in f]

            self.loaded_files = {}
            self.batch_size = 1

        def __getitem__(self, sample_id):
            file_name = self.preprocess_files[sample_id]
            print("Loading file {:}".format(file_name))
            with open(os.path.join(args.calib_preprocess, "{:}.pkl".format(file_name)), "rb") as f:
                self.loaded_files[sample_id] = pickle.load(f)[0]
            # note that calibration phase does not care label, here we return 0 for label free case.
            return self.loaded_files[sample_id], 0

        def __len__(self):
            self.count = len(self.preprocess_files)
            return self.count


    args = get_args()
    print(args)
    graph = load_graph(args.input_model)
    if args.mode == 'tune':
        from neural_compressor.experimental import common
        from neural_compressor.quantization import fit
        from neural_compressor.config import PostTrainingQuantConfig, set_random_seed
<<<<<<< HEAD

=======
>>>>>>> f1bc6776
        set_random_seed(9527)
        config = PostTrainingQuantConfig(calibration_sampling_size=[40])

        q_model = fit(
            model=common.Model(graph),
            conf=config,
            calib_dataloader=common.DataLoader(CalibrationDL()),
            eval_dataloader=common.DataLoader(CalibrationDL()),
            eval_func=eval_func)
<<<<<<< HEAD

=======
>>>>>>> f1bc6776
        try:
            q_model.save(args.output_model)
        except Exception as e:
            print("Failed to save model due to {}".format(str(e)))
    else:
        eval_func(graph)<|MERGE_RESOLUTION|>--- conflicted
+++ resolved
@@ -206,10 +206,6 @@
         from neural_compressor.experimental import common
         from neural_compressor.quantization import fit
         from neural_compressor.config import PostTrainingQuantConfig, set_random_seed
-<<<<<<< HEAD
-
-=======
->>>>>>> f1bc6776
         set_random_seed(9527)
         config = PostTrainingQuantConfig(calibration_sampling_size=[40])
 
@@ -219,10 +215,6 @@
             calib_dataloader=common.DataLoader(CalibrationDL()),
             eval_dataloader=common.DataLoader(CalibrationDL()),
             eval_func=eval_func)
-<<<<<<< HEAD
-
-=======
->>>>>>> f1bc6776
         try:
             q_model.save(args.output_model)
         except Exception as e:
