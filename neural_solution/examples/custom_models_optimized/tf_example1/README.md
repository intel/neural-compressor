
## An end-to-end example: quantize a custom model with Neural Solution

In this example, we show how to quantize a [custom model](https://github.com/intel/neural-compressor/tree/master/examples/helloworld/tf_example1) with Neural Solution.

### Objective
- Demonstrate how to prepare requirements.
- Demonstrate how to start the Neural Solution Service.
- Demonstrate how to prepare an optimization task request and submit it to Neural Solution Service.
- Demonstrate how to query the status of the task and fetch the optimization result.
- Demonstrate how to query and manage the resource of the cluster.

### Requirements
Customizing the model requires preparing the following folders and files.
1. dataset/, place dataset
2. model/, place model weight and configuration files
3. run.py, the running python script

The folder structure is as follows:
```shell
├── dataset
│   └── train-00173-of-01024
├── model
│   └── mobilenet_v1_1.0_224_frozen.pb
├── README.md
├── task_request_distributed.json
├── task_request.json
└── test.py
```

### Start the Neural Solution Service

```shell
# Activate your environment
conda activate ENV

# Start neural solution service with default configuration, log will be saved in the "serve_log" folder.
neural_solution start

# Start neural solution service with custom configuration
neural_solution start --task_monitor_port=22222 --result_monitor_port=33333 --restful_api_port=8001

# Stop neural solution service with default configuration
neural_solution stop

# Help Manual
neural_solution -h
# Help output

usage: neural_solution {start,stop} [-h] [--hostfile HOSTFILE] [--restful_api_port RESTFUL_API_PORT] [--grpc_api_port GRPC_API_PORT]
                   [--result_monitor_port RESULT_MONITOR_PORT] [--task_monitor_port TASK_MONITOR_PORT] [--api_type API_TYPE]
                   [--workspace WORKSPACE] [--conda_env CONDA_ENV] [--upload_path UPLOAD_PATH] [--query] [--join JOIN] [--remove REMOVE]

Neural Solution

positional arguments:
  {start,stop,cluster}  start/stop/management service

optional arguments:
  -h, --help            show this help message and exit
  --hostfile HOSTFILE   start backend serve host file which contains all available nodes
  --restful_api_port RESTFUL_API_PORT
                        start restful serve with {restful_api_port}, default 8000
  --grpc_api_port GRPC_API_PORT
                        start gRPC with {restful_api_port}, default 8000
  --result_monitor_port RESULT_MONITOR_PORT
                        start serve for result monitor at {result_monitor_port}, default 3333
  --task_monitor_port TASK_MONITOR_PORT
                        start serve for task monitor at {task_monitor_port}, default 2222
  --api_type API_TYPE   start web serve with all/grpc/restful, default all
  --workspace WORKSPACE
                        neural solution workspace, default "./ns_workspace"
  --conda_env CONDA_ENV
                        specify the running environment for the task
  --upload_path UPLOAD_PATH
                        specify the file path for the tasks
  --query               [cluster parameter] query cluster information
  --join JOIN           [cluster parameter] add new node into cluster
  --remove REMOVE       [cluster parameter] remove <node-id> from cluster
```


### Submit optimization task

- Step 1: Prepare the json file includes request content. In this example, we have created request that quantize a [custom model](https://github.com/intel/neural-compressor/tree/master/examples/helloworld/tf_example1).

```shell
[user@server tf_example1]$ cd path/to/neural_solution/neural_solution/examples/custom_models_optimized/tf_example1
[user@server tf_example1]$ cat task_request.json
{
    "script_url": "tf_example1",
    "optimized": "True",
    "arguments": [
        "--dataset_location=dataset --model_path=model"
    ],
    "approach": "static",
    "requirements": [
    ],
    "workers": 1
}
```
When using distributed quantization, the `workers` needs to be set to greater than 1 when submitting a request.
```shell
[user@server tf_example1]$ cat task_request_distributed.json
{
    "script_url": "tf_example1",
    "optimized": "True",
    "arguments": [
        "--dataset_location=dataset --model_path=model"
    ],
    "approach": "static",
    "requirements": [
    ],
    "workers": 3
}
```


- Step 2: Submit the task request to service, and it will return the submit status and task id for future use.

```shell
[user@server tf_example1]$ curl -H "Content-Type: application/json" --data @./task.json  http://localhost:8000/task/submit/

# response if submit successfully
{
    "status": "successfully",
    "task_id": "7602cd63d4c849e7a686a8165a77f69d",
    "msg": "Task submitted successfully"
}
```



### Query optimization result

- Query the task status and result according to the `task_id`.

``` shell
[user@server tf_example1]$ curl -X GET  http://localhost:8000/task/status/{task_id}
# return the task status
{
    "status": "done",
    "tuning_info": {},
    "optimization_result": {
        "optimization time (seconds)": "151.16",
        "Accuracy": "0.8617",
        "Duration (seconds)": "17.8213",
        "result_path": "http://localhost:8000/download/7602cd63d4c849e7a686a8165a77f69d"
    }
}

```
<<<<<<< HEAD
### Manage resource
```shell
# query cluster information
neural_solution cluster --query

# add new node into cluster
# parameter: "<node1> <number_of_sockets> <number_of_threads>;<node2> <number_of_sockets> <number_of_threads>"
neural_solution cluster --join "host1 2 20; host2 5 20"

# remove node from cluster according to id
neural_solution cluster --remove <node-id>
```
=======
### Download optimized model

- Download the optimized model according to the `task_id`.

``` shell
[user@server tf_example1]$ curl -X GET  http://localhost:8000/download/{task_id} --output quantized_model.zip
# download quantized_model.zip
```

>>>>>>> 91cc6503
### Stop the service
```shell
neural_solution stop
```<|MERGE_RESOLUTION|>--- conflicted
+++ resolved
@@ -150,7 +150,15 @@
 }
 
 ```
-<<<<<<< HEAD
+### Download optimized model
+
+- Download the optimized model according to the `task_id`.
+
+``` shell
+[user@server tf_example1]$ curl -X GET  http://localhost:8000/download/{task_id} --output quantized_model.zip
+# download quantized_model.zip
+```
+
 ### Manage resource
 ```shell
 # query cluster information
@@ -163,17 +171,7 @@
 # remove node from cluster according to id
 neural_solution cluster --remove <node-id>
 ```
-=======
-### Download optimized model
 
-- Download the optimized model according to the `task_id`.
-
-``` shell
-[user@server tf_example1]$ curl -X GET  http://localhost:8000/download/{task_id} --output quantized_model.zip
-# download quantized_model.zip
-```
-
->>>>>>> 91cc6503
 ### Stop the service
 ```shell
 neural_solution stop
