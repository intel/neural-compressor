--- conflicted
+++ resolved
@@ -80,13 +80,8 @@
 | export args  | default value |                               comments                              |
 |:----------:|:-------------:|:-------------------------------------------------------------------:|
 | qweight_config_path |      None     |  If need to export model with fp32_model and json file, set the path of qconfig.json |
-<<<<<<< HEAD
 |  sym_full_range |      False     | Whether to leverage the full compression range under symmetric quantization |
 |  compression_dtype  |       torch.int32       |  Data type for compressed dtype, select from [torch.int8\|16\|32\|64]   |
-=======
-|  enable_full_range |      False     | Whether to leverage the full compression range under symmetric quantization |
-|  compression_dtype  |       torch.int32       |  Data type for compressed dtype, select from [torch.int8|16|32|64]   |
->>>>>>> 1a83ef7f
 |  compression_dim  |       1       |   0 means output channel while 1 means input channel   |
 |  scale_dtype  |       torch.float32       |  Data type for scale and bias   |
 
