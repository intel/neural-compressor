APIs
####

The following API information is available:

.. toctree::
   :maxdepth: 1

   component
   common
   strategy
   adaptor
   pythonic
<<<<<<< HEAD
   utils
=======
   model
>>>>>>> 66b02cc1
<|MERGE_RESOLUTION|>--- conflicted
+++ resolved
@@ -11,8 +11,5 @@
    strategy
    adaptor
    pythonic
-<<<<<<< HEAD
-   utils
-=======
    model
->>>>>>> 66b02cc1
+   utils